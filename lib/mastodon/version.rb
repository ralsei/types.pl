--- conflicted
+++ resolved
@@ -25,11 +25,7 @@
     end
 
     def build_metadata
-<<<<<<< HEAD
-      ['types', ENV.fetch('MASTODON_VERSION_METADATA', nil)].compact_blank.join('.')
-=======
       version_configuration[:metadata]
->>>>>>> 16001923
     end
 
     def to_a
@@ -54,11 +50,7 @@
     end
 
     def repository
-<<<<<<< HEAD
-      ENV.fetch('GITHUB_REPOSITORY', 'ralsei/types.pl')
-=======
       source_configuration[:repository]
->>>>>>> 16001923
     end
 
     def source_base_url

# frozen_string_literal: true

module Mastodon
  module Version
    module_function

    def major
      4
    end

    def minor
      1
    end

    def patch
      2
    end

    def flags
      ENV.fetch('MASTODON_VERSION_FLAGS', '')
    end

    def suffix
<<<<<<< HEAD
      '+glitch'
=======
      ENV.fetch('MASTODON_VERSION_SUFFIX', '')
>>>>>>> f877aa9d
    end

    def to_a
      [major, minor, patch].compact
    end

    def to_s
      [to_a.join('.'), flags, suffix].join
    end

    def repository
      ENV.fetch('GITHUB_REPOSITORY', 'glitch-soc/mastodon')
    end

    def source_base_url
      ENV.fetch('SOURCE_BASE_URL', "https://github.com/#{repository}")
    end

    # specify git tag or commit hash here
    def source_tag
      ENV.fetch('SOURCE_TAG', nil)
    end

    def source_url
      if source_tag
        "#{source_base_url}/tree/#{source_tag}"
      else
        source_base_url
      end
    end

    def user_agent
      @user_agent ||= "#{HTTP::Request::USER_AGENT} (Mastodon/#{Version}; +http#{Rails.configuration.x.use_https ? 's' : ''}://#{Rails.configuration.x.web_domain}/)"
    end
  end
end<|MERGE_RESOLUTION|>--- conflicted
+++ resolved
@@ -21,11 +21,7 @@
     end
 
     def suffix
-<<<<<<< HEAD
-      '+glitch'
-=======
-      ENV.fetch('MASTODON_VERSION_SUFFIX', '')
->>>>>>> f877aa9d
+      "+glitch#{ENV.fetch('MASTODON_VERSION_SUFFIX', '')}"
     end
 
     def to_a

# frozen_string_literal: true

require_relative '../../config/boot'
require_relative '../../config/environment'
require_relative 'cli_helper'

module Mastodon
  class StatusesCLI < Thor
    include ActionView::Helpers::NumberHelper

    def self.exit_on_failure?
      true
    end

    option :days, type: :numeric, default: 90
    option :clean_followed, type: :boolean
    desc 'remove', 'Remove unreferenced statuses'
    long_desc <<~LONG_DESC
      Remove statuses that are not referenced by local user activity, such as
      ones that came from relays, or belonging to users that were once followed
      by someone locally but no longer are.

      This is a computationally heavy procedure that creates extra database
      indices before commencing, and removes them afterward.
    LONG_DESC
    def remove
      say('Creating temporary database indices...')

      ActiveRecord::Base.connection.add_index(:accounts, :id, name: :index_accounts_local, where: 'domain is null', algorithm: :concurrently) unless ActiveRecord::Base.connection.index_name_exists?(:accounts, :index_accounts_local)
      ActiveRecord::Base.connection.add_index(:status_pins, :status_id, name: :index_status_pins_status_id, algorithm: :concurrently) unless ActiveRecord::Base.connection.index_name_exists?(:status_pins, :index_status_pins_status_id)
      ActiveRecord::Base.connection.add_index(:media_attachments, :remote_url, name: :index_media_attachments_remote_url, where: 'remote_url is not null', algorithm: :concurrently) unless ActiveRecord::Base.connection.index_name_exists?(:media_attachments, :index_media_attachments_remote_url)

      max_id   = Mastodon::Snowflake.id_at(options[:days].days.ago)
      start_at = Time.now.to_f

      say('Beginning removal... This might take a while...')

<<<<<<< HEAD
      Status.remote
            .where('id < ?', max_id)
            .where(reblog_of_id: nil)                                                                                                                                                                                              # Skip reblogs
            .where(in_reply_to_id: nil)                                                                                                                                                                                            # Skip replies
            .where('id NOT IN (SELECT status_pins.status_id FROM status_pins WHERE statuses.id = status_id)')                                                                                                                      # Skip statuses that are pinned on profiles
            .where('id NOT IN (SELECT mentions.status_id FROM mentions WHERE statuses.id = mentions.status_id AND mentions.account_id IN (SELECT accounts.id FROM accounts WHERE domain IS NULL))')                                # Skip statuses that mention local accounts
            .where('id NOT IN (SELECT statuses1.in_reply_to_id FROM statuses AS statuses1 WHERE statuses.id = statuses1.in_reply_to_id)')                                                                                          # Skip statuses favourited by local accounts
            .where('id NOT IN (SELECT bookmarks.status_id FROM bookmarks WHERE statuses.id = bookmarks.status_id)') # Skip statuses bookmarked by local users
            .where('id NOT IN (SELECT statuses1.reblog_of_id FROM statuses AS statuses1 WHERE statuses.id = statuses1.reblog_of_id AND statuses1.account_id IN (SELECT accounts.id FROM accounts WHERE accounts.domain IS NULL))') # Skip statuses reblogged by local accounts
            .where('account_id NOT IN (SELECT follows.target_account_id FROM follows WHERE statuses.account_id = follows.target_account_id)')                                                                                      # Skip accounts followed by local accounts
            .in_batches
            .delete_all
=======
      scope = Status.remote.where('id < ?', max_id)
      # Skip reblogs of local statuses
      scope = scope.where('reblog_of_id NOT IN (SELECT statuses1.id FROM statuses AS statuses1 WHERE statuses1.id = statuses.reblog_of_id AND (statuses1.uri IS NULL OR statuses1.local))')
      # Skip statuses that are pinned on profiles
      scope = scope.where('id NOT IN (SELECT status_pins.status_id FROM status_pins WHERE statuses.id = status_id)')
      # Skip statuses that mention local accounts
      scope = scope.where('id NOT IN (SELECT mentions.status_id FROM mentions WHERE statuses.id = mentions.status_id AND mentions.account_id IN (SELECT accounts.id FROM accounts WHERE domain IS NULL))')
      # Skip statuses which have replies
      scope = scope.where('id NOT IN (SELECT statuses1.in_reply_to_id FROM statuses AS statuses1 WHERE statuses.id = statuses1.in_reply_to_id)')
      # Skip statuses reblogged by local accounts or with recent boosts
      scope = scope.where('id NOT IN (SELECT statuses1.reblog_of_id FROM statuses AS statuses1 WHERE statuses.id = statuses1.reblog_of_id AND (statuses1.uri IS NULL OR statuses1.local OR statuses1.id >= ?))', max_id)
      # Skip statuses favourited by local users
      scope = scope.where('id NOT IN (SELECT favourites.status_id FROM favourites WHERE statuses.id = favourites.status_id AND favourites.account_id IN (SELECT accounts.id FROM accounts WHERE domain IS NULL))')

      unless options[:clean_followed]
        # Skip accounts followed by local accounts
        scope = scope.where('account_id NOT IN (SELECT follows.target_account_id FROM follows WHERE statuses.account_id = follows.target_account_id)')
      end

      scope.in_batches.delete_all
>>>>>>> 902c6bed

      say('Beginning removal of now-orphaned media attachments to free up disk space...')

      Scheduler::MediaCleanupScheduler.new.perform

      say("Done after #{Time.now.to_f - start_at}s", :green)
    ensure
      say('Removing temporary database indices to restore write performance...')

      ActiveRecord::Base.connection.remove_index(:accounts, name: :index_accounts_local) if ActiveRecord::Base.connection.index_name_exists?(:accounts, :index_accounts_local)
      ActiveRecord::Base.connection.remove_index(:status_pins, name: :index_status_pins_status_id) if ActiveRecord::Base.connection.index_name_exists?(:status_pins, :index_status_pins_status_id)
      ActiveRecord::Base.connection.remove_index(:media_attachments, name: :index_media_attachments_remote_url) if ActiveRecord::Base.connection.index_name_exists?(:media_attachments, :index_media_attachments_remote_url)
    end
  end
end<|MERGE_RESOLUTION|>--- conflicted
+++ resolved
@@ -35,20 +35,6 @@
 
       say('Beginning removal... This might take a while...')
 
-<<<<<<< HEAD
-      Status.remote
-            .where('id < ?', max_id)
-            .where(reblog_of_id: nil)                                                                                                                                                                                              # Skip reblogs
-            .where(in_reply_to_id: nil)                                                                                                                                                                                            # Skip replies
-            .where('id NOT IN (SELECT status_pins.status_id FROM status_pins WHERE statuses.id = status_id)')                                                                                                                      # Skip statuses that are pinned on profiles
-            .where('id NOT IN (SELECT mentions.status_id FROM mentions WHERE statuses.id = mentions.status_id AND mentions.account_id IN (SELECT accounts.id FROM accounts WHERE domain IS NULL))')                                # Skip statuses that mention local accounts
-            .where('id NOT IN (SELECT statuses1.in_reply_to_id FROM statuses AS statuses1 WHERE statuses.id = statuses1.in_reply_to_id)')                                                                                          # Skip statuses favourited by local accounts
-            .where('id NOT IN (SELECT bookmarks.status_id FROM bookmarks WHERE statuses.id = bookmarks.status_id)') # Skip statuses bookmarked by local users
-            .where('id NOT IN (SELECT statuses1.reblog_of_id FROM statuses AS statuses1 WHERE statuses.id = statuses1.reblog_of_id AND statuses1.account_id IN (SELECT accounts.id FROM accounts WHERE accounts.domain IS NULL))') # Skip statuses reblogged by local accounts
-            .where('account_id NOT IN (SELECT follows.target_account_id FROM follows WHERE statuses.account_id = follows.target_account_id)')                                                                                      # Skip accounts followed by local accounts
-            .in_batches
-            .delete_all
-=======
       scope = Status.remote.where('id < ?', max_id)
       # Skip reblogs of local statuses
       scope = scope.where('reblog_of_id NOT IN (SELECT statuses1.id FROM statuses AS statuses1 WHERE statuses1.id = statuses.reblog_of_id AND (statuses1.uri IS NULL OR statuses1.local))')
@@ -62,6 +48,8 @@
       scope = scope.where('id NOT IN (SELECT statuses1.reblog_of_id FROM statuses AS statuses1 WHERE statuses.id = statuses1.reblog_of_id AND (statuses1.uri IS NULL OR statuses1.local OR statuses1.id >= ?))', max_id)
       # Skip statuses favourited by local users
       scope = scope.where('id NOT IN (SELECT favourites.status_id FROM favourites WHERE statuses.id = favourites.status_id AND favourites.account_id IN (SELECT accounts.id FROM accounts WHERE domain IS NULL))')
+      # Skip statuses bookmarked by local users
+      scope = scope.where('id NOT IN (SELECT bookmarks.status_id FROM bookmarks WHERE statuses.id = bookmarks.status_id)')
 
       unless options[:clean_followed]
         # Skip accounts followed by local accounts
@@ -69,7 +57,6 @@
       end
 
       scope.in_batches.delete_all
->>>>>>> 902c6bed
 
       say('Beginning removal of now-orphaned media attachments to free up disk space...')
 

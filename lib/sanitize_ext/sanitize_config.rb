--- conflicted
+++ resolved
@@ -74,22 +74,8 @@
       current_node.replace(Nokogiri::XML::Text.new(current_node.text, current_node.document)) unless LINK_PROTOCOLS.include?(scheme)
     end
 
-<<<<<<< HEAD
-    MASTODON_STRICT ||= freeze_config(
+    MASTODON_STRICT = freeze_config(
       elements: %w(p br span a abbr del pre blockquote code b strong u sub sup i em h1 h2 h3 h4 h5 ul ol li),
-=======
-    UNSUPPORTED_ELEMENTS_TRANSFORMER = lambda do |env|
-      return unless %w(h1 h2 h3 h4 h5 h6).include?(env[:node_name])
-
-      current_node = env[:node]
-
-      current_node.name = 'strong'
-      current_node.wrap('<p></p>')
-    end
-
-    MASTODON_STRICT = freeze_config(
-      elements: %w(p br span a del pre blockquote code b strong u i em ul ol li),
->>>>>>> f476d9da
 
       attributes: {
         'a' => %w(href rel class title translate),
@@ -168,7 +154,7 @@
       end
     end
 
-    MASTODON_OUTGOING ||= freeze_config MASTODON_STRICT.merge(
+    MASTODON_OUTGOING = freeze_config MASTODON_STRICT.merge(
       attributes: merge(
         MASTODON_STRICT[:attributes],
         'a' => %w(href rel class title target translate)

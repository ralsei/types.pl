--- conflicted
+++ resolved
@@ -147,13 +147,8 @@
       current_node.replace(Nokogiri::XML::Text.new(current_node.text, current_node.document)) unless LINK_PROTOCOLS.include?(scheme)
     end
 
-<<<<<<< HEAD
     MASTODON_STRICT ||= freeze_config(
       elements: %w(p br span a abbr del pre blockquote code b strong u sub sup i em h1 h2 h3 h4 h5 ul ol li) + RUBY_TAG_ATTRS.keys + MATH_TAG_ATTRS.keys,
-=======
-    MASTODON_STRICT = freeze_config(
-      elements: %w(p br span a abbr del pre blockquote code b strong u sub sup i em h1 h2 h3 h4 h5 ul ol li),
->>>>>>> 970320d7
 
       attributes: {
         'a' => %w(href rel class title translate),

--- conflicted
+++ resolved
@@ -75,11 +75,7 @@
     end
 
     MASTODON_STRICT = freeze_config(
-<<<<<<< HEAD
-      elements: %w(p br span a abbr del pre blockquote code b strong u sub sup i em h1 h2 h3 h4 h5 ul ol li ruby rt rp),
-=======
-      elements: %w(p br span a del s pre blockquote code b strong u i em ul ol li ruby rt rp),
->>>>>>> b42661ba
+      elements: %w(p br span a abbr del s pre blockquote code b strong u sub sup i em h1 h2 h3 h4 h5 ul ol li ruby rt rp),
 
       attributes: {
         'a' => %w(href rel class title translate),

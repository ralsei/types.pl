--- conflicted
+++ resolved
@@ -21,12 +21,6 @@
       gemini
     ).freeze
 
-    RUBY_TAG_ATTRS = {
-      'ruby' => %w(),
-      'rt' => %w(),
-      'rp' => %w(),
-    }.freeze
-
     # We remove all "style" attributes. In particular we remove all color
     # attributes and length percentages.
     COMMON_MATH_ATTRS = %w(
@@ -35,6 +29,7 @@
       mathvariant
       scriptlevel
     ).freeze
+
     MATH_TAG_ATTRS = {
       'annotation' => %w(encoding),
       'annotation-xml' => %w(encoding),
@@ -148,11 +143,7 @@
     end
 
     MASTODON_STRICT = freeze_config(
-<<<<<<< HEAD
-      elements: %w(p br span a abbr del pre blockquote code b strong u sub sup i em h1 h2 h3 h4 h5 ul ol li) + RUBY_TAG_ATTRS.keys + MATH_TAG_ATTRS.keys,
-=======
-      elements: %w(p br span a abbr del pre blockquote code b strong u sub sup i em h1 h2 h3 h4 h5 ul ol li ruby rt rp),
->>>>>>> 05cfe044
+      elements: %w(p br span a abbr del pre blockquote code b strong u sub sup i em h1 h2 h3 h4 h5 ul ol li ruby rt rp) + MATH_TAG_ATTRS.keys,
 
       attributes: {
         'a' => %w(href rel class title translate),
@@ -161,8 +152,7 @@
         'blockquote' => %w(cite),
         'ol' => %w(start reversed),
         'li' => %w(value),
-      }.merge(MATH_TAG_ATTRS)
-       .merge(RUBY_TAG_ATTRS),
+      }.merge(MATH_TAG_ATTRS),
 
       add_attributes: {
         'a' => {

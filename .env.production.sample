--- conflicted
+++ resolved
@@ -73,8 +73,6 @@
 SECRET_KEY_BASE=
 OTP_SECRET=
 
-<<<<<<< HEAD
-=======
 # Encryption secrets
 # ------------------
 # Must be available (and set to same values) for all server processes
@@ -84,7 +82,6 @@
 # ACTIVE_RECORD_ENCRYPTION_DETERMINISTIC_KEY=
 # ACTIVE_RECORD_ENCRYPTION_KEY_DERIVATION_SALT=
 # ACTIVE_RECORD_ENCRYPTION_PRIMARY_KEY=
->>>>>>> 36452845
 
 # Web Push
 # --------

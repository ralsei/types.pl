--- conflicted
+++ resolved
@@ -55,12 +55,8 @@
 DB_PASS=
 DB_PORT=5432
 
-<<<<<<< HEAD
-
-# ElasticSearch (optional)
-=======
+
 # Elasticsearch (optional)
->>>>>>> 1c826471
 # ------------------------
 #ES_ENABLED=true
 #ES_HOST=localhost
@@ -68,6 +64,7 @@
 # Authentication for ES (optional)
 #ES_USER=elastic
 #ES_PASS=password
+
 
 # Secrets
 # -------

{
  "compilerOptions": {
    "jsx": "react-jsx",
    "target": "esnext",
    "module": "CommonJS",
    "moduleResolution": "node",
    "allowJs": true,
    "noEmit": true,
    "strict": true,
    "noImplicitReturns": true,
    "noUncheckedIndexedAccess": true,
    "esModuleInterop": true,
    "skipLibCheck": true,
    "types": ["vitest/globals", "@types/webpack-env"],
    "baseUrl": "./",
    "incremental": true,
    "tsBuildInfoFile": "tmp/cache/tsconfig.tsbuildinfo",
    "paths": {
<<<<<<< HEAD
      "locales": ["app/javascript/locales"],
      "styles/*": ["app/javascript/styles/*"],
      "packs/public-path": ["app/javascript/packs/public-path"],
      "flavours/glitch": ["app/javascript/flavours/glitch"],
      "flavours/glitch/*": ["app/javascript/flavours/glitch/*"],
=======
      "@/*": ["app/javascript/*"],
>>>>>>> 8c579c5b
      "mastodon": ["app/javascript/mastodon"],
      "mastodon/*": ["app/javascript/mastodon/*"],
      "images/*": ["app/javascript/images/*"],
      "styles/*": ["app/javascript/styles/*"]
    }
  },
  "include": [
    "vite.config.mts",
    "app/javascript/mastodon",
    "app/javascript/entrypoints",
    "app/javascript/types",
    "app/javascript/flavours/glitch"
  ]
}<|MERGE_RESOLUTION|>--- conflicted
+++ resolved
@@ -16,17 +16,12 @@
     "incremental": true,
     "tsBuildInfoFile": "tmp/cache/tsconfig.tsbuildinfo",
     "paths": {
-<<<<<<< HEAD
+      "@/*": ["app/javascript/*"],
+      "mastodon": ["app/javascript/mastodon"],
+      "mastodon/*": ["app/javascript/mastodon/*"],
       "locales": ["app/javascript/locales"],
-      "styles/*": ["app/javascript/styles/*"],
-      "packs/public-path": ["app/javascript/packs/public-path"],
       "flavours/glitch": ["app/javascript/flavours/glitch"],
       "flavours/glitch/*": ["app/javascript/flavours/glitch/*"],
-=======
-      "@/*": ["app/javascript/*"],
->>>>>>> 8c579c5b
-      "mastodon": ["app/javascript/mastodon"],
-      "mastodon/*": ["app/javascript/mastodon/*"],
       "images/*": ["app/javascript/images/*"],
       "styles/*": ["app/javascript/styles/*"]
     }

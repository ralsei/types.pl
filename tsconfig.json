{
  "compilerOptions": {
    "jsx": "react-jsx",
    "target": "esnext",
    "module": "CommonJS",
    "moduleResolution": "node",
    "allowJs": true,
    "noEmit": true,
    "strict": true,
    "esModuleInterop": true,
    "skipLibCheck": true,
    "baseUrl": "./",
    "incremental": true,
    "tsBuildInfoFile": "tmp/cache/tsconfig.tsbuildinfo",
    "paths": {
      "locales": ["app/javascript/locales"],
      "styles/*": ["app/javascript/styles/*"],
      "packs/public-path": ["app/javascript/packs/public-path"],
      "flavours/glitch": ["app/javascript/flavours/glitch"],
      "flavours/glitch/*": ["app/javascript/flavours/glitch/*"],
      "mastodon": ["app/javascript/mastodon"],
      "mastodon/*": ["app/javascript/mastodon/*"],
      "@/*": ["app/javascript/*"],
    },
  },
  "include": [
    "app/javascript/mastodon",
    "app/javascript/packs",
    "app/javascript/types",
<<<<<<< HEAD
    "app/javascript/flavours/glitch",
    "app/javascript/core"
  ]
=======
  ],
>>>>>>> 01ce9df8
}<|MERGE_RESOLUTION|>--- conflicted
+++ resolved
@@ -27,11 +27,7 @@
     "app/javascript/mastodon",
     "app/javascript/packs",
     "app/javascript/types",
-<<<<<<< HEAD
     "app/javascript/flavours/glitch",
-    "app/javascript/core"
-  ]
-=======
+    "app/javascript/core",
   ],
->>>>>>> 01ce9df8
 }
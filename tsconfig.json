--- conflicted
+++ resolved
@@ -32,16 +32,7 @@
     "vite.config.mts",
     "vitest.config.mts",
     "config/vite",
-<<<<<<< HEAD
-    "app/javascript/mastodon",
-    "app/javascript/entrypoints",
-    "app/javascript/types",
-    "app/javascript/flavours/glitch",
-    ".storybook/*.ts",
-    ".storybook/*.tsx"
-=======
     "app/javascript",
     ".storybook/*"
->>>>>>> dbb20f76
   ]
 }
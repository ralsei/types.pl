GEM
  remote: https://rubygems.org/
  specs:
    actioncable (6.1.4.1)
      actionpack (= 6.1.4.1)
      activesupport (= 6.1.4.1)
      nio4r (~> 2.0)
      websocket-driver (>= 0.6.1)
    actionmailbox (6.1.4.1)
      actionpack (= 6.1.4.1)
      activejob (= 6.1.4.1)
      activerecord (= 6.1.4.1)
      activestorage (= 6.1.4.1)
      activesupport (= 6.1.4.1)
      mail (>= 2.7.1)
    actionmailer (6.1.4.1)
      actionpack (= 6.1.4.1)
      actionview (= 6.1.4.1)
      activejob (= 6.1.4.1)
      activesupport (= 6.1.4.1)
      mail (~> 2.5, >= 2.5.4)
      rails-dom-testing (~> 2.0)
    actionpack (6.1.4.1)
      actionview (= 6.1.4.1)
      activesupport (= 6.1.4.1)
      rack (~> 2.0, >= 2.0.9)
      rack-test (>= 0.6.3)
      rails-dom-testing (~> 2.0)
      rails-html-sanitizer (~> 1.0, >= 1.2.0)
    actiontext (6.1.4.1)
      actionpack (= 6.1.4.1)
      activerecord (= 6.1.4.1)
      activestorage (= 6.1.4.1)
      activesupport (= 6.1.4.1)
      nokogiri (>= 1.8.5)
    actionview (6.1.4.1)
      activesupport (= 6.1.4.1)
      builder (~> 3.1)
      erubi (~> 1.4)
      rails-dom-testing (~> 2.0)
      rails-html-sanitizer (~> 1.1, >= 1.2.0)
    active_model_serializers (0.10.12)
      actionpack (>= 4.1, < 6.2)
      activemodel (>= 4.1, < 6.2)
      case_transform (>= 0.2)
      jsonapi-renderer (>= 0.1.1.beta1, < 0.3)
    active_record_query_trace (1.8)
    activejob (6.1.4.1)
      activesupport (= 6.1.4.1)
      globalid (>= 0.3.6)
    activemodel (6.1.4.1)
      activesupport (= 6.1.4.1)
    activerecord (6.1.4.1)
      activemodel (= 6.1.4.1)
      activesupport (= 6.1.4.1)
    activestorage (6.1.4.1)
      actionpack (= 6.1.4.1)
      activejob (= 6.1.4.1)
      activerecord (= 6.1.4.1)
      activesupport (= 6.1.4.1)
      marcel (~> 1.0.0)
      mini_mime (>= 1.1.0)
    activesupport (6.1.4.1)
      concurrent-ruby (~> 1.0, >= 1.0.2)
      i18n (>= 1.6, < 2)
      minitest (>= 5.1)
      tzinfo (~> 2.0)
      zeitwerk (~> 2.3)
    addressable (2.8.0)
      public_suffix (>= 2.0.2, < 5.0)
    airbrussh (1.4.0)
      sshkit (>= 1.6.1, != 1.7.0)
    android_key_attestation (0.3.0)
    annotate (3.1.1)
      activerecord (>= 3.2, < 7.0)
      rake (>= 10.4, < 14.0)
    ast (2.4.2)
    attr_encrypted (3.1.0)
      encryptor (~> 3.0.0)
    awrence (1.1.1)
    aws-eventstream (1.2.0)
    aws-partitions (1.503.0)
    aws-sdk-core (3.121.0)
      aws-eventstream (~> 1, >= 1.0.2)
      aws-partitions (~> 1, >= 1.239.0)
      aws-sigv4 (~> 1.1)
      jmespath (~> 1.0)
    aws-sdk-kms (1.48.0)
      aws-sdk-core (~> 3, >= 3.120.0)
      aws-sigv4 (~> 1.1)
    aws-sdk-s3 (1.103.0)
      aws-sdk-core (~> 3, >= 3.120.0)
      aws-sdk-kms (~> 1)
      aws-sigv4 (~> 1.4)
    aws-sigv4 (1.4.0)
      aws-eventstream (~> 1, >= 1.0.2)
    bcrypt (3.1.16)
    better_errors (2.9.1)
      coderay (>= 1.0.0)
      erubi (>= 1.0.0)
      rack (>= 0.9.0)
    bindata (2.4.10)
    binding_of_caller (1.0.0)
      debug_inspector (>= 0.0.1)
    blurhash (0.1.5)
      ffi (~> 1.14)
    bootsnap (1.9.1)
      msgpack (~> 1.0)
    brakeman (5.1.1)
    browser (4.2.0)
    brpoplpush-redis_script (0.1.2)
      concurrent-ruby (~> 1.0, >= 1.0.5)
      redis (>= 1.0, <= 5.0)
    builder (3.2.4)
    bullet (6.1.5)
      activesupport (>= 3.0.0)
      uniform_notifier (~> 1.11)
    bundler-audit (0.9.0.1)
      bundler (>= 1.2.0, < 3)
      thor (~> 1.0)
    byebug (11.1.3)
    capistrano (3.16.0)
      airbrussh (>= 1.0.0)
      i18n
      rake (>= 10.0.0)
      sshkit (>= 1.9.0)
    capistrano-bundler (2.0.1)
      capistrano (~> 3.1)
    capistrano-rails (1.6.1)
      capistrano (~> 3.1)
      capistrano-bundler (>= 1.1, < 3)
    capistrano-rbenv (2.2.0)
      capistrano (~> 3.1)
      sshkit (~> 1.3)
    capistrano-yarn (2.0.2)
      capistrano (~> 3.0)
    capybara (3.35.3)
      addressable
      mini_mime (>= 0.1.3)
      nokogiri (~> 1.8)
      rack (>= 1.6.0)
      rack-test (>= 0.6.3)
      regexp_parser (>= 1.5, < 3.0)
      xpath (~> 3.2)
    case_transform (0.2)
      activesupport
    cbor (0.5.9.6)
    charlock_holmes (0.7.7)
    chewy (5.2.0)
      activesupport (>= 5.2)
      elasticsearch (>= 2.0.0)
      elasticsearch-dsl
    chunky_png (1.4.0)
    cld3 (3.4.2)
      ffi (>= 1.1.0, < 1.16.0)
    climate_control (0.2.0)
    coderay (1.1.3)
    color_diff (0.1)
    concurrent-ruby (1.1.9)
    connection_pool (2.2.5)
    cose (1.0.0)
      cbor (~> 0.5.9)
      openssl-signature_algorithm (~> 0.4.0)
    crack (0.4.5)
      rexml
    crass (1.0.6)
    css_parser (1.7.1)
      addressable
    debug_inspector (1.0.0)
    devise (4.8.0)
      bcrypt (~> 3.0)
      orm_adapter (~> 0.1)
      railties (>= 4.1.0)
      responders
      warden (~> 1.2.3)
    devise-two-factor (4.0.1)
      activesupport (< 6.2)
      attr_encrypted (>= 1.3, < 4, != 2)
      devise (~> 4.0)
      railties (< 6.2)
      rotp (~> 6.0)
    devise_pam_authenticatable2 (9.2.0)
      devise (>= 4.0.0)
      rpam2 (~> 4.0)
    diff-lcs (1.4.4)
    discard (1.2.0)
      activerecord (>= 4.2, < 7)
    docile (1.3.4)
    domain_name (0.5.20190701)
      unf (>= 0.0.5, < 1.0.0)
    doorkeeper (5.5.4)
      railties (>= 5)
    dotenv (2.7.6)
    dotenv-rails (2.7.6)
      dotenv (= 2.7.6)
      railties (>= 3.2)
    e2mmap (0.1.0)
    ed25519 (1.2.4)
    elasticsearch (7.10.1)
      elasticsearch-api (= 7.10.1)
      elasticsearch-transport (= 7.10.1)
    elasticsearch-api (7.10.1)
      multi_json
    elasticsearch-dsl (0.1.9)
    elasticsearch-transport (7.10.1)
      faraday (~> 1)
      multi_json
    encryptor (3.0.0)
    erubi (1.10.0)
    et-orbi (1.2.4)
      tzinfo
    excon (0.76.0)
    fabrication (2.22.0)
    faker (2.19.0)
      i18n (>= 1.6, < 2)
    faraday (1.3.0)
      faraday-net_http (~> 1.0)
      multipart-post (>= 1.2, < 3)
      ruby2_keywords
    faraday-net_http (1.0.1)
    fast_blank (1.0.1)
    fastimage (2.2.5)
    ffi (1.15.4)
    ffi-compiler (1.0.1)
      ffi (>= 1.0.0)
      rake
    fog-core (2.1.0)
      builder
      excon (~> 0.58)
      formatador (~> 0.2)
      mime-types
    fog-json (1.2.0)
      fog-core
      multi_json (~> 1.10)
    fog-openstack (0.3.10)
      fog-core (>= 1.45, <= 2.1.0)
      fog-json (>= 1.0)
      ipaddress (>= 0.8)
    formatador (0.2.5)
    fugit (1.4.5)
      et-orbi (~> 1.1, >= 1.1.8)
      raabro (~> 1.4)
    fuubar (2.5.1)
      rspec-core (~> 3.0)
      ruby-progressbar (~> 1.4)
    globalid (0.5.2)
      activesupport (>= 5.0)
    hamlit (2.13.0)
      temple (>= 0.8.2)
      thor
      tilt
    hamlit-rails (0.2.3)
      actionpack (>= 4.0.1)
      activesupport (>= 4.0.1)
      hamlit (>= 1.2.0)
      railties (>= 4.0.1)
    hamster (3.0.0)
      concurrent-ruby (~> 1.0)
    hashdiff (1.0.1)
    hashie (4.1.0)
    highline (2.0.3)
    hiredis (0.6.3)
    hkdf (0.3.0)
    htmlentities (4.3.4)
    http (5.0.4)
      addressable (~> 2.8)
      http-cookie (~> 1.0)
      http-form_data (~> 2.2)
      llhttp-ffi (~> 0.4.0)
    http-cookie (1.0.4)
      domain_name (~> 0.5)
    http-form_data (2.3.0)
    http_accept_language (2.1.1)
    httplog (1.5.0)
      rack (>= 1.0)
      rainbow (>= 2.0.0)
    i18n (1.8.10)
      concurrent-ruby (~> 1.0)
    i18n-tasks (0.9.34)
      activesupport (>= 4.0.2)
      ast (>= 2.1.0)
      erubi
      highline (>= 2.0.0)
      i18n
      parser (>= 2.2.3.0)
      rails-i18n
      rainbow (>= 2.2.2, < 4.0)
      terminal-table (>= 1.5.1)
    idn-ruby (0.1.2)
    ipaddress (0.8.3)
    iso-639 (0.3.5)
    jmespath (1.4.0)
    json (2.5.1)
    json-canonicalization (0.2.1)
    json-ld (3.1.10)
      htmlentities (~> 4.3)
      json-canonicalization (~> 0.2)
      link_header (~> 0.0, >= 0.0.8)
      multi_json (~> 1.14)
      rack (~> 2.0)
      rdf (~> 3.1)
    json-ld-preloaded (3.1.6)
      json-ld (~> 3.1)
      rdf (~> 3.1)
    jsonapi-renderer (0.2.2)
    jwt (2.2.2)
    kaminari (1.2.1)
      activesupport (>= 4.1.0)
      kaminari-actionview (= 1.2.1)
      kaminari-activerecord (= 1.2.1)
      kaminari-core (= 1.2.1)
    kaminari-actionview (1.2.1)
      actionview
      kaminari-core (= 1.2.1)
    kaminari-activerecord (1.2.1)
      activerecord
      kaminari-core (= 1.2.1)
    kaminari-core (1.2.1)
    kt-paperclip (7.0.1)
      activemodel (>= 4.2.0)
      activesupport (>= 4.2.0)
      marcel (~> 1.0.1)
      mime-types
      terrapin (~> 0.6.0)
    launchy (2.5.0)
      addressable (~> 2.7)
    letter_opener (1.7.0)
      launchy (~> 2.2)
    letter_opener_web (1.4.1)
      actionmailer (>= 3.2)
      letter_opener (~> 1.0)
      railties (>= 3.2)
    link_header (0.0.8)
    llhttp-ffi (0.4.0)
      ffi-compiler (~> 1.0)
      rake (~> 13.0)
    lograge (0.11.2)
      actionpack (>= 4)
      activesupport (>= 4)
      railties (>= 4)
      request_store (~> 1.0)
    loofah (2.12.0)
      crass (~> 1.0.2)
      nokogiri (>= 1.5.9)
    mail (2.7.1)
      mini_mime (>= 0.1.1)
    makara (0.5.1)
      activerecord (>= 5.2.0)
    marcel (1.0.1)
    mario-redis-lock (1.2.1)
      redis (>= 3.0.5)
    memory_profiler (1.0.0)
    method_source (1.0.0)
    microformats (4.3.1)
      json (~> 2.2)
      nokogiri (~> 1.10)
    mime-types (3.3.1)
      mime-types-data (~> 3.2015)
    mime-types-data (3.2021.0901)
    mini_mime (1.1.2)
    mini_portile2 (2.6.1)
    minitest (5.14.4)
    msgpack (1.4.2)
    multi_json (1.15.0)
    multipart-post (2.1.1)
    net-ldap (0.17.0)
    net-scp (3.0.0)
      net-ssh (>= 2.6.5, < 7.0.0)
    net-ssh (6.1.0)
    nio4r (2.5.8)
    nokogiri (1.12.5)
      mini_portile2 (~> 2.6.1)
      racc (~> 1.4)
    nsa (0.2.8)
      activesupport (>= 4.2, < 7)
      concurrent-ruby (~> 1.0, >= 1.0.2)
      sidekiq (>= 3.5)
      statsd-ruby (~> 1.4, >= 1.4.0)
    oj (3.13.9)
    omniauth (1.9.1)
      hashie (>= 3.4.6)
      rack (>= 1.6.2, < 3)
    omniauth-cas (2.0.0)
      addressable (~> 2.3)
      nokogiri (~> 1.5)
      omniauth (~> 1.2)
    omniauth-rails_csrf_protection (0.1.2)
      actionpack (>= 4.2)
      omniauth (>= 1.3.1)
    omniauth-saml (1.10.3)
      omniauth (~> 1.3, >= 1.3.2)
      ruby-saml (~> 1.9)
    openssl (2.2.0)
    openssl-signature_algorithm (0.4.0)
    orm_adapter (0.5.0)
    ox (2.14.5)
    parallel (1.21.0)
    parser (3.0.2.0)
      ast (~> 2.4.1)
    parslet (2.0.0)
    pastel (0.8.0)
      tty-color (~> 0.5)
    pg (1.2.3)
    pghero (2.8.1)
      activerecord (>= 5)
    pkg-config (1.4.6)
    posix-spawn (0.3.15)
    premailer (1.14.2)
      addressable
      css_parser (>= 1.6.0)
      htmlentities (>= 4.0.0)
    premailer-rails (1.11.1)
      actionmailer (>= 3)
      premailer (~> 1.7, >= 1.7.9)
    private_address_check (0.5.0)
    pry (0.13.1)
      coderay (~> 1.1)
      method_source (~> 1.0)
    pry-byebug (3.9.0)
      byebug (~> 11.0)
      pry (~> 0.13.0)
    pry-rails (0.3.9)
      pry (>= 0.10.4)
    public_suffix (4.0.6)
    puma (5.5.2)
      nio4r (~> 2.0)
    pundit (2.1.1)
      activesupport (>= 3.0.0)
    raabro (1.4.0)
    racc (1.5.2)
    rack (2.2.3)
    rack-attack (6.5.0)
      rack (>= 1.0, < 3)
    rack-cors (1.1.1)
      rack (>= 2.0.0)
    rack-proxy (0.7.0)
      rack
    rack-test (1.1.0)
      rack (>= 1.0, < 3)
    rails (6.1.4.1)
      actioncable (= 6.1.4.1)
      actionmailbox (= 6.1.4.1)
      actionmailer (= 6.1.4.1)
      actionpack (= 6.1.4.1)
      actiontext (= 6.1.4.1)
      actionview (= 6.1.4.1)
      activejob (= 6.1.4.1)
      activemodel (= 6.1.4.1)
      activerecord (= 6.1.4.1)
      activestorage (= 6.1.4.1)
      activesupport (= 6.1.4.1)
      bundler (>= 1.15.0)
      railties (= 6.1.4.1)
      sprockets-rails (>= 2.0.0)
    rails-controller-testing (1.0.5)
      actionpack (>= 5.0.1.rc1)
      actionview (>= 5.0.1.rc1)
      activesupport (>= 5.0.1.rc1)
    rails-dom-testing (2.0.3)
      activesupport (>= 4.2.0)
      nokogiri (>= 1.6)
    rails-html-sanitizer (1.4.2)
      loofah (~> 2.3)
    rails-i18n (6.0.0)
      i18n (>= 0.7, < 2)
      railties (>= 6.0.0, < 7)
    rails-settings-cached (0.6.6)
      rails (>= 4.2.0)
    railties (6.1.4.1)
      actionpack (= 6.1.4.1)
      activesupport (= 6.1.4.1)
      method_source
      rake (>= 0.13)
      thor (~> 1.0)
    rainbow (3.0.0)
    rake (13.0.6)
    rdf (3.1.15)
      hamster (~> 3.0)
      link_header (~> 0.0, >= 0.0.8)
    rdf-normalize (0.4.0)
      rdf (~> 3.1)
<<<<<<< HEAD
    redcarpet (3.5.1)
    redis (4.4.0)
=======
    redis (4.5.1)
>>>>>>> 5ba46952
    redis-namespace (1.8.1)
      redis (>= 3.0.4)
    regexp_parser (2.1.1)
    request_store (1.5.0)
      rack (>= 1.4)
    responders (3.0.1)
      actionpack (>= 5.0)
      railties (>= 5.0)
    rexml (3.2.5)
    rotp (6.2.0)
    rpam2 (4.0.2)
    rqrcode (2.1.0)
      chunky_png (~> 1.0)
      rqrcode_core (~> 1.0)
    rqrcode_core (1.2.0)
    rspec-core (3.10.1)
      rspec-support (~> 3.10.0)
    rspec-expectations (3.10.1)
      diff-lcs (>= 1.2.0, < 2.0)
      rspec-support (~> 3.10.0)
    rspec-mocks (3.10.2)
      diff-lcs (>= 1.2.0, < 2.0)
      rspec-support (~> 3.10.0)
    rspec-rails (5.0.2)
      actionpack (>= 5.2)
      activesupport (>= 5.2)
      railties (>= 5.2)
      rspec-core (~> 3.10)
      rspec-expectations (~> 3.10)
      rspec-mocks (~> 3.10)
      rspec-support (~> 3.10)
    rspec-sidekiq (3.1.0)
      rspec-core (~> 3.0, >= 3.0.0)
      sidekiq (>= 2.4.0)
    rspec-support (3.10.2)
    rspec_junit_formatter (0.4.1)
      rspec-core (>= 2, < 4, != 2.12.0)
    rubocop (1.22.1)
      parallel (~> 1.10)
      parser (>= 3.0.0.0)
      rainbow (>= 2.2.2, < 4.0)
      regexp_parser (>= 1.8, < 3.0)
      rexml
      rubocop-ast (>= 1.12.0, < 2.0)
      ruby-progressbar (~> 1.7)
      unicode-display_width (>= 1.4.0, < 3.0)
    rubocop-ast (1.12.0)
      parser (>= 3.0.1.1)
    rubocop-rails (2.12.4)
      activesupport (>= 4.2.0)
      rack (>= 1.1)
      rubocop (>= 1.7.0, < 2.0)
    ruby-progressbar (1.11.0)
    ruby-saml (1.13.0)
      nokogiri (>= 1.10.5)
      rexml
    ruby2_keywords (0.0.4)
    rufus-scheduler (3.7.0)
      fugit (~> 1.1, >= 1.1.6)
    safety_net_attestation (0.4.0)
      jwt (~> 2.0)
    sanitize (6.0.0)
      crass (~> 1.0.2)
      nokogiri (>= 1.12.0)
    scenic (1.5.4)
      activerecord (>= 4.0.0)
      railties (>= 4.0.0)
    securecompare (1.0.0)
    semantic_range (3.0.0)
    sidekiq (6.2.2)
      connection_pool (>= 2.2.2)
      rack (~> 2.0)
      redis (>= 4.2.0)
    sidekiq-bulk (0.2.0)
      sidekiq
    sidekiq-scheduler (3.1.0)
      e2mmap
      redis (>= 3, < 5)
      rufus-scheduler (~> 3.2)
      sidekiq (>= 3)
      thwait
      tilt (>= 1.4.0)
    sidekiq-unique-jobs (7.1.8)
      brpoplpush-redis_script (> 0.1.1, <= 2.0.0)
      concurrent-ruby (~> 1.0, >= 1.0.5)
      sidekiq (>= 5.0, < 8.0)
      thor (>= 0.20, < 3.0)
    simple-navigation (4.3.0)
      activesupport (>= 2.3.2)
    simple_form (5.1.0)
      actionpack (>= 5.2)
      activemodel (>= 5.2)
    simplecov (0.21.2)
      docile (~> 1.1)
      simplecov-html (~> 0.11)
      simplecov_json_formatter (~> 0.1)
    simplecov-html (0.12.3)
    simplecov_json_formatter (0.1.2)
    sprockets (3.7.2)
      concurrent-ruby (~> 1.0)
      rack (> 1, < 3)
    sprockets-rails (3.2.2)
      actionpack (>= 4.0)
      activesupport (>= 4.0)
      sprockets (>= 3.0.0)
    sshkit (1.21.2)
      net-scp (>= 1.1.2)
      net-ssh (>= 2.8.0)
    stackprof (0.2.17)
    statsd-ruby (1.5.0)
    stoplight (2.2.1)
    strong_migrations (0.7.8)
      activerecord (>= 5)
    temple (0.8.2)
    terminal-table (3.0.0)
      unicode-display_width (~> 1.1, >= 1.1.1)
    terrapin (0.6.0)
      climate_control (>= 0.0.3, < 1.0)
    thor (1.1.0)
    thwait (0.2.0)
      e2mmap
    tilt (2.0.10)
    tpm-key_attestation (0.9.0)
      bindata (~> 2.4)
      openssl-signature_algorithm (~> 0.4.0)
    tty-color (0.6.0)
    tty-cursor (0.7.1)
    tty-prompt (0.23.1)
      pastel (~> 0.8)
      tty-reader (~> 0.8)
    tty-reader (0.9.0)
      tty-cursor (~> 0.7)
      tty-screen (~> 0.8)
      wisper (~> 2.0)
    tty-screen (0.8.1)
    twitter-text (3.1.0)
      idn-ruby
      unf (~> 0.1.0)
    tzinfo (2.0.4)
      concurrent-ruby (~> 1.0)
    tzinfo-data (1.2021.4)
      tzinfo (>= 1.0.0)
    unf (0.1.4)
      unf_ext
    unf_ext (0.0.8)
    unicode-display_width (1.8.0)
    uniform_notifier (1.14.2)
    warden (1.2.9)
      rack (>= 2.0.9)
    webauthn (3.0.0.alpha1)
      android_key_attestation (~> 0.3.0)
      awrence (~> 1.1)
      bindata (~> 2.4)
      cbor (~> 0.5.9)
      cose (~> 1.0)
      openssl (~> 2.0)
      safety_net_attestation (~> 0.4.0)
      securecompare (~> 1.0)
      tpm-key_attestation (~> 0.9.0)
    webmock (3.14.0)
      addressable (>= 2.8.0)
      crack (>= 0.3.2)
      hashdiff (>= 0.4.0, < 2.0.0)
    webpacker (5.4.3)
      activesupport (>= 5.2)
      rack-proxy (>= 0.6.1)
      railties (>= 5.2)
      semantic_range (>= 2.3.0)
    webpush (0.3.8)
      hkdf (~> 0.2)
      jwt (~> 2.0)
    websocket-driver (0.7.5)
      websocket-extensions (>= 0.1.0)
    websocket-extensions (0.1.5)
    wisper (2.0.1)
    xorcist (1.1.2)
    xpath (3.2.0)
      nokogiri (~> 1.8)
    zeitwerk (2.4.2)

PLATFORMS
  ruby

DEPENDENCIES
  active_model_serializers (~> 0.10)
  active_record_query_trace (~> 1.8)
  addressable (~> 2.8)
  annotate (~> 3.1)
  aws-sdk-s3 (~> 1.103)
  better_errors (~> 2.9)
  binding_of_caller (~> 1.0)
  blurhash (~> 0.1)
  bootsnap (~> 1.9.1)
  brakeman (~> 5.1)
  browser
  bullet (~> 6.1)
  bundler-audit (~> 0.9)
  capistrano (~> 3.16)
  capistrano-rails (~> 1.6)
  capistrano-rbenv (~> 2.2)
  capistrano-yarn (~> 2.0)
  capybara (~> 3.35)
  charlock_holmes (~> 0.7.7)
  chewy (~> 5.2)
  cld3 (~> 3.4.2)
  climate_control (~> 0.2)
  color_diff (~> 0.1)
  concurrent-ruby
  connection_pool
  devise (~> 4.8)
  devise-two-factor (~> 4.0)
  devise_pam_authenticatable2 (~> 9.2)
  discard (~> 1.2)
  doorkeeper (~> 5.5)
  dotenv-rails (~> 2.7)
  ed25519 (~> 1.2)
  fabrication (~> 2.22)
  faker (~> 2.19)
  fast_blank (~> 1.0)
  fastimage
  fog-core (<= 2.1.0)
  fog-openstack (~> 0.3)
  fuubar (~> 2.5)
  hamlit-rails (~> 0.2)
  hiredis (~> 0.6)
  htmlentities (~> 4.3)
  http (~> 5.0)
  http_accept_language (~> 2.1)
  httplog (~> 1.5.0)
  i18n-tasks (~> 0.9)
  idn-ruby
  iso-639
  json-ld
  json-ld-preloaded (~> 3.1)
  kaminari (~> 1.2)
  kt-paperclip (~> 7.0)
  letter_opener (~> 1.7)
  letter_opener_web (~> 1.4)
  link_header (~> 0.0)
  lograge (~> 0.11)
  makara (~> 0.5)
  mario-redis-lock (~> 1.2)
  memory_profiler
  microformats (~> 4.2)
  mime-types (~> 3.3.1)
  net-ldap (~> 0.17)
  nokogiri (~> 1.12)
  nsa (~> 0.2)
  oj (~> 3.13)
  omniauth (~> 1.9)
  omniauth-cas (~> 2.0)
  omniauth-rails_csrf_protection (~> 0.1)
  omniauth-saml (~> 1.10)
  ox (~> 2.14)
  parslet
  pg (~> 1.2)
  pghero (~> 2.8)
  pkg-config (~> 1.4)
  posix-spawn
  premailer-rails
  private_address_check (~> 0.5)
  pry-byebug (~> 3.9)
  pry-rails (~> 0.3)
  puma (~> 5.5)
  pundit (~> 2.1)
  rack (~> 2.2.3)
  rack-attack (~> 6.5)
  rack-cors (~> 1.1)
  rails (~> 6.1.4)
  rails-controller-testing (~> 1.0)
  rails-i18n (~> 6.0)
  rails-settings-cached (~> 0.6)
  rdf-normalize (~> 0.4)
<<<<<<< HEAD
  redcarpet (~> 3.5)
  redis (~> 4.4)
=======
  redis (~> 4.5)
>>>>>>> 5ba46952
  redis-namespace (~> 1.8)
  rqrcode (~> 2.1)
  rspec-rails (~> 5.0)
  rspec-sidekiq (~> 3.1)
  rspec_junit_formatter (~> 0.4)
  rubocop (~> 1.22)
  rubocop-rails (~> 2.12)
  ruby-progressbar (~> 1.11)
  sanitize (~> 6.0)
  scenic (~> 1.5)
  sidekiq (~> 6.2)
  sidekiq-bulk (~> 0.2.0)
  sidekiq-scheduler (~> 3.1)
  sidekiq-unique-jobs (~> 7.1)
  simple-navigation (~> 4.3)
  simple_form (~> 5.1)
  simplecov (~> 0.21)
  sprockets (~> 3.7.2)
  sprockets-rails (~> 3.2)
  stackprof
  stoplight (~> 2.2.1)
  strong_migrations (~> 0.7)
  thor (~> 1.1)
  tty-prompt (~> 0.23)
  twitter-text (~> 3.1.0)
  tzinfo-data (~> 1.2021)
  webauthn (~> 3.0.0.alpha1)
  webmock (~> 3.14)
  webpacker (~> 5.4)
  webpush (~> 0.3)
  xorcist (~> 1.1)<|MERGE_RESOLUTION|>--- conflicted
+++ resolved
@@ -479,12 +479,8 @@
       link_header (~> 0.0, >= 0.0.8)
     rdf-normalize (0.4.0)
       rdf (~> 3.1)
-<<<<<<< HEAD
     redcarpet (3.5.1)
-    redis (4.4.0)
-=======
     redis (4.5.1)
->>>>>>> 5ba46952
     redis-namespace (1.8.1)
       redis (>= 3.0.4)
     regexp_parser (2.1.1)
@@ -758,12 +754,8 @@
   rails-i18n (~> 6.0)
   rails-settings-cached (~> 0.6)
   rdf-normalize (~> 0.4)
-<<<<<<< HEAD
   redcarpet (~> 3.5)
-  redis (~> 4.4)
-=======
   redis (~> 4.5)
->>>>>>> 5ba46952
   redis-namespace (~> 1.8)
   rqrcode (~> 2.1)
   rspec-rails (~> 5.0)

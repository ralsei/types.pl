module.exports = {
  extends: ['stylelint-config-standard-scss'],
  ignoreFiles: [
    'app/javascript/styles/mastodon/reset.scss',
<<<<<<< HEAD
    'app/javascript/flavours/glitch/styles/reset.scss',
    'app/javascript/styles/win95.scss',
=======
    'coverage/**/*',
>>>>>>> 105f8687
    'node_modules/**/*',
    'public/assets/**/*',
    'public/packs/**/*',
    'public/packs-test/**/*',
    'vendor/**/*',
  ],
  reportDescriptionlessDisables: true,
  reportInvalidScopeDisables: true,
  reportNeedlessDisables: true,
  rules: {
    'at-rule-empty-line-before': null,
    'color-function-notation': null,
    'color-hex-length': null,
    'declaration-block-no-redundant-longhand-properties': null,
    'no-descending-specificity': null,
    'no-duplicate-selectors': null,
    'number-max-precision': 8,
    'property-no-vendor-prefix': null,
    'selector-class-pattern': null,
    'selector-id-pattern': null,
    'value-keyword-case': null,
    'value-no-vendor-prefix': null,

    'scss/dollar-variable-empty-line-before': null,
    'scss/no-global-function-names': null,
  },
  overrides: [
    {
      'files': ['app/javascript/styles/mailer.scss'],
      rules: {
        'property-no-unknown': [
          true,
          {
            ignoreProperties: [
              '/^mso-/',
            ] },
        ],
      },
    },
  ],
};<|MERGE_RESOLUTION|>--- conflicted
+++ resolved
@@ -2,12 +2,9 @@
   extends: ['stylelint-config-standard-scss'],
   ignoreFiles: [
     'app/javascript/styles/mastodon/reset.scss',
-<<<<<<< HEAD
     'app/javascript/flavours/glitch/styles/reset.scss',
     'app/javascript/styles/win95.scss',
-=======
     'coverage/**/*',
->>>>>>> 105f8687
     'node_modules/**/*',
     'public/assets/**/*',
     'public/packs/**/*',

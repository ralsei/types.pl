--- conflicted
+++ resolved
@@ -49,12 +49,8 @@
     "@reduxjs/toolkit": "^2.0.1",
     "@svgr/webpack": "^5.5.0",
     "arrow-key-navigation": "^1.2.0",
-<<<<<<< HEAD
-    "async-mutex": "^0.4.0",
+    "async-mutex": "^0.5.0",
     "atrament": "0.2.4",
-=======
-    "async-mutex": "^0.5.0",
->>>>>>> ffc5be48
     "autoprefixer": "^10.4.14",
     "axios": "^1.4.0",
     "babel-loader": "^8.3.0",

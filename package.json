{
  "name": "@tootsuite/mastodon",
  "license": "AGPL-3.0-or-later",
  "engines": {
    "node": ">=10.13"
  },
  "scripts": {
    "postversion": "git push --tags",
    "build:development": "cross-env RAILS_ENV=development NODE_ENV=development ./bin/webpack",
    "build:production": "cross-env RAILS_ENV=production NODE_ENV=production ./bin/webpack",
    "manage:translations": "node ./config/webpack/translationRunner.js",
    "start": "node ./streaming/index.js",
    "test": "${npm_execpath} run test:lint:js && ${npm_execpath} run test:jest",
    "test:lint": "${npm_execpath} run test:lint:js && ${npm_execpath} run test:lint:sass",
    "test:lint:js": "eslint --ext=js . --cache",
    "test:lint:sass": "sass-lint -v",
    "test:jest": "cross-env NODE_ENV=test jest --coverage"
  },
  "repository": {
    "type": "git",
    "url": "https://github.com/tootsuite/mastodon.git"
  },
  "browserslist": [
    "last 2 versions",
    "IE >= 11",
    "iOS >= 9",
    "not dead"
  ],
  "jest": {
    "projects": [
      "<rootDir>/app/javascript/mastodon"
    ],
    "testPathIgnorePatterns": [
      "<rootDir>/node_modules/",
      "<rootDir>/vendor/",
      "<rootDir>/config/",
      "<rootDir>/log/",
      "<rootDir>/public/",
      "<rootDir>/tmp/",
      "<rootDir>/app/javascript/themes/"
    ],
    "setupFiles": [
      "raf/polyfill"
    ],
    "setupFilesAfterEnv": [
      "<rootDir>/app/javascript/mastodon/test_setup.js"
    ],
    "collectCoverageFrom": [
      "app/javascript/mastodon/**/*.js",
      "!app/javascript/mastodon/features/emoji/emoji_compressed.js",
      "!app/javascript/mastodon/locales/locale-data/*.js",
      "!app/javascript/mastodon/service_worker/entry.js",
      "!app/javascript/mastodon/test_setup.js"
    ],
    "coverageDirectory": "<rootDir>/coverage",
    "moduleDirectories": [
      "<rootDir>/node_modules",
      "<rootDir>/app/javascript"
    ]
  },
  "private": true,
  "dependencies": {
    "@babel/core": "^7.12.10",
    "@babel/plugin-proposal-class-properties": "^7.8.3",
    "@babel/plugin-proposal-decorators": "^7.12.12",
    "@babel/plugin-transform-react-inline-elements": "^7.12.1",
    "@babel/plugin-transform-runtime": "^7.12.10",
    "@babel/preset-env": "^7.12.11",
    "@babel/preset-react": "^7.12.10",
    "@babel/runtime": "^7.12.5",
    "@clusterws/cws": "^3.0.0",
    "@gamestdio/websocket": "^0.3.2",
    "@github/webauthn-json": "^0.5.7",
<<<<<<< HEAD
    "@rails/ujs": "^6.0.3",
    "array-includes": "^3.1.1",
    "atrament": "0.2.4",
=======
    "@rails/ujs": "^6.1.0",
    "array-includes": "^3.1.2",
>>>>>>> 69763b63
    "arrow-key-navigation": "^1.2.0",
    "autoprefixer": "^9.8.6",
    "axios": "^0.21.1",
    "babel-loader": "^8.2.2",
    "babel-plugin-lodash": "^3.3.4",
    "babel-plugin-preval": "^5.0.0",
    "babel-plugin-react-intl": "^6.2.0",
    "babel-plugin-transform-react-remove-prop-types": "^0.4.24",
    "babel-runtime": "^6.26.0",
    "blurhash": "^1.1.3",
    "classnames": "^2.2.5",
    "color-blend": "^3.0.1",
    "compression-webpack-plugin": "^6.1.1",
    "cross-env": "^7.0.3",
    "css-loader": "^5.0.1",
    "cssnano": "^4.1.10",
    "detect-passive-events": "^2.0.2",
    "dotenv": "^8.2.0",
    "emoji-mart": "Gargron/emoji-mart#build",
    "es6-symbol": "^3.1.3",
    "escape-html": "^1.0.3",
    "exif-js": "^2.3.0",
    "express": "^4.17.1",
    "favico.js": "^0.3.10",
    "file-loader": "^6.2.0",
    "font-awesome": "^4.7.0",
    "glob": "^7.1.6",
    "history": "^4.10.1",
    "http-link-header": "^1.0.3",
    "immutable": "^3.8.2",
    "imports-loader": "^1.2.0",
    "intersection-observer": "^0.12.0",
    "intl": "^1.2.5",
    "intl-messageformat": "^2.2.0",
    "intl-relativeformat": "^6.4.3",
    "is-nan": "^1.3.2",
    "js-yaml": "^4.0.0",
    "lodash": "^4.17.19",
    "mark-loader": "^0.1.6",
    "marky": "^1.2.1",
    "mini-css-extract-plugin": "^1.3.3",
    "mkdirp": "^1.0.4",
    "npmlog": "^4.1.2",
    "object-assign": "^4.1.1",
    "object-fit-images": "^3.2.3",
    "object.values": "^1.1.2",
    "offline-plugin": "^5.0.7",
    "path-complete-extname": "^1.0.0",
    "pg": "^6.4.0",
    "postcss-loader": "^3.0.0",
    "postcss-object-fit-images": "^1.1.2",
    "promise.prototype.finally": "^3.1.2",
    "prop-types": "^15.5.10",
    "punycode": "^2.1.0",
    "react": "^16.14.0",
    "react-dom": "^16.14.0",
    "react-hotkeys": "^1.1.4",
    "react-immutable-proptypes": "^2.2.0",
    "react-immutable-pure-component": "^2.2.2",
    "react-intl": "^2.9.0",
    "react-masonry-infinite": "^1.2.2",
    "react-motion": "^0.5.2",
    "react-notification": "^6.8.5",
    "react-overlays": "^0.9.3",
    "react-redux": "^7.2.2",
    "react-redux-loading-bar": "^4.0.8",
    "react-router-dom": "^4.1.1",
    "react-router-scroll-4": "^1.0.0-beta.1",
    "react-select": "^3.1.1",
    "react-sparklines": "^1.7.0",
    "react-swipeable-views": "^0.13.9",
    "react-textarea-autosize": "^8.3.0",
    "react-toggle": "^4.1.1",
    "redis": "^3.0.2",
    "redux": "^4.0.5",
    "redux-immutable": "^4.0.0",
    "redux-thunk": "^2.2.0",
    "regenerator-runtime": "^0.13.7",
    "rellax": "^1.12.1",
    "requestidlecallback": "^0.3.0",
    "reselect": "^4.0.0",
    "rimraf": "^3.0.2",
    "sass": "^1.32.0",
    "sass-loader": "^10.1.0",
    "stacktrace-js": "^2.0.2",
    "stringz": "^2.1.0",
    "substring-trie": "^1.0.2",
    "terser-webpack-plugin": "^4.2.3",
    "tesseract.js": "^2.1.1",
    "throng": "^4.0.0",
    "tiny-queue": "^0.2.1",
    "uuid": "^8.3.1",
    "webpack": "^4.44.2",
    "webpack-assets-manifest": "^3.1.1",
    "webpack-bundle-analyzer": "^4.3.0",
    "webpack-cli": "^3.3.12",
    "webpack-merge": "^5.7.3",
    "wicg-inert": "^3.1.0"
  },
  "devDependencies": {
    "@testing-library/jest-dom": "^5.11.8",
    "@testing-library/react": "^11.2.2",
    "babel-eslint": "^10.1.0",
    "babel-jest": "^26.6.3",
    "eslint": "^7.17.0",
    "eslint-plugin-import": "~2.22.1",
    "eslint-plugin-jsx-a11y": "~6.4.1",
    "eslint-plugin-promise": "~4.2.1",
    "eslint-plugin-react": "~7.22.0",
    "jest": "^26.6.3",
    "raf": "^3.4.1",
    "react-intl-translations-manager": "^5.0.3",
    "react-test-renderer": "^16.14.0",
    "sass-lint": "^1.13.1",
    "webpack-dev-server": "^3.11.1",
    "yargs": "^16.2.0"
  },
  "resolutions": {
    "kind-of": "^6.0.3"
  }
}<|MERGE_RESOLUTION|>--- conflicted
+++ resolved
@@ -71,14 +71,9 @@
     "@clusterws/cws": "^3.0.0",
     "@gamestdio/websocket": "^0.3.2",
     "@github/webauthn-json": "^0.5.7",
-<<<<<<< HEAD
-    "@rails/ujs": "^6.0.3",
-    "array-includes": "^3.1.1",
-    "atrament": "0.2.4",
-=======
     "@rails/ujs": "^6.1.0",
     "array-includes": "^3.1.2",
->>>>>>> 69763b63
+    "atrament": "0.2.4",
     "arrow-key-navigation": "^1.2.0",
     "autoprefixer": "^9.8.6",
     "axios": "^0.21.1",

{
  "name": "mastodon",
  "license": "AGPL-3.0-or-later",
  "engines": {
    "node": ">=8.12 <12"
  },
  "scripts": {
    "postversion": "git push --tags",
    "build:development": "cross-env RAILS_ENV=development NODE_ENV=development ./bin/webpack",
    "build:production": "cross-env RAILS_ENV=production NODE_ENV=production ./bin/webpack",
    "manage:translations": "node ./config/webpack/translationRunner.js",
    "start": "node ./streaming/index.js",
    "test": "${npm_execpath} run test:lint:js && ${npm_execpath} run test:jest",
    "test:lint": "${npm_execpath} run test:lint:js && ${npm_execpath} run test:lint:sass",
    "test:lint:js": "eslint --ext=js .",
    "test:lint:sass": "sass-lint -v",
    "test:jest": "cross-env NODE_ENV=test jest --coverage"
  },
  "repository": {
    "type": "git",
    "url": "https://github.com/tootsuite/mastodon.git"
  },
  "browserslist": [
    "last 2 versions",
    "IE >= 11",
    "iOS >= 9",
    "not dead"
  ],
  "jest": {
    "projects": [
      "<rootDir>/app/javascript/mastodon"
    ],
    "testPathIgnorePatterns": [
      "<rootDir>/node_modules/",
      "<rootDir>/vendor/",
      "<rootDir>/config/",
      "<rootDir>/log/",
      "<rootDir>/public/",
      "<rootDir>/tmp/",
      "<rootDir>/app/javascript/themes/"
    ],
    "setupFiles": [
      "raf/polyfill"
    ],
    "setupFilesAfterEnv": [
      "<rootDir>/app/javascript/mastodon/test_setup.js"
    ],
    "collectCoverageFrom": [
      "app/javascript/mastodon/**/*.js",
      "!app/javascript/mastodon/features/emoji/emoji_compressed.js",
      "!app/javascript/mastodon/locales/locale-data/*.js",
      "!app/javascript/mastodon/service_worker/entry.js",
      "!app/javascript/mastodon/test_setup.js"
    ],
    "coverageDirectory": "<rootDir>/coverage",
    "moduleDirectories": [
      "<rootDir>/node_modules",
      "<rootDir>/app/javascript"
    ]
  },
  "private": true,
  "dependencies": {
    "@babel/core": "^7.4.5",
    "@babel/plugin-proposal-class-properties": "^7.4.4",
    "@babel/plugin-proposal-decorators": "^7.4.4",
    "@babel/plugin-proposal-object-rest-spread": "^7.4.4",
    "@babel/plugin-syntax-dynamic-import": "^7.2.0",
    "@babel/plugin-transform-react-inline-elements": "^7.2.0",
    "@babel/plugin-transform-react-jsx-self": "^7.2.0",
    "@babel/plugin-transform-react-jsx-source": "^7.2.0",
    "@babel/plugin-transform-runtime": "^7.4.4",
    "@babel/preset-env": "^7.4.5",
    "@babel/preset-react": "^7.0.0",
    "@babel/runtime": "^7.4.5",
    "@clusterws/cws": "^0.14.0",
    "array-includes": "^3.0.3",
<<<<<<< HEAD
    "atrament": "^0.2.3",
    "autoprefixer": "^9.5.1",
=======
    "autoprefixer": "^9.6.0",
>>>>>>> ede0be5d
    "axios": "^0.19.0",
    "babel-loader": "^8.0.5",
    "babel-plugin-lodash": "^3.3.4",
    "babel-plugin-preval": "^3.0.1",
    "babel-plugin-react-intl": "^3.1.3",
    "babel-plugin-transform-react-remove-prop-types": "^0.4.24",
    "babel-runtime": "^6.26.0",
    "blurhash": "^1.0.0",
    "classnames": "^2.2.5",
    "compression-webpack-plugin": "^2.0.0",
    "cross-env": "^5.1.4",
    "css-loader": "^2.1.1",
    "cssnano": "^4.1.10",
    "detect-passive-events": "^1.0.2",
    "dotenv": "^8.0.0",
    "emoji-mart": "Gargron/emoji-mart#build",
    "es6-symbol": "^3.1.1",
    "escape-html": "^1.0.3",
    "exif-js": "^2.3.0",
    "express": "^4.17.1",
<<<<<<< HEAD
    "favico.js": "^0.3.10",
    "file-loader": "^3.0.1",
=======
    "file-loader": "^4.0.0",
>>>>>>> ede0be5d
    "font-awesome": "^4.7.0",
    "glob": "^7.1.1",
    "http-link-header": "^1.0.2",
    "immutable": "^3.8.2",
    "imports-loader": "^0.8.0",
    "intersection-observer": "^0.7.0",
    "intl": "^1.2.5",
    "intl-messageformat": "^2.2.0",
    "intl-relativeformat": "^2.2.0",
    "is-nan": "^1.2.1",
    "js-yaml": "^3.13.1",
    "lodash": "^4.7.11",
    "mark-loader": "^0.1.6",
    "marky": "^1.2.1",
    "mini-css-extract-plugin": "^0.5.0",
    "mkdirp": "^0.5.1",
    "npmlog": "^4.1.2",
    "object-assign": "^4.1.1",
    "object-fit-images": "^3.2.3",
    "object.values": "^1.1.0",
    "offline-plugin": "^5.0.7",
    "path-complete-extname": "^1.0.0",
    "pg": "^6.4.0",
    "postcss-loader": "^3.0.0",
    "postcss-object-fit-images": "^1.1.2",
    "prop-types": "^15.5.10",
    "punycode": "^2.1.0",
    "rails-ujs": "^5.2.3",
    "react": "^16.8.6",
    "react-dom": "^16.8.6",
    "react-hotkeys": "^1.1.4",
    "react-immutable-proptypes": "^2.1.0",
    "react-immutable-pure-component": "^1.1.1",
    "react-intl": "^2.9.0",
    "react-masonry-infinite": "^1.2.2",
    "react-motion": "^0.5.2",
    "react-notification": "^6.8.4",
    "react-overlays": "^0.8.3",
    "react-redux": "^6.0.1",
    "react-redux-loading-bar": "^4.0.8",
    "react-router-dom": "^4.1.1",
    "react-router-scroll-4": "^1.0.0-beta.1",
    "react-select": "^2.4.4",
    "react-sparklines": "^1.7.0",
    "react-swipeable-views": "^0.13.3",
    "react-textarea-autosize": "^7.1.0",
    "react-toggle": "^4.0.1",
    "redis": "^2.7.1",
    "redux": "^4.0.1",
    "redux-immutable": "^4.0.0",
    "redux-thunk": "^2.2.0",
    "rellax": "^1.10.0",
    "requestidlecallback": "^0.3.0",
    "reselect": "^4.0.0",
    "rimraf": "^2.6.3",
    "sass": "^1.20.3",
    "sass-loader": "^7.0.3",
    "stringz": "^1.0.0",
    "substring-trie": "^1.0.2",
    "terser-webpack-plugin": "^1.3.0",
    "throng": "^4.0.0",
    "tiny-queue": "^0.2.1",
    "uuid": "^3.1.0",
    "webpack": "^4.34.0",
    "webpack-assets-manifest": "^3.1.1",
    "webpack-bundle-analyzer": "^3.3.2",
    "webpack-cli": "^3.3.4",
    "webpack-merge": "^4.2.1",
    "websocket.js": "^0.1.12"
  },
  "devDependencies": {
    "babel-eslint": "^10.0.1",
    "babel-jest": "^24.8.0",
    "enzyme": "^3.10.0",
    "enzyme-adapter-react-16": "^1.14.0",
    "eslint": "^5.11.1",
    "eslint-plugin-import": "~2.17.3",
    "eslint-plugin-jsx-a11y": "~6.2.1",
    "eslint-plugin-promise": "~4.1.1",
    "eslint-plugin-react": "~7.12.1",
    "jest": "^24.8.0",
    "raf": "^3.4.1",
    "react-intl-translations-manager": "^5.0.3",
    "react-test-renderer": "^16.8.6",
    "sass-lint": "^1.13.1",
    "webpack-dev-server": "^3.5.1",
    "yargs": "^12.0.5"
  }
}<|MERGE_RESOLUTION|>--- conflicted
+++ resolved
@@ -74,12 +74,8 @@
     "@babel/runtime": "^7.4.5",
     "@clusterws/cws": "^0.14.0",
     "array-includes": "^3.0.3",
-<<<<<<< HEAD
     "atrament": "^0.2.3",
-    "autoprefixer": "^9.5.1",
-=======
     "autoprefixer": "^9.6.0",
->>>>>>> ede0be5d
     "axios": "^0.19.0",
     "babel-loader": "^8.0.5",
     "babel-plugin-lodash": "^3.3.4",
@@ -100,12 +96,8 @@
     "escape-html": "^1.0.3",
     "exif-js": "^2.3.0",
     "express": "^4.17.1",
-<<<<<<< HEAD
     "favico.js": "^0.3.10",
-    "file-loader": "^3.0.1",
-=======
     "file-loader": "^4.0.0",
->>>>>>> ede0be5d
     "font-awesome": "^4.7.0",
     "glob": "^7.1.1",
     "http-link-header": "^1.0.2",

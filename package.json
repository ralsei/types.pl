{
  "name": "@tootsuite/mastodon",
  "license": "AGPL-3.0-or-later",
  "engines": {
    "node": ">=8.12 <13"
  },
  "scripts": {
    "postversion": "git push --tags",
    "build:development": "cross-env RAILS_ENV=development NODE_ENV=development ./bin/webpack",
    "build:production": "cross-env RAILS_ENV=production NODE_ENV=production ./bin/webpack",
    "manage:translations": "node ./config/webpack/translationRunner.js",
    "start": "node ./streaming/index.js",
    "test": "${npm_execpath} run test:lint:js && ${npm_execpath} run test:jest",
    "test:lint": "${npm_execpath} run test:lint:js && ${npm_execpath} run test:lint:sass",
    "test:lint:js": "eslint --ext=js . --cache",
    "test:lint:sass": "sass-lint -v",
    "test:jest": "cross-env NODE_ENV=test jest --coverage"
  },
  "repository": {
    "type": "git",
    "url": "https://github.com/tootsuite/mastodon.git"
  },
  "browserslist": [
    "last 2 versions",
    "IE >= 11",
    "iOS >= 9",
    "not dead"
  ],
  "jest": {
    "projects": [
      "<rootDir>/app/javascript/mastodon"
    ],
    "testPathIgnorePatterns": [
      "<rootDir>/node_modules/",
      "<rootDir>/vendor/",
      "<rootDir>/config/",
      "<rootDir>/log/",
      "<rootDir>/public/",
      "<rootDir>/tmp/",
      "<rootDir>/app/javascript/themes/"
    ],
    "setupFiles": [
      "raf/polyfill"
    ],
    "setupFilesAfterEnv": [
      "<rootDir>/app/javascript/mastodon/test_setup.js"
    ],
    "collectCoverageFrom": [
      "app/javascript/mastodon/**/*.js",
      "!app/javascript/mastodon/features/emoji/emoji_compressed.js",
      "!app/javascript/mastodon/locales/locale-data/*.js",
      "!app/javascript/mastodon/service_worker/entry.js",
      "!app/javascript/mastodon/test_setup.js"
    ],
    "coverageDirectory": "<rootDir>/coverage",
    "moduleDirectories": [
      "<rootDir>/node_modules",
      "<rootDir>/app/javascript"
    ]
  },
  "private": true,
  "dependencies": {
    "@babel/core": "^7.7.5",
    "@babel/plugin-proposal-class-properties": "^7.7.4",
    "@babel/plugin-proposal-decorators": "^7.7.4",
    "@babel/plugin-transform-react-inline-elements": "^7.7.4",
    "@babel/plugin-transform-runtime": "^7.7.6",
    "@babel/preset-env": "^7.7.7",
    "@babel/preset-react": "^7.7.4",
    "@babel/runtime": "^7.7.7",
    "@gamestdio/websocket": "^0.3.2",
    "@clusterws/cws": "^0.16.0",
<<<<<<< HEAD
    "array-includes": "^3.1.0",
    "atrament": "^0.2.3",
=======
    "array-includes": "^3.1.1",
>>>>>>> 7ff7ca8c
    "arrow-key-navigation": "^1.1.0",
    "autoprefixer": "^9.7.3",
    "axios": "^0.19.0",
    "babel-loader": "^8.0.6",
    "babel-plugin-lodash": "^3.3.4",
    "babel-plugin-preval": "^4.0.0",
    "babel-plugin-react-intl": "^3.4.1",
    "babel-plugin-transform-react-remove-prop-types": "^0.4.24",
    "babel-runtime": "^6.26.0",
    "blurhash": "^1.1.3",
    "classnames": "^2.2.5",
    "compression-webpack-plugin": "^3.0.1",
    "copy-webpack-plugin": "^5.1.1",
    "cross-env": "^6.0.3",
    "css-loader": "^3.4.0",
    "cssnano": "^4.1.10",
    "detect-passive-events": "^1.0.2",
    "dotenv": "^8.2.0",
    "emoji-mart": "Gargron/emoji-mart#build",
    "es6-symbol": "^3.1.3",
    "escape-html": "^1.0.3",
    "exif-js": "^2.3.0",
    "express": "^4.17.1",
    "file-loader": "^4.2.0",
    "favico.js": "^0.3.10",
    "font-awesome": "^4.7.0",
    "glob": "^7.1.6",
    "history": "^4.10.1",
    "http-link-header": "^1.0.2",
    "immutable": "^3.8.2",
    "imports-loader": "^0.8.0",
    "intersection-observer": "^0.7.0",
    "intl": "^1.2.5",
    "intl-messageformat": "^2.2.0",
    "intl-relativeformat": "^6.4.3",
    "is-nan": "^1.2.1",
    "js-yaml": "^3.13.1",
    "lodash": "^4.17.14",
    "mark-loader": "^0.1.6",
    "marky": "^1.2.1",
    "mini-css-extract-plugin": "^0.9.0",
    "mkdirp": "^0.5.1",
    "npmlog": "^4.1.2",
    "object-assign": "^4.1.1",
    "object-fit-images": "^3.2.3",
    "object.values": "^1.1.1",
    "offline-plugin": "^5.0.7",
    "path-complete-extname": "^1.0.0",
    "pg": "^6.4.0",
    "postcss-loader": "^3.0.0",
    "postcss-object-fit-images": "^1.1.2",
    "prop-types": "^15.5.10",
    "punycode": "^2.1.0",
    "rails-ujs": "^5.2.4",
    "react": "^16.12.0",
    "react-dom": "^16.12.0",
    "react-hotkeys": "^1.1.4",
    "react-immutable-proptypes": "^2.1.0",
    "react-immutable-pure-component": "^1.1.1",
    "react-intl": "^2.9.0",
    "react-masonry-infinite": "^1.2.2",
    "react-motion": "^0.5.2",
    "react-notification": "^6.8.5",
    "react-overlays": "^0.9.1",
    "react-redux": "^7.1.3",
    "react-redux-loading-bar": "^4.0.8",
    "react-router-dom": "^4.1.1",
    "react-router-scroll-4": "^1.0.0-beta.1",
    "react-select": "^3.0.8",
    "react-sparklines": "^1.7.0",
    "react-swipeable-views": "^0.13.3",
    "react-textarea-autosize": "^7.1.2",
    "react-toggle": "^4.1.1",
    "redis": "^2.7.1",
    "redux": "^4.0.4",
    "redux-immutable": "^4.0.0",
    "redux-thunk": "^2.2.0",
    "rellax": "^1.10.0",
    "requestidlecallback": "^0.3.0",
    "reselect": "^4.0.0",
    "rimraf": "^3.0.0",
    "sass": "^1.24.0",
    "sass-loader": "^8.0.0",
    "stringz": "^2.0.0",
    "substring-trie": "^1.0.2",
    "terser-webpack-plugin": "^2.2.2",
    "tesseract.js": "^2.0.0-alpha.16",
    "throng": "^4.0.0",
    "tiny-queue": "^0.2.1",
    "uuid": "^3.3.3",
    "wavesurfer.js": "^3.2.0",
    "webpack": "^4.41.2",
    "webpack-assets-manifest": "^3.1.1",
    "webpack-bundle-analyzer": "^3.6.0",
    "webpack-cli": "^3.3.10",
    "webpack-merge": "^4.2.1",
    "wicg-inert": "^3.0.0"
  },
  "devDependencies": {
    "babel-eslint": "^10.0.3",
    "babel-jest": "^24.9.0",
    "enzyme": "^3.11.0",
    "enzyme-adapter-react-16": "^1.15.1",
    "eslint": "^6.7.2",
    "eslint-plugin-import": "~2.19.1",
    "eslint-plugin-jsx-a11y": "~6.2.3",
    "eslint-plugin-promise": "~4.2.1",
    "eslint-plugin-react": "~7.17.0",
    "jest": "^24.9.0",
    "raf": "^3.4.1",
    "react-intl-translations-manager": "^5.0.3",
    "react-test-renderer": "^16.11.0",
    "sass-lint": "^1.13.1",
    "webpack-dev-server": "^3.9.0",
    "yargs": "^15.0.2"
  }
}<|MERGE_RESOLUTION|>--- conflicted
+++ resolved
@@ -70,12 +70,8 @@
     "@babel/runtime": "^7.7.7",
     "@gamestdio/websocket": "^0.3.2",
     "@clusterws/cws": "^0.16.0",
-<<<<<<< HEAD
-    "array-includes": "^3.1.0",
+    "array-includes": "^3.1.1",
     "atrament": "^0.2.3",
-=======
-    "array-includes": "^3.1.1",
->>>>>>> 7ff7ca8c
     "arrow-key-navigation": "^1.1.0",
     "autoprefixer": "^9.7.3",
     "axios": "^0.19.0",

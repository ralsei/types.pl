--- conflicted
+++ resolved
@@ -12,22 +12,12 @@
   "scripts": {
     "build:development": "cross-env RAILS_ENV=development NODE_ENV=development ./bin/webpack",
     "build:production": "cross-env RAILS_ENV=production NODE_ENV=production ./bin/webpack",
-<<<<<<< HEAD
-    "fix:js": "yarn lint:js --fix",
-    "fix:json": "prettier --write \"**/*.{json,json5}\"",
-    "fix:md": "prettier --write \"**/*.md\"",
-    "fix:sass": "stylelint --fix \"**/*.{css,scss}\" && prettier --write \"**/*.{css,scss}\"",
-    "fix:yml": "prettier --write \"**/*.{yaml,yml}\"",
-    "fix": "yarn fix:js && yarn fix:json && yarn fix:sass && yarn fix:yml",
-    "i18n:extract": "formatjs extract 'app/javascript/**/*.{js,jsx,ts,tsx}' '--ignore=**/*.d.ts' --out-file app/javascript/flavours/glitch/locales/en.json --format config/formatjs-formatter.js",
-=======
     "fix:js": "eslint . --ext=.js,.jsx,.ts,.tsx --cache --report-unused-disable-directives --fix",
     "fix:css": "stylelint --fix \"**/*.{css,scss}\"",
     "fix": "yarn fix:js && yarn fix:css",
     "format": "prettier --write --log-level warn .",
     "format:check": "prettier --check --ignore-unknown .",
-    "i18n:extract": "formatjs extract 'app/javascript/**/*.{js,jsx,ts,tsx}' '--ignore=**/*.d.ts' --out-file app/javascript/mastodon/locales/en.json --format config/formatjs-formatter.js",
->>>>>>> 3b314474
+    "i18n:extract": "formatjs extract 'app/javascript/**/*.{js,jsx,ts,tsx}' '--ignore=**/*.d.ts' --out-file app/javascript/flavours/glitch/locales/en.json --format config/formatjs-formatter.js",
     "jest": "cross-env NODE_ENV=test jest",
     "lint:js": "eslint . --ext=.js,.jsx,.ts,.tsx --cache --report-unused-disable-directives",
     "lint:css": "stylelint \"**/*.{css,scss}\"",

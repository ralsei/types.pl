# frozen_string_literal: true

source 'https://rubygems.org'
ruby '>= 3.0.0'

gem 'puma', '~> 6.3'
gem 'rails', '~> 6.1.7'
gem 'sprockets', '~> 3.7.2'
gem 'thor', '~> 1.2'
gem 'rack', '~> 2.2.7'

gem 'haml-rails', '~>2.0'
gem 'pg', '~> 1.5'
gem 'makara', '~> 0.5'
gem 'pghero'
gem 'dotenv-rails', '~> 2.8'

gem 'aws-sdk-s3', '~> 1.123', require: false
gem 'fog-core', '<= 2.4.0'
gem 'fog-openstack', '~> 0.3', require: false
gem 'kt-paperclip', '~> 7.2'
gem 'blurhash', '~> 0.1'

gem 'active_model_serializers', '~> 0.10'
gem 'addressable', '~> 2.8'
gem 'bootsnap', '~> 1.16.0', require: false
gem 'browser'
gem 'charlock_holmes', '~> 0.7.7'
gem 'chewy', '~> 7.3'
gem 'devise', '~> 4.9'
gem 'devise-two-factor', '~> 4.1'

group :pam_authentication, optional: true do
  gem 'devise_pam_authenticatable2', '~> 9.2'
end

gem 'net-ldap', '~> 0.18'
gem 'omniauth-cas', '~> 2.0'
gem 'omniauth-saml', '~> 1.10'
gem 'omniauth_openid_connect', '~> 0.6.1'
gem 'omniauth', '~> 1.9'
gem 'omniauth-rails_csrf_protection', '~> 0.1'

gem 'color_diff', '~> 0.1'
gem 'discard', '~> 1.2'
gem 'doorkeeper', '~> 5.6'
gem 'ed25519', '~> 1.3'
gem 'fast_blank', '~> 1.0'
gem 'fastimage'
gem 'hiredis', '~> 0.6'
gem 'redis-namespace', '~> 1.10'
gem 'htmlentities', '~> 4.3'
gem 'http', '~> 5.1'
gem 'http_accept_language', '~> 2.1'
gem 'httplog', '~> 1.6.2'
gem 'idn-ruby', require: 'idn'
gem 'kaminari', '~> 1.2'
gem 'link_header', '~> 0.0'
gem 'mime-types', '~> 3.4.1', require: 'mime/types/columnar'
gem 'nokogiri', '~> 1.15'
gem 'oj', '~> 3.14'
gem 'ox', '~> 2.14'
gem 'parslet'
gem 'posix-spawn'
gem 'public_suffix', '~> 5.0'
gem 'pundit', '~> 2.3'
gem 'premailer-rails'
gem 'rack-attack', '~> 6.6'
gem 'rack-cors', '~> 2.0', require: 'rack/cors'
gem 'rails-i18n', '~> 6.0'
gem 'rails-settings-cached', '~> 0.6', git: 'https://github.com/mastodon/rails-settings-cached.git', branch: 'v0.6.6-aliases-true'
gem 'redcarpet', '~> 3.6'
gem 'redis', '~> 4.5', require: ['redis', 'redis/connection/hiredis']
gem 'mario-redis-lock', '~> 1.2', require: 'redis_lock'
gem 'rqrcode', '~> 2.2'
gem 'ruby-progressbar', '~> 1.13'
gem 'sanitize', '~> 6.0'
gem 'scenic', '~> 1.7'
gem 'sidekiq', '~> 6.5'
gem 'sidekiq-scheduler', '~> 5.0'
gem 'sidekiq-unique-jobs', '~> 7.1'
gem 'sidekiq-bulk', '~> 0.2.0'
gem 'simple-navigation', '~> 4.4'
gem 'simple_form', '~> 5.2'
gem 'sprockets-rails', '~> 3.4', require: 'sprockets/railtie'
gem 'stoplight', '~> 3.0.1'
gem 'strong_migrations', '~> 0.8'
gem 'tty-prompt', '~> 0.23', require: false
gem 'twitter-text', '~> 3.1.0'
gem 'tzinfo-data', '~> 1.2023'
gem 'webpacker', '~> 5.4'
gem 'webpush', github: 'ClearlyClaire/webpush', ref: 'f14a4d52e201128b1b00245d11b6de80d6cfdcd9'
gem 'webauthn', '~> 3.0'

gem 'json-ld'
gem 'json-ld-preloaded', '~> 3.2'
gem 'rdf-normalize', '~> 0.5'

gem 'private_address_check', '~> 0.5'

group :test do
  # RSpec runner for rails
  gem 'rspec-rails', '~> 6.0'

  # Used to split testing into chunks in CI
  gem 'rspec_chunked', '~> 0.6'

  # RSpec progress bar formatter
  gem 'fuubar', '~> 2.5'

  # Extra RSpec extenion methods and helpers for sidekiq
  gem 'rspec-sidekiq', '~> 3.1'

  # Browser integration testing
  gem 'capybara', '~> 3.39'

  # Used to mock environment variables
  gem 'climate_control', '~> 0.2'

  # Generating fake data for specs
  gem 'faker', '~> 3.2'

  # Generate test objects for specs
  gem 'fabrication', '~> 2.30'

  # Add back helpers functions removed in Rails 5.1
  gem 'rails-controller-testing', '~> 1.0'
<<<<<<< HEAD
  gem 'rspec-sidekiq', '~> 3.1'
  gem 'simplecov', '~> 0.21', require: false
  gem 'webmock', '~> 3.18'
  gem 'rspec_junit_formatter', '~> 0.6'
  gem 'rack-test', '~> 2.0'
=======

  # Validate schemas in specs
  gem 'json-schema', '~> 4.0'

  # Test harness fo rack components
  gem 'rack-test', '~> 2.1'

  # Coverage formatter for RSpec test if DISABLE_SIMPLECOV is false
  gem 'simplecov', '~> 0.22', require: false

  # Stub web requests for specs
  gem 'webmock', '~> 3.18'
>>>>>>> c25ba31e
end

group :development do
  # Code linting CLI and plugins
  gem 'rubocop', require: false
  gem 'rubocop-capybara', require: false
  gem 'rubocop-performance', require: false
  gem 'rubocop-rails', require: false
  gem 'rubocop-rspec', require: false

  # Annotates modules with schema
  gem 'annotate', '~> 3.2'

  # Enhanced error message pages for development
  gem 'better_errors', '~> 2.9'
  gem 'binding_of_caller', '~> 1.0'

  # Preview mail in the browser
  gem 'letter_opener', '~> 1.8'
  gem 'letter_opener_web', '~> 2.0'

  # Security analysis CLI tools
  gem 'brakeman', '~> 5.4', require: false
  gem 'bundler-audit', '~> 0.9', require: false

  # Linter CLI for HAML files
  gem 'haml_lint', require: false

  # Deployment automation
  gem 'capistrano', '~> 3.17'
  gem 'capistrano-rails', '~> 1.6'
  gem 'capistrano-rbenv', '~> 2.2'
  gem 'capistrano-yarn', '~> 2.0'

  # Validate missing i18n keys
  gem 'i18n-tasks', '~> 1.0', require: false

  # Profiling tools
  gem 'memory_profiler', require: false
  gem 'stackprof', require: false
end

group :production do
  gem 'lograge', '~> 0.12'
end

gem 'concurrent-ruby', require: false
gem 'connection_pool', require: false
gem 'xorcist', '~> 1.1'

gem 'cocoon', '~> 1.2'

gem 'net-http', '~> 0.3.2'
gem 'rubyzip', '~> 2.3'

gem 'hcaptcha', '~> 7.1'<|MERGE_RESOLUTION|>--- conflicted
+++ resolved
@@ -125,13 +125,6 @@
 
   # Add back helpers functions removed in Rails 5.1
   gem 'rails-controller-testing', '~> 1.0'
-<<<<<<< HEAD
-  gem 'rspec-sidekiq', '~> 3.1'
-  gem 'simplecov', '~> 0.21', require: false
-  gem 'webmock', '~> 3.18'
-  gem 'rspec_junit_formatter', '~> 0.6'
-  gem 'rack-test', '~> 2.0'
-=======
 
   # Validate schemas in specs
   gem 'json-schema', '~> 4.0'
@@ -144,7 +137,6 @@
 
   # Stub web requests for specs
   gem 'webmock', '~> 3.18'
->>>>>>> c25ba31e
 end
 
 group :development do

# frozen_string_literal: true

source 'https://rubygems.org'
ruby '>= 2.3.0', '< 2.6.0'

gem 'pkg-config', '~> 1.3'

gem 'puma', '~> 3.11'
gem 'rails', '~> 5.2.0'

gem 'hamlit-rails', '~> 0.2'
gem 'pg', '~> 1.0'
gem 'pghero', '~> 2.1'
gem 'dotenv-rails', '~> 2.2', '< 2.3'

gem 'aws-sdk-s3', '~> 1.9', require: false
gem 'fog-core', '~> 1.45'
gem 'fog-local', '~> 0.5', require: false
gem 'fog-openstack', '~> 0.1', require: false
gem 'paperclip', '~> 6.0'
gem 'paperclip-av-transcoder', '~> 0.6'
gem 'posix-spawn', '~> 0.3'
gem 'streamio-ffmpeg', '~> 3.0'

gem 'active_model_serializers', '~> 0.10'
gem 'addressable', '~> 2.5'
gem 'bootsnap', '~> 1.3'
gem 'browser'
gem 'charlock_holmes', '~> 0.7.6'
gem 'iso-639'
gem 'chewy', '~> 5.0'
gem 'cld3', '~> 3.2.0'
gem 'devise', '~> 4.4'
gem 'devise-two-factor', '~> 3.0'

group :pam_authentication, optional: true do
  gem 'devise_pam_authenticatable2', '~> 9.1'
end

gem 'net-ldap', '~> 0.10'
gem 'omniauth-cas', '~> 1.1'
gem 'omniauth-saml', '~> 1.10'
gem 'omniauth', '~> 1.2'

gem 'doorkeeper', '~> 4.2', '< 4.3'
gem 'fast_blank', '~> 1.0'
gem 'fastimage'
gem 'goldfinger', '~> 2.1'
gem 'hiredis', '~> 0.6'
gem 'redis-namespace', '~> 1.5'
gem 'html2text'
gem 'htmlentities', '~> 4.3'
gem 'http', '~> 3.2'
gem 'http_accept_language', '~> 2.1'
gem 'http_parser.rb', '~> 0.6', git: 'https://github.com/tmm1/http_parser.rb', ref: '54b17ba8c7d8d20a16dfc65d1775241833219cf2'
gem 'httplog', '~> 1.0'
gem 'idn-ruby', require: 'idn'
gem 'kaminari', '~> 1.1'
gem 'link_header', '~> 0.0'
gem 'mime-types', '~> 3.1', require: 'mime/types/columnar'
gem 'nokogiri', '~> 1.8'
gem 'nsa', '~> 0.2'
gem 'oj', '~> 3.5'
gem 'ostatus2', '~> 2.0'
gem 'ox', '~> 2.9'
<<<<<<< HEAD
=======
gem 'posix-spawn', '0.3.12'
>>>>>>> 6bed372a
gem 'pundit', '~> 1.1'
gem 'premailer-rails'
gem 'rack-attack', '~> 5.2'
gem 'rack-cors', '~> 1.0', require: 'rack/cors'
gem 'rack-timeout', '~> 0.4'
gem 'rails-i18n', '~> 5.1'
gem 'rails-settings-cached', '~> 0.6'
gem 'redis', '~> 4.0', require: ['redis', 'redis/connection/hiredis']
gem 'mario-redis-lock', '~> 1.2', require: 'redis_lock'
gem 'rqrcode', '~> 0.10'
gem 'ruby-progressbar', '~> 1.4'
gem 'sanitize', '~> 4.6'
gem 'sidekiq', '~> 5.1'
gem 'sidekiq-scheduler', '~> 2.2'
gem 'sidekiq-unique-jobs', '~> 5.0'
gem 'sidekiq-bulk', '~>0.1.1'
gem 'simple-navigation', '~> 4.0'
gem 'simple_form', '~> 4.0'
gem 'sprockets-rails', '~> 3.2', require: 'sprockets/railtie'
gem 'stoplight', '~> 2.1.3'
gem 'strong_migrations', '~> 0.2'
gem 'tty-command', '~> 0.8', require: false
gem 'tty-prompt', '~> 0.16', require: false
gem 'twitter-text', '~> 1.14'
gem 'tzinfo-data', '~> 1.2018'
gem 'webpacker', '~> 3.4'
gem 'webpush'

gem 'json-ld', '~> 2.2'
gem 'rdf-normalize', '~> 0.3'

group :development, :test do
  gem 'fabrication', '~> 2.20'
  gem 'fuubar', '~> 2.2'
  gem 'i18n-tasks', '~> 0.9', require: false
  gem 'pry-byebug', '~> 3.6'
  gem 'pry-rails', '~> 0.3'
  gem 'rspec-rails', '~> 3.7'
end

group :production, :test do
  gem 'private_address_check', '~> 0.4.1'
end

group :test do
  gem 'capybara', '~> 2.18'
  gem 'climate_control', '~> 0.2'
  gem 'faker', '~> 1.8'
  gem 'microformats', '~> 4.0'
  gem 'rails-controller-testing', '~> 1.0'
  gem 'rspec-sidekiq', '~> 3.0'
  gem 'simplecov', '~> 0.16', require: false
  gem 'webmock', '~> 3.3'
  gem 'parallel_tests', '~> 2.21'
end

group :development do
  gem 'active_record_query_trace', '~> 1.5'
  gem 'annotate', '~> 2.7'
  gem 'better_errors', '~> 2.4'
  gem 'binding_of_caller', '~> 0.7'
  gem 'bullet', '~> 5.7'
  gem 'letter_opener', '~> 1.4'
  gem 'letter_opener_web', '~> 1.3'
  gem 'memory_profiler'
  gem 'rubocop', '~> 0.55', require: false
  gem 'brakeman', '~> 4.2', require: false
  gem 'bundler-audit', '~> 0.6', require: false
  gem 'scss_lint', '~> 0.57', require: false

  gem 'capistrano', '~> 3.10'
  gem 'capistrano-rails', '~> 1.3'
  gem 'capistrano-rbenv', '~> 2.1'
  gem 'capistrano-yarn', '~> 2.0'

  gem 'derailed_benchmarks'
  gem 'stackprof'
end

group :production do
  gem 'lograge', '~> 0.10'
  gem 'redis-rails', '~> 5.0'
end<|MERGE_RESOLUTION|>--- conflicted
+++ resolved
@@ -19,7 +19,6 @@
 gem 'fog-openstack', '~> 0.1', require: false
 gem 'paperclip', '~> 6.0'
 gem 'paperclip-av-transcoder', '~> 0.6'
-gem 'posix-spawn', '~> 0.3'
 gem 'streamio-ffmpeg', '~> 3.0'
 
 gem 'active_model_serializers', '~> 0.10'
@@ -63,10 +62,7 @@
 gem 'oj', '~> 3.5'
 gem 'ostatus2', '~> 2.0'
 gem 'ox', '~> 2.9'
-<<<<<<< HEAD
-=======
 gem 'posix-spawn', '0.3.12'
->>>>>>> 6bed372a
 gem 'pundit', '~> 1.1'
 gem 'premailer-rails'
 gem 'rack-attack', '~> 5.2'

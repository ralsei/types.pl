--- conflicted
+++ resolved
@@ -201,11 +201,6 @@
 gem 'concurrent-ruby', require: false
 gem 'connection_pool', require: false
 gem 'xorcist', '~> 1.1'
-<<<<<<< HEAD
-
-gem 'cocoon', '~> 1.2'
-=======
->>>>>>> ec71c02c
 
 gem 'net-http', '~> 0.4.0'
 gem 'rubyzip', '~> 2.3'

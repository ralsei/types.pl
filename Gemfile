# frozen_string_literal: true

source 'https://rubygems.org'
ruby '>= 2.7.0', '< 3.1.0'

gem 'pkg-config', '~> 1.5'
gem 'rexml', '~> 3.2'

gem 'puma', '~> 5.6'
gem 'rails', '~> 6.1.7'
gem 'sprockets', '~> 3.7.2'
gem 'thor', '~> 1.2'
gem 'rack', '~> 2.2.6'

gem 'haml-rails', '~>2.0'
gem 'pg', '~> 1.4'
gem 'makara', '~> 0.5'
gem 'pghero'
gem 'dotenv-rails', '~> 2.8'

gem 'aws-sdk-s3', '~> 1.119', require: false
gem 'fog-core', '<= 2.4.0'
gem 'fog-openstack', '~> 0.3', require: false
gem 'kt-paperclip', '~> 7.1'
gem 'blurhash', '~> 0.1'

gem 'active_model_serializers', '~> 0.10'
gem 'addressable', '~> 2.8'
gem 'bootsnap', '~> 1.16.0', require: false
gem 'browser'
gem 'charlock_holmes', '~> 0.7.7'
gem 'chewy', '~> 7.2'
gem 'devise', '~> 4.8'
gem 'devise-two-factor', '~> 4.0'

group :pam_authentication, optional: true do
  gem 'devise_pam_authenticatable2', '~> 9.2'
end

gem 'net-ldap', '~> 0.17'
gem 'omniauth-cas', '~> 2.0'
gem 'omniauth-saml', '~> 1.10'
gem 'omniauth_openid_connect', '~> 0.6.0'
gem 'omniauth', '~> 1.9'
gem 'omniauth-rails_csrf_protection', '~> 0.1'

gem 'color_diff', '~> 0.1'
gem 'discard', '~> 1.2'
gem 'doorkeeper', '~> 5.6'
gem 'ed25519', '~> 1.3'
gem 'fast_blank', '~> 1.0'
gem 'fastimage'
gem 'hiredis', '~> 0.6'
gem 'redis-namespace', '~> 1.10'
gem 'htmlentities', '~> 4.3'
gem 'http', '~> 5.1'
gem 'http_accept_language', '~> 2.1'
gem 'httplog', '~> 1.6.2'
gem 'idn-ruby', require: 'idn'
gem 'kaminari', '~> 1.2'
gem 'link_header', '~> 0.0'
gem 'mime-types', '~> 3.4.1', require: 'mime/types/columnar'
gem 'nokogiri', '~> 1.14'
gem 'nsa', '~> 0.2'
gem 'oj', '~> 3.13'
gem 'ox', '~> 2.14'
gem 'parslet'
gem 'posix-spawn'
gem 'public_suffix', '~> 5.0'
gem 'pundit', '~> 2.3'
gem 'premailer-rails'
gem 'rack-attack', '~> 6.6'
gem 'rack-cors', '~> 1.1', require: 'rack/cors'
gem 'rails-i18n', '~> 6.0'
gem 'rails-settings-cached', '~> 0.6'
gem 'redcarpet', '~> 3.6'
gem 'redis', '~> 4.5', require: ['redis', 'redis/connection/hiredis']
gem 'mario-redis-lock', '~> 1.2', require: 'redis_lock'
gem 'rqrcode', '~> 2.1'
gem 'ruby-progressbar', '~> 1.11'
gem 'sanitize', '~> 6.0'
gem 'scenic', '~> 1.7'
gem 'sidekiq', '~> 6.5'
gem 'sidekiq-scheduler', '~> 5.0'
gem 'sidekiq-unique-jobs', '~> 7.1'
gem 'sidekiq-bulk', '~> 0.2.0'
gem 'simple-navigation', '~> 4.4'
gem 'simple_form', '~> 5.2'
gem 'sprockets-rails', '~> 3.4', require: 'sprockets/railtie'
gem 'stoplight', '~> 3.0.1'
gem 'strong_migrations', '~> 0.7'
gem 'tty-prompt', '~> 0.23', require: false
gem 'twitter-text', '~> 3.1.0'
gem 'tzinfo-data', '~> 1.2022'
gem 'webpacker', '~> 5.4'
gem 'webpush', github: 'ClearlyClaire/webpush', ref: 'f14a4d52e201128b1b00245d11b6de80d6cfdcd9'
gem 'webauthn', '~> 2.5'

gem 'json-ld'
gem 'json-ld-preloaded', '~> 3.2'
gem 'rdf-normalize', '~> 0.5'

group :development, :test do
  gem 'fabrication', '~> 2.30'
  gem 'fuubar', '~> 2.5'
  gem 'i18n-tasks', '~> 1.0', require: false
  gem 'pry-byebug', '~> 3.10'
  gem 'pry-rails', '~> 0.3'
  gem 'rspec-rails', '~> 5.1'
  gem 'rubocop-performance', require: false
  gem 'rubocop-rails', require: false
  gem 'rubocop-rspec', require: false
  gem 'rubocop', require: false
end

group :production, :test do
  gem 'private_address_check', '~> 0.5'
end

group :test do
  gem 'capybara', '~> 3.38'
  gem 'climate_control', '~> 0.2'
  gem 'faker', '~> 3.1'
  gem 'json-schema', '~> 3.0'
  gem 'rack-test', '~> 2.0'
  gem 'rails-controller-testing', '~> 1.0'
  gem 'rspec_junit_formatter', '~> 0.6'
  gem 'rspec-sidekiq', '~> 3.1'
  gem 'simplecov', '~> 0.22', require: false
  gem 'webmock', '~> 3.18'
end

group :development do
  gem 'active_record_query_trace', '~> 1.8'
  gem 'annotate', '~> 3.2'
  gem 'better_errors', '~> 2.9'
  gem 'binding_of_caller', '~> 1.0'
  gem 'bullet', '~> 7.0'
  gem 'letter_opener', '~> 1.8'
  gem 'letter_opener_web', '~> 2.0'
  gem 'memory_profiler'
  gem 'brakeman', '~> 5.4', require: false
  gem 'bundler-audit', '~> 0.9', require: false

  gem 'capistrano', '~> 3.17'
  gem 'capistrano-rails', '~> 1.6'
  gem 'capistrano-rbenv', '~> 2.2'
  gem 'capistrano-yarn', '~> 2.0'

  gem 'stackprof'
end

group :production do
  gem 'lograge', '~> 0.12'
end

gem 'concurrent-ruby', require: false
gem 'connection_pool', require: false
gem 'xorcist', '~> 1.1'
<<<<<<< HEAD

gem 'hcaptcha', '~> 7.1'
gem 'cocoon', '~> 1.2'
=======
gem 'cocoon', '~> 1.2'

gem 'net-http', '~> 0.3.2'
>>>>>>> d6930b38
<|MERGE_RESOLUTION|>--- conflicted
+++ resolved
@@ -157,12 +157,8 @@
 gem 'concurrent-ruby', require: false
 gem 'connection_pool', require: false
 gem 'xorcist', '~> 1.1'
-<<<<<<< HEAD
 
 gem 'hcaptcha', '~> 7.1'
 gem 'cocoon', '~> 1.2'
-=======
-gem 'cocoon', '~> 1.2'
 
-gem 'net-http', '~> 0.3.2'
->>>>>>> d6930b38
+gem 'net-http', '~> 0.3.2'
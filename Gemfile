--- conflicted
+++ resolved
@@ -154,9 +154,6 @@
 gem 'concurrent-ruby', require: false
 gem 'connection_pool', require: false
 gem 'xorcist', '~> 1.1'
-<<<<<<< HEAD
 
 gem 'hcaptcha', '~> 7.1'
-=======
->>>>>>> 21fd25a2
 gem 'cocoon', '~> 1.2'
# frozen_string_literal: true

class InitialStateSerializer < ActiveModel::Serializer
  include RoutingHelper

  attributes :meta, :compose, :accounts,
             :media_attachments, :settings,
             :max_toot_chars, :poll_limits,
             :languages

  attribute :critical_updates_pending, if: -> { object&.role&.can?(:view_devops) && SoftwareUpdate.check_enabled? }

  has_one :push_subscription, serializer: REST::WebPushSubscriptionSerializer
  has_one :role, serializer: REST::RoleSerializer

  def max_toot_chars
    StatusLengthValidator::MAX_CHARS
  end

  def poll_limits
    {
      max_options: PollValidator::MAX_OPTIONS,
      max_option_chars: PollValidator::MAX_OPTION_CHARS,
      min_expiration: PollValidator::MIN_EXPIRATION,
      max_expiration: PollValidator::MAX_EXPIRATION,
    }
  end

  def meta
    store = {
      streaming_api_base_url: Rails.configuration.x.streaming_api_base_url,
      access_token: object.token,
      locale: I18n.locale,
      domain: Addressable::IDNA.to_unicode(instance_presenter.domain),
      title: instance_presenter.title,
      admin: object.admin&.id&.to_s,
      search_enabled: Chewy.enabled?,
      repository: Mastodon::Version.repository,
      source_url: instance_presenter.source_url,
      version: instance_presenter.version,
      limited_federation_mode: Rails.configuration.x.limited_federation_mode,
      mascot: instance_presenter.mascot&.file&.url,
      profile_directory: Setting.profile_directory,
      trends_enabled: Setting.trends,
      registrations_open: Setting.registrations_mode != 'none' && !Rails.configuration.x.single_user_mode,
      timeline_preview: Setting.timeline_preview,
      activity_api_enabled: Setting.activity_api_enabled,
      single_user_mode: Rails.configuration.x.single_user_mode,
      trends_as_landing_page: Setting.trends_as_landing_page,
      status_page_url: Setting.status_page_url,
      sso_redirect: sso_redirect,
    }

    if object.current_account
      store[:me]                = object.current_account.id.to_s
<<<<<<< HEAD
      store[:unfollow_modal]    = object.current_account.user.setting_unfollow_modal
      store[:boost_modal]       = object.current_account.user.setting_boost_modal
      store[:favourite_modal]   = object.current_account.user.setting_favourite_modal
      store[:delete_modal]      = object.current_account.user.setting_delete_modal
      store[:auto_play_gif]     = object.current_account.user.setting_auto_play_gif
      store[:display_media]     = object.current_account.user.setting_display_media
      store[:expand_spoilers]   = object.current_account.user.setting_expand_spoilers
      store[:reduce_motion]     = object.current_account.user.setting_reduce_motion
      store[:disable_swiping]   = object.current_account.user.setting_disable_swiping
      store[:advanced_layout]   = object.current_account.user.setting_advanced_layout
      store[:use_blurhash]      = object.current_account.user.setting_use_blurhash
      store[:use_pending_items] = object.current_account.user.setting_use_pending_items
      store[:default_content_type] = object.current_account.user.setting_default_content_type
      store[:system_emoji_font] = object.current_account.user.setting_system_emoji_font
      store[:show_trends]       = Setting.trends && object.current_account.user.setting_trends
=======
      store[:unfollow_modal]    = object_account_user.setting_unfollow_modal
      store[:boost_modal]       = object_account_user.setting_boost_modal
      store[:delete_modal]      = object_account_user.setting_delete_modal
      store[:auto_play_gif]     = object_account_user.setting_auto_play_gif
      store[:display_media]     = object_account_user.setting_display_media
      store[:expand_spoilers]   = object_account_user.setting_expand_spoilers
      store[:reduce_motion]     = object_account_user.setting_reduce_motion
      store[:disable_swiping]   = object_account_user.setting_disable_swiping
      store[:advanced_layout]   = object_account_user.setting_advanced_layout
      store[:use_blurhash]      = object_account_user.setting_use_blurhash
      store[:use_pending_items] = object_account_user.setting_use_pending_items
      store[:show_trends]       = Setting.trends && object_account_user.setting_trends
>>>>>>> 272592d1
    else
      store[:auto_play_gif] = Setting.auto_play_gif
      store[:display_media] = Setting.display_media
      store[:reduce_motion] = Setting.reduce_motion
      store[:use_blurhash]  = Setting.use_blurhash
    end

    store[:disabled_account_id] = object.disabled_account.id.to_s if object.disabled_account
    store[:moved_to_account_id] = object.moved_to_account.id.to_s if object.moved_to_account

    store[:owner] = object.owner&.id&.to_s if Rails.configuration.x.single_user_mode

    store
  end

  def compose
    store = {}

    if object.current_account
      store[:me]                = object.current_account.id.to_s
      store[:default_privacy]   = object.visibility || object_account_user.setting_default_privacy
      store[:default_sensitive] = object_account_user.setting_default_sensitive
      store[:default_language]  = object_account_user.preferred_posting_language
    end

    store[:text] = object.text if object.text

    store
  end

  def accounts
    store = {}

    ActiveRecord::Associations::Preloader.new(
      records: [object.current_account, object.admin, object.owner, object.disabled_account, object.moved_to_account].compact,
      associations: [:account_stat, :user, { moved_to_account: [:account_stat, :user] }]
    )

    store[object.current_account.id.to_s]  = serialized_account(object.current_account) if object.current_account
    store[object.admin.id.to_s]            = serialized_account(object.admin) if object.admin
    store[object.owner.id.to_s]            = serialized_account(object.owner) if object.owner
    store[object.disabled_account.id.to_s] = serialized_account(object.disabled_account) if object.disabled_account
    store[object.moved_to_account.id.to_s] = serialized_account(object.moved_to_account) if object.moved_to_account

    store
  end

  def media_attachments
    { accept_content_types: MediaAttachment.supported_file_extensions + MediaAttachment.supported_mime_types }
  end

  def languages
    LanguagesHelper::SUPPORTED_LOCALES.map { |(key, value)| [key, value[0], value[1]] }
  end

  private

  def object_account_user
    object.current_account.user
  end

  def serialized_account(account)
    ActiveModelSerializers::SerializableResource.new(account, serializer: REST::AccountSerializer)
  end

  def instance_presenter
    @instance_presenter ||= InstancePresenter.new
  end

  def sso_redirect
    "/auth/auth/#{Devise.omniauth_providers[0]}" if ENV['ONE_CLICK_SSO_LOGIN'] == 'true' && ENV['OMNIAUTH_ONLY'] == 'true' && Devise.omniauth_providers.length == 1
  end
end<|MERGE_RESOLUTION|>--- conflicted
+++ resolved
@@ -53,25 +53,9 @@
 
     if object.current_account
       store[:me]                = object.current_account.id.to_s
-<<<<<<< HEAD
-      store[:unfollow_modal]    = object.current_account.user.setting_unfollow_modal
-      store[:boost_modal]       = object.current_account.user.setting_boost_modal
-      store[:favourite_modal]   = object.current_account.user.setting_favourite_modal
-      store[:delete_modal]      = object.current_account.user.setting_delete_modal
-      store[:auto_play_gif]     = object.current_account.user.setting_auto_play_gif
-      store[:display_media]     = object.current_account.user.setting_display_media
-      store[:expand_spoilers]   = object.current_account.user.setting_expand_spoilers
-      store[:reduce_motion]     = object.current_account.user.setting_reduce_motion
-      store[:disable_swiping]   = object.current_account.user.setting_disable_swiping
-      store[:advanced_layout]   = object.current_account.user.setting_advanced_layout
-      store[:use_blurhash]      = object.current_account.user.setting_use_blurhash
-      store[:use_pending_items] = object.current_account.user.setting_use_pending_items
-      store[:default_content_type] = object.current_account.user.setting_default_content_type
-      store[:system_emoji_font] = object.current_account.user.setting_system_emoji_font
-      store[:show_trends]       = Setting.trends && object.current_account.user.setting_trends
-=======
       store[:unfollow_modal]    = object_account_user.setting_unfollow_modal
       store[:boost_modal]       = object_account_user.setting_boost_modal
+      store[:favourite_modal]   = object_account_user.setting_favourite_modal
       store[:delete_modal]      = object_account_user.setting_delete_modal
       store[:auto_play_gif]     = object_account_user.setting_auto_play_gif
       store[:display_media]     = object_account_user.setting_display_media
@@ -81,8 +65,9 @@
       store[:advanced_layout]   = object_account_user.setting_advanced_layout
       store[:use_blurhash]      = object_account_user.setting_use_blurhash
       store[:use_pending_items] = object_account_user.setting_use_pending_items
+      store[:default_content_type] = object_account_user.setting_default_content_type
+      store[:system_emoji_font] = object_account_user.setting_system_emoji_font
       store[:show_trends]       = Setting.trends && object_account_user.setting_trends
->>>>>>> 272592d1
     else
       store[:auto_play_gif] = Setting.auto_play_gif
       store[:display_media] = Setting.display_media

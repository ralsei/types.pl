--- conflicted
+++ resolved
@@ -11,7 +11,6 @@
   has_one :push_subscription, serializer: REST::WebPushSubscriptionSerializer
   has_one :role, serializer: REST::RoleSerializer
 
-<<<<<<< HEAD
   def max_toot_chars
     StatusLengthValidator::MAX_CHARS
   end
@@ -25,9 +24,6 @@
     }
   end
 
-  # rubocop:disable Metrics/AbcSize
-=======
->>>>>>> fef6c59b
   def meta
     store = {
       streaming_api_base_url: Rails.configuration.x.streaming_api_base_url,

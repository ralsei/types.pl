# frozen_string_literal: true

class InitialStateSerializer < ActiveModel::Serializer
  attributes :meta, :compose, :accounts,
             :media_attachments, :settings,
             :max_toot_chars, :poll_limits

  has_one :push_subscription, serializer: REST::WebPushSubscriptionSerializer

  def max_toot_chars
    StatusLengthValidator::MAX_CHARS
  end

  def poll_limits
    {
      max_options: PollValidator::MAX_OPTIONS,
      max_option_chars: PollValidator::MAX_OPTION_CHARS,
      min_expiration: PollValidator::MIN_EXPIRATION,
      max_expiration: PollValidator::MAX_EXPIRATION,
    }
  end

  def meta
    store = {
      streaming_api_base_url: Rails.configuration.x.streaming_api_base_url,
      access_token: object.token,
      locale: I18n.locale,
      domain: Rails.configuration.x.local_domain,
      title: instance_presenter.site_title,
      admin: object.admin&.id&.to_s,
      search_enabled: Chewy.enabled?,
      repository: Mastodon::Version.repository,
      source_url: Mastodon::Version.source_url,
      version: Mastodon::Version.to_s,
      invites_enabled: Setting.min_invite_role == 'user',
      mascot: instance_presenter.mascot&.file&.url,
      profile_directory: Setting.profile_directory,
      trends: Setting.trends,
    }

    if object.current_account
      store[:me]                = object.current_account.id.to_s
      store[:unfollow_modal]    = object.current_account.user.setting_unfollow_modal
      store[:boost_modal]       = object.current_account.user.setting_boost_modal
      store[:favourite_modal]   = object.current_account.user.setting_favourite_modal
      store[:delete_modal]      = object.current_account.user.setting_delete_modal
      store[:auto_play_gif]     = object.current_account.user.setting_auto_play_gif
      store[:display_media]     = object.current_account.user.setting_display_media
      store[:expand_spoilers]   = object.current_account.user.setting_expand_spoilers
      store[:reduce_motion]     = object.current_account.user.setting_reduce_motion
      store[:advanced_layout]   = object.current_account.user.setting_advanced_layout
      store[:use_blurhash]      = object.current_account.user.setting_use_blurhash
      store[:use_pending_items] = object.current_account.user.setting_use_pending_items
      store[:is_staff]          = object.current_account.user.staff?
      store[:trends]            = Setting.trends && object.current_account.user.setting_trends
<<<<<<< HEAD
      store[:default_content_type] = object.current_account.user.setting_default_content_type
      store[:system_emoji_font] = object.current_account.user.setting_system_emoji_font
=======
      store[:crop_images]       = object.current_account.user.setting_crop_images
>>>>>>> 4988ebba
    else
      store[:auto_play_gif] = Setting.auto_play_gif
      store[:display_media] = Setting.display_media
      store[:reduce_motion] = Setting.reduce_motion
      store[:use_blurhash]  = Setting.use_blurhash
      store[:crop_images]   = Setting.crop_images
    end

    store
  end

  def compose
    store = {}

    if object.current_account
      store[:me]                = object.current_account.id.to_s
      store[:default_privacy]   = object.current_account.user.setting_default_privacy
      store[:default_sensitive] = object.current_account.user.setting_default_sensitive
    end

    store[:text] = object.text if object.text

    store
  end

  def accounts
    store = {}
    store[object.current_account.id.to_s] = ActiveModelSerializers::SerializableResource.new(object.current_account, serializer: REST::AccountSerializer) if object.current_account
    store[object.admin.id.to_s]           = ActiveModelSerializers::SerializableResource.new(object.admin, serializer: REST::AccountSerializer) if object.admin
    store
  end

  def media_attachments
    { accept_content_types: MediaAttachment.supported_file_extensions + MediaAttachment.supported_mime_types }
  end

  private

  def instance_presenter
    @instance_presenter ||= InstancePresenter.new
  end
end<|MERGE_RESOLUTION|>--- conflicted
+++ resolved
@@ -53,12 +53,9 @@
       store[:use_pending_items] = object.current_account.user.setting_use_pending_items
       store[:is_staff]          = object.current_account.user.staff?
       store[:trends]            = Setting.trends && object.current_account.user.setting_trends
-<<<<<<< HEAD
       store[:default_content_type] = object.current_account.user.setting_default_content_type
       store[:system_emoji_font] = object.current_account.user.setting_system_emoji_font
-=======
       store[:crop_images]       = object.current_account.user.setting_crop_images
->>>>>>> 4988ebba
     else
       store[:auto_play_gif] = Setting.auto_play_gif
       store[:display_media] = Setting.display_media

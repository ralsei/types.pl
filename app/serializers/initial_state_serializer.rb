--- conflicted
+++ resolved
@@ -51,11 +51,8 @@
       store[:use_blurhash]      = object.current_account.user.setting_use_blurhash
       store[:use_pending_items] = object.current_account.user.setting_use_pending_items
       store[:is_staff]          = object.current_account.user.staff?
-<<<<<<< HEAD
+      store[:trends]            = Setting.trends && object.current_account.user.setting_trends
       store[:default_content_type] = object.current_account.user.setting_default_content_type
-=======
-      store[:trends]            = Setting.trends && object.current_account.user.setting_trends
->>>>>>> ac33f1ae
     end
 
     store

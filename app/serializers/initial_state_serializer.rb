--- conflicted
+++ resolved
@@ -3,11 +3,8 @@
 class InitialStateSerializer < ActiveModel::Serializer
   attributes :meta, :compose, :accounts,
              :media_attachments, :settings,
-<<<<<<< HEAD
-             :max_toot_chars, :poll_limits
-=======
+             :max_toot_chars, :poll_limits,
              :languages
->>>>>>> d25015fc
 
   has_one :push_subscription, serializer: REST::WebPushSubscriptionSerializer
 

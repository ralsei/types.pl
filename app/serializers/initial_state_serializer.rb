# frozen_string_literal: true

class InitialStateSerializer < ActiveModel::Serializer
  include RoutingHelper

  attributes :meta, :compose, :accounts,
             :media_attachments, :settings,
<<<<<<< HEAD
             :max_toot_chars, :poll_limits,
             :languages
=======
             :languages, :server
>>>>>>> c55219ef

  has_one :push_subscription, serializer: REST::WebPushSubscriptionSerializer
  has_one :role, serializer: REST::RoleSerializer

  def max_toot_chars
    StatusLengthValidator::MAX_CHARS
  end

  def poll_limits
    {
      max_options: PollValidator::MAX_OPTIONS,
      max_option_chars: PollValidator::MAX_OPTION_CHARS,
      min_expiration: PollValidator::MIN_EXPIRATION,
      max_expiration: PollValidator::MAX_EXPIRATION,
    }
  end

  def meta
    store = {
      streaming_api_base_url: Rails.configuration.x.streaming_api_base_url,
      access_token: object.token,
      locale: I18n.locale,
      domain: Rails.configuration.x.local_domain,
      title: instance_presenter.site_title,
      admin: object.admin&.id&.to_s,
      search_enabled: Chewy.enabled?,
      repository: Mastodon::Version.repository,
      source_url: Mastodon::Version.source_url,
      version: Mastodon::Version.to_s,
      limited_federation_mode: Rails.configuration.x.whitelist_mode,
      mascot: instance_presenter.mascot&.file&.url,
      profile_directory: Setting.profile_directory,
      trends: Setting.trends,
      registrations_open: Setting.registrations_mode != 'none' && !Rails.configuration.x.single_user_mode,
    }

    if object.current_account
      store[:me]                = object.current_account.id.to_s
      store[:unfollow_modal]    = object.current_account.user.setting_unfollow_modal
      store[:boost_modal]       = object.current_account.user.setting_boost_modal
      store[:favourite_modal]   = object.current_account.user.setting_favourite_modal
      store[:delete_modal]      = object.current_account.user.setting_delete_modal
      store[:auto_play_gif]     = object.current_account.user.setting_auto_play_gif
      store[:display_media]     = object.current_account.user.setting_display_media
      store[:expand_spoilers]   = object.current_account.user.setting_expand_spoilers
      store[:reduce_motion]     = object.current_account.user.setting_reduce_motion
      store[:disable_swiping]   = object.current_account.user.setting_disable_swiping
      store[:advanced_layout]   = object.current_account.user.setting_advanced_layout
      store[:use_blurhash]      = object.current_account.user.setting_use_blurhash
      store[:use_pending_items] = object.current_account.user.setting_use_pending_items
      store[:trends]            = Setting.trends && object.current_account.user.setting_trends
      store[:default_content_type] = object.current_account.user.setting_default_content_type
      store[:system_emoji_font] = object.current_account.user.setting_system_emoji_font
      store[:crop_images]       = object.current_account.user.setting_crop_images
    else
      store[:auto_play_gif] = Setting.auto_play_gif
      store[:display_media] = Setting.display_media
      store[:reduce_motion] = Setting.reduce_motion
      store[:use_blurhash]  = Setting.use_blurhash
      store[:crop_images]   = Setting.crop_images
    end

    store
  end

  def compose
    store = {}

    if object.current_account
      store[:me]                = object.current_account.id.to_s
      store[:default_privacy]   = object.visibility || object.current_account.user.setting_default_privacy
      store[:default_sensitive] = object.current_account.user.setting_default_sensitive
      store[:default_language]  = object.current_account.user.preferred_posting_language
    end

    store[:text] = object.text if object.text

    store
  end

  def accounts
    store = {}
    store[object.current_account.id.to_s] = ActiveModelSerializers::SerializableResource.new(object.current_account, serializer: REST::AccountSerializer) if object.current_account
    store[object.admin.id.to_s]           = ActiveModelSerializers::SerializableResource.new(object.admin, serializer: REST::AccountSerializer) if object.admin
    store
  end

  def media_attachments
    { accept_content_types: MediaAttachment.supported_file_extensions + MediaAttachment.supported_mime_types }
  end

  def languages
    LanguagesHelper::SUPPORTED_LOCALES.map { |(key, value)| [key, value[0], value[1]] }
  end

  def server
    {
      hero: instance_presenter.hero&.file&.url || instance_presenter.thumbnail&.file&.url || asset_pack_path('media/images/preview.png'),
      description: instance_presenter.site_short_description.presence || I18n.t('about.about_mastodon_html'),
    }
  end

  private

  def instance_presenter
    @instance_presenter ||= InstancePresenter.new
  end
end<|MERGE_RESOLUTION|>--- conflicted
+++ resolved
@@ -5,12 +5,8 @@
 
   attributes :meta, :compose, :accounts,
              :media_attachments, :settings,
-<<<<<<< HEAD
              :max_toot_chars, :poll_limits,
-             :languages
-=======
              :languages, :server
->>>>>>> c55219ef
 
   has_one :push_subscription, serializer: REST::WebPushSubscriptionSerializer
   has_one :role, serializer: REST::RoleSerializer

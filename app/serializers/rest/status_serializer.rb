--- conflicted
+++ resolved
@@ -35,13 +35,11 @@
   has_one :preview_card, key: :card, serializer: REST::PreviewCardSerializer
   has_one :preloadable_poll, key: :poll, serializer: REST::PollSerializer
 
-<<<<<<< HEAD
   delegate :local?, to: :object
-=======
+
   def quote
     object.quote if object.quote&.acceptable?
   end
->>>>>>> 520974e0
 
   def id
     object.id.to_s

--- conflicted
+++ resolved
@@ -59,10 +59,10 @@
     object.last_status_at&.to_date&.iso8601
   end
 
-<<<<<<< HEAD
   def followers_count
     (Setting.hide_followers_count || object.user&.setting_hide_followers_count) ? -1 : object.followers_count
-=======
+  end
+
   def display_name
     object.suspended? ? '' : object.display_name
   end
@@ -99,6 +99,5 @@
 
   def moved_and_not_nested?
     object.moved? && object.moved_to_account.moved_to_account_id.nil?
->>>>>>> d88a79b4
   end
 end
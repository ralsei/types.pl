--- conflicted
+++ resolved
@@ -56,12 +56,11 @@
     object.moved? && object.moved_to_account.moved_to_account_id.nil?
   end
 
-<<<<<<< HEAD
+  def last_status_at
+    object.last_status_at&.to_date&.iso8601
+  end
+
   def followers_count
     (Setting.hide_followers_count || object.user&.setting_hide_followers_count) ? -1 : object.followers_count
-=======
-  def last_status_at
-    object.last_status_at&.to_date&.iso8601
->>>>>>> c2dfd5e4
   end
 end
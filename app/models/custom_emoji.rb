# frozen_string_literal: true

# == Schema Information
#
# Table name: custom_emojis
#
#  id                           :bigint(8)        not null, primary key
#  shortcode                    :string           default(""), not null
#  domain                       :string
#  image_file_name              :string
#  image_content_type           :string
#  image_file_size              :integer
#  image_updated_at             :datetime
#  created_at                   :datetime         not null
#  updated_at                   :datetime         not null
#  disabled                     :boolean          default(FALSE), not null
#  uri                          :string
#  image_remote_url             :string
#  visible_in_picker            :boolean          default(TRUE), not null
#  category_id                  :bigint(8)
#  image_storage_schema_version :integer
#

class CustomEmoji < ApplicationRecord
  include Attachmentable

<<<<<<< HEAD
  LOCAL_LIMIT = (ENV['MAX_EMOJI_SIZE'] || 256.kilobytes).to_i
  LIMIT       = [LOCAL_LIMIT, (ENV['MAX_REMOTE_EMOJI_SIZE'] || 256.kilobytes).to_i].max
=======
  LIMIT = 256.kilobytes
  MINIMUM_SHORTCODE_SIZE = 2
>>>>>>> e0648a91

  SHORTCODE_RE_FRAGMENT = '[a-zA-Z0-9_]{2,}'

  SCAN_RE = /(?<=[^[:alnum:]:]|\n|^)
    :(#{SHORTCODE_RE_FRAGMENT}):
    (?=[^[:alnum:]:]|$)/x
  SHORTCODE_ONLY_RE = /\A#{SHORTCODE_RE_FRAGMENT}\z/

  IMAGE_MIME_TYPES = %w(image/png image/gif image/webp).freeze

  belongs_to :category, class_name: 'CustomEmojiCategory', optional: true

  has_one :local_counterpart, -> { where(domain: nil) }, class_name: 'CustomEmoji', primary_key: :shortcode, foreign_key: :shortcode, inverse_of: false, dependent: nil

  has_attached_file :image, styles: { static: { format: 'png', convert_options: '-coalesce +profile "!icc,*" +set date:modify +set date:create +set date:timestamp', file_geometry_parser: FastGeometryParser } }, validate_media_type: false, processors: [:lazy_thumbnail]

  normalizes :domain, with: ->(domain) { domain.downcase }

<<<<<<< HEAD
  validates_attachment :image, content_type: { content_type: IMAGE_MIME_TYPES }, presence: true
  validates_attachment_size :image, less_than: LIMIT, unless: :local?
  validates_attachment_size :image, less_than: LOCAL_LIMIT, if: :local?
  validates :shortcode, uniqueness: { scope: :domain }, format: { with: SHORTCODE_ONLY_RE }, length: { minimum: 2 }
=======
  validates_attachment :image, content_type: { content_type: IMAGE_MIME_TYPES }, presence: true, size: { less_than: LIMIT }
  validates :shortcode, uniqueness: { scope: :domain }, format: { with: SHORTCODE_ONLY_RE }, length: { minimum: MINIMUM_SHORTCODE_SIZE }
>>>>>>> e0648a91

  scope :local, -> { where(domain: nil) }
  scope :remote, -> { where.not(domain: nil) }
  scope :enabled, -> { where(disabled: false) }
  scope :alphabetic, -> { order(domain: :asc, shortcode: :asc) }
  scope :by_domain_and_subdomains, ->(domain) { where(domain: domain).or(where(arel_table[:domain].matches("%.#{domain}"))) }
  scope :listed, -> { local.enabled.where(visible_in_picker: true) }

  remotable_attachment :image, LIMIT

  after_commit :remove_entity_cache

  def local?
    domain.nil?
  end

  def object_type
    :emoji
  end

  def copy!
    copy = self.class.find_or_initialize_by(domain: nil, shortcode: shortcode)
    copy.image = image
    copy.tap(&:save!)
  end

  def to_log_human_identifier
    shortcode
  end

  class << self
    def from_text(text, domain = nil)
      return [] if text.blank?

      shortcodes = text.scan(SCAN_RE).map(&:first).uniq

      return [] if shortcodes.empty?

      EntityCache.instance.emoji(shortcodes, domain)
    end

    def search(shortcode)
      where(arel_table[:shortcode].matches("%#{sanitize_sql_like(shortcode)}%"))
    end
  end

  private

  def remove_entity_cache
    Rails.cache.delete(EntityCache.instance.to_key(:emoji, shortcode, domain))
  end
end<|MERGE_RESOLUTION|>--- conflicted
+++ resolved
@@ -24,13 +24,9 @@
 class CustomEmoji < ApplicationRecord
   include Attachmentable
 
-<<<<<<< HEAD
   LOCAL_LIMIT = (ENV['MAX_EMOJI_SIZE'] || 256.kilobytes).to_i
   LIMIT       = [LOCAL_LIMIT, (ENV['MAX_REMOTE_EMOJI_SIZE'] || 256.kilobytes).to_i].max
-=======
-  LIMIT = 256.kilobytes
   MINIMUM_SHORTCODE_SIZE = 2
->>>>>>> e0648a91
 
   SHORTCODE_RE_FRAGMENT = '[a-zA-Z0-9_]{2,}'
 
@@ -49,15 +45,10 @@
 
   normalizes :domain, with: ->(domain) { domain.downcase }
 
-<<<<<<< HEAD
   validates_attachment :image, content_type: { content_type: IMAGE_MIME_TYPES }, presence: true
   validates_attachment_size :image, less_than: LIMIT, unless: :local?
   validates_attachment_size :image, less_than: LOCAL_LIMIT, if: :local?
-  validates :shortcode, uniqueness: { scope: :domain }, format: { with: SHORTCODE_ONLY_RE }, length: { minimum: 2 }
-=======
-  validates_attachment :image, content_type: { content_type: IMAGE_MIME_TYPES }, presence: true, size: { less_than: LIMIT }
   validates :shortcode, uniqueness: { scope: :domain }, format: { with: SHORTCODE_ONLY_RE }, length: { minimum: MINIMUM_SHORTCODE_SIZE }
->>>>>>> e0648a91
 
   scope :local, -> { where(domain: nil) }
   scope :remote, -> { where.not(domain: nil) }

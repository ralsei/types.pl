--- conflicted
+++ resolved
@@ -80,13 +80,12 @@
     favicon
   ).freeze
 
-<<<<<<< HEAD
   PSEUDO_KEYS = %i(
     flavour_and_skin
-=======
+  ).freeze
+
   DIGEST_KEYS = %i(
     custom_css
->>>>>>> 34cd7d65
   ).freeze
 
   OVERRIDEN_SETTINGS = {

# frozen_string_literal: true

class Form::AdminSettings
  include ActiveModel::Model

  KEYS = %i(
    site_contact_username
    site_contact_email
    site_title
    site_short_description
    site_extended_description
    site_terms
    registrations_mode
    closed_registrations_message
    timeline_preview
    bootstrap_timeline_accounts
    flavour
    skin
    activity_api_enabled
    peers_api_enabled
    preview_sensitive_media
    custom_css
    profile_directory
    hide_followers_count
    flavour_and_skin
    thumbnail
    mascot
    show_reblogs_in_public_timelines
    show_replies_in_public_timelines
    trends
    trendable_by_default
    trending_status_cw
    show_domain_blocks
    show_domain_blocks_rationale
    noindex
    outgoing_spoilers
    require_invite_text
    captcha_enabled
    media_cache_retention_period
    content_cache_retention_period
    backups_retention_period
  ).freeze

  INTEGER_KEYS = %i(
    media_cache_retention_period
    content_cache_retention_period
    backups_retention_period
  ).freeze

  BOOLEAN_KEYS = %i(
    timeline_preview
    activity_api_enabled
    peers_api_enabled
    preview_sensitive_media
    profile_directory
    hide_followers_count
    show_reblogs_in_public_timelines
    show_replies_in_public_timelines
    trends
    trendable_by_default
    trending_status_cw
    noindex
    require_invite_text
    captcha_enabled
  ).freeze

  UPLOAD_KEYS = %i(
    thumbnail
    mascot
  ).freeze

  PSEUDO_KEYS = %i(
    flavour_and_skin
  ).freeze

  attr_accessor(*KEYS)

  validates :registrations_mode, inclusion: { in: %w(open approved none) }, if: -> { defined?(@registrations_mode) }
  validates :site_contact_email, :site_contact_username, presence: true, if: -> { defined?(@site_contact_username) || defined?(@site_contact_email) }
  validates :site_contact_username, existing_username: true, if: -> { defined?(@site_contact_username) }
  validates :bootstrap_timeline_accounts, existing_username: { multiple: true }, if: -> { defined?(@bootstrap_timeline_accounts) }
  validates :show_domain_blocks, inclusion: { in: %w(disabled users all) }, if: -> { defined?(@show_domain_blocks) }
  validates :show_domain_blocks_rationale, inclusion: { in: %w(disabled users all) }, if: -> { defined?(@show_domain_blocks_rationale) }
  validates :media_cache_retention_period, :content_cache_retention_period, :backups_retention_period, numericality: { only_integer: true }, allow_blank: true, if: -> { defined?(@media_cache_retention_period) || defined?(@content_cache_retention_period) || defined?(@backups_retention_period) }
  validates :site_short_description, length: { maximum: 200 }, if: -> { defined?(@site_short_description) }

  KEYS.each do |key|
    define_method(key) do
      return instance_variable_get("@#{key}") if instance_variable_defined?("@#{key}")

      stored_value = begin
        if UPLOAD_KEYS.include?(key)
          SiteUpload.where(var: key).first_or_initialize(var: key)
        else
          Setting.public_send(key)
        end
      end

      instance_variable_set("@#{key}", stored_value)
    end
  end

  UPLOAD_KEYS.each do |key|
    define_method("#{key}=") do |file|
      value = public_send(key)
      value.file = file
    end
  end

  def save
    return false unless valid?

    KEYS.each do |key|
<<<<<<< HEAD
      next if PSEUDO_KEYS.include?(key)
      value = instance_variable_get("@#{key}")
=======
      next unless instance_variable_defined?("@#{key}")
>>>>>>> 8dfe5179

      if UPLOAD_KEYS.include?(key)
        public_send(key).save
      else
        setting = Setting.where(var: key).first_or_initialize(var: key)
        setting.update(value: typecast_value(key, instance_variable_get("@#{key}")))
      end
    end
  end

  def flavour_and_skin
    "#{Setting.flavour}/#{Setting.skin}"
  end

  def flavour_and_skin=(value)
    @flavour, @skin = value.split('/', 2)
  end

  private

<<<<<<< HEAD
  def initialize_attributes
    KEYS.each do |key|
      next if PSEUDO_KEYS.include?(key)
      instance_variable_set("@#{key}", Setting.public_send(key)) if instance_variable_get("@#{key}").nil?
    end
  end

=======
>>>>>>> 8dfe5179
  def typecast_value(key, value)
    if BOOLEAN_KEYS.include?(key)
      value == '1'
    elsif INTEGER_KEYS.include?(key)
      value.blank? ? value : Integer(value)
    else
      value
    end
  end
end<|MERGE_RESOLUTION|>--- conflicted
+++ resolved
@@ -111,12 +111,7 @@
     return false unless valid?
 
     KEYS.each do |key|
-<<<<<<< HEAD
-      next if PSEUDO_KEYS.include?(key)
-      value = instance_variable_get("@#{key}")
-=======
-      next unless instance_variable_defined?("@#{key}")
->>>>>>> 8dfe5179
+      next if PSEUDO_KEYS.include?(key) || !instance_variable_defined?("@#{key}")
 
       if UPLOAD_KEYS.include?(key)
         public_send(key).save
@@ -137,16 +132,6 @@
 
   private
 
-<<<<<<< HEAD
-  def initialize_attributes
-    KEYS.each do |key|
-      next if PSEUDO_KEYS.include?(key)
-      instance_variable_set("@#{key}", Setting.public_send(key)) if instance_variable_get("@#{key}").nil?
-    end
-  end
-
-=======
->>>>>>> 8dfe5179
   def typecast_value(key, value)
     if BOOLEAN_KEYS.include?(key)
       value == '1'

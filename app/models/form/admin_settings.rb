--- conflicted
+++ resolved
@@ -33,12 +33,8 @@
     thumbnail
     hero
     mascot
-<<<<<<< HEAD
     show_reblogs_in_public_timelines
     show_replies_in_public_timelines
-    spam_check_enabled
-=======
->>>>>>> b5ac17c4
     trends
     trendable_by_default
     show_domain_blocks
@@ -58,14 +54,10 @@
     show_known_fediverse_at_about_page
     preview_sensitive_media
     profile_directory
-<<<<<<< HEAD
     hide_followers_count
     enable_keybase
     show_reblogs_in_public_timelines
     show_replies_in_public_timelines
-    spam_check_enabled
-=======
->>>>>>> b5ac17c4
     trends
     trendable_by_default
     noindex

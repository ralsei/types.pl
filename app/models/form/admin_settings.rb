--- conflicted
+++ resolved
@@ -16,13 +16,8 @@
     open_deletion
     timeline_preview
     bootstrap_timeline_accounts
-<<<<<<< HEAD
     flavour
     skin
-    min_invite_role
-=======
-    theme
->>>>>>> 44b2ee34
     activity_api_enabled
     peers_api_enabled
     show_known_fediverse_at_about_page

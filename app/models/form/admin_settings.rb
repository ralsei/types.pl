# frozen_string_literal: true

class Form::AdminSettings
  include ActiveModel::Model

<<<<<<< HEAD
  delegate(
    :site_contact_username,
    :site_contact_username=,
    :site_contact_email,
    :site_contact_email=,
    :site_title,
    :site_title=,
    :site_short_description,
    :site_short_description=,
    :site_description,
    :site_description=,
    :site_extended_description,
    :site_extended_description=,
    :site_terms,
    :site_terms=,
    :registrations_mode,
    :registrations_mode=,
    :closed_registrations_message,
    :closed_registrations_message=,
    :open_deletion,
    :open_deletion=,
    :timeline_preview,
    :timeline_preview=,
    :show_staff_badge,
    :show_staff_badge=,
    :bootstrap_timeline_accounts,
    :bootstrap_timeline_accounts=,
    :hide_followers_count,
    :hide_followers_count=,
    :flavour,
    :flavour=,
    :skin,
    :skin=,
    :min_invite_role,
    :min_invite_role=,
    :activity_api_enabled,
    :activity_api_enabled=,
    :peers_api_enabled,
    :peers_api_enabled=,
    :show_known_fediverse_at_about_page,
    :show_known_fediverse_at_about_page=,
    :preview_sensitive_media,
    :preview_sensitive_media=,
    :custom_css,
    :custom_css=,
    :profile_directory,
    :profile_directory=,
    to: Setting
  )

  def flavour_and_skin
    "#{Setting.flavour}/#{Setting.skin}"
=======
  KEYS = %i(
    site_contact_username
    site_contact_email
    site_title
    site_short_description
    site_description
    site_extended_description
    site_terms
    registrations_mode
    closed_registrations_message
    open_deletion
    timeline_preview
    show_staff_badge
    bootstrap_timeline_accounts
    theme
    min_invite_role
    activity_api_enabled
    peers_api_enabled
    show_known_fediverse_at_about_page
    preview_sensitive_media
    custom_css
    profile_directory
  ).freeze

  BOOLEAN_KEYS = %i(
    open_deletion
    timeline_preview
    show_staff_badge
    activity_api_enabled
    peers_api_enabled
    show_known_fediverse_at_about_page
    preview_sensitive_media
    profile_directory
  ).freeze

  UPLOAD_KEYS = %i(
    thumbnail
    hero
    mascot
  ).freeze

  attr_accessor(*KEYS)

  validates :site_short_description, :site_description, :site_extended_description, :site_terms, :closed_registrations_message, html: true
  validates :registrations_mode, inclusion: { in: %w(open approved none) }
  validates :min_invite_role, inclusion: { in: %w(disabled user moderator admin) }
  validates :site_contact_email, :site_contact_username, presence: true
  validates :site_contact_username, existing_username: true
  validates :bootstrap_timeline_accounts, existing_username: { multiple: true }

  def initialize(_attributes = {})
    super
    initialize_attributes
  end

  def save
    return false unless valid?

    KEYS.each do |key|
      value = instance_variable_get("@#{key}")

      if UPLOAD_KEYS.include?(key)
        upload = SiteUpload.where(var: key).first_or_initialize(var: key)
        upload.update(file: value)
      else
        setting = Setting.where(var: key).first_or_initialize(var: key)
        setting.update(value: typecast_value(key, value))
      end
    end
  end

  private

  def initialize_attributes
    KEYS.each do |key|
      instance_variable_set("@#{key}", Setting.public_send(key)) if instance_variable_get("@#{key}").nil?
    end
  end

  def typecast_value(key, value)
    if BOOLEAN_KEYS.include?(key)
      value == '1'
    else
      value
    end
>>>>>>> 9ec98893
  end
end<|MERGE_RESOLUTION|>--- conflicted
+++ resolved
@@ -3,60 +3,6 @@
 class Form::AdminSettings
   include ActiveModel::Model
 
-<<<<<<< HEAD
-  delegate(
-    :site_contact_username,
-    :site_contact_username=,
-    :site_contact_email,
-    :site_contact_email=,
-    :site_title,
-    :site_title=,
-    :site_short_description,
-    :site_short_description=,
-    :site_description,
-    :site_description=,
-    :site_extended_description,
-    :site_extended_description=,
-    :site_terms,
-    :site_terms=,
-    :registrations_mode,
-    :registrations_mode=,
-    :closed_registrations_message,
-    :closed_registrations_message=,
-    :open_deletion,
-    :open_deletion=,
-    :timeline_preview,
-    :timeline_preview=,
-    :show_staff_badge,
-    :show_staff_badge=,
-    :bootstrap_timeline_accounts,
-    :bootstrap_timeline_accounts=,
-    :hide_followers_count,
-    :hide_followers_count=,
-    :flavour,
-    :flavour=,
-    :skin,
-    :skin=,
-    :min_invite_role,
-    :min_invite_role=,
-    :activity_api_enabled,
-    :activity_api_enabled=,
-    :peers_api_enabled,
-    :peers_api_enabled=,
-    :show_known_fediverse_at_about_page,
-    :show_known_fediverse_at_about_page=,
-    :preview_sensitive_media,
-    :preview_sensitive_media=,
-    :custom_css,
-    :custom_css=,
-    :profile_directory,
-    :profile_directory=,
-    to: Setting
-  )
-
-  def flavour_and_skin
-    "#{Setting.flavour}/#{Setting.skin}"
-=======
   KEYS = %i(
     site_contact_username
     site_contact_email
@@ -71,7 +17,8 @@
     timeline_preview
     show_staff_badge
     bootstrap_timeline_accounts
-    theme
+    flavour
+    skin
     min_invite_role
     activity_api_enabled
     peers_api_enabled
@@ -79,6 +26,8 @@
     preview_sensitive_media
     custom_css
     profile_directory
+    hide_followers_count
+    flavour_and_skin
   ).freeze
 
   BOOLEAN_KEYS = %i(
@@ -90,12 +39,17 @@
     show_known_fediverse_at_about_page
     preview_sensitive_media
     profile_directory
+    hide_followers_count
   ).freeze
 
   UPLOAD_KEYS = %i(
     thumbnail
     hero
     mascot
+  ).freeze
+
+  PSEUDO_KEYS = %i(
+    flavour_and_skin
   ).freeze
 
   attr_accessor(*KEYS)
@@ -116,6 +70,7 @@
     return false unless valid?
 
     KEYS.each do |key|
+      next if PSEUDO_KEYS.include?(key)
       value = instance_variable_get("@#{key}")
 
       if UPLOAD_KEYS.include?(key)
@@ -128,10 +83,19 @@
     end
   end
 
+  def flavour_and_skin
+    "#{Setting.flavour}/#{Setting.skin}"
+  end
+
+  def flavour_and_skin=(value)
+    @flavour, @skin = value.split('/', 2)
+  end
+
   private
 
   def initialize_attributes
     KEYS.each do |key|
+      next if PSEUDO_KEYS.include?(key)
       instance_variable_set("@#{key}", Setting.public_send(key)) if instance_variable_get("@#{key}").nil?
     end
   end
@@ -142,6 +106,5 @@
     else
       value
     end
->>>>>>> 9ec98893
   end
 end
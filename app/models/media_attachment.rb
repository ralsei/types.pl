# frozen_string_literal: true
# == Schema Information
#
# Table name: media_attachments
#
#  id                :integer          not null, primary key
#  status_id         :integer
#  file_file_name    :string
#  file_content_type :string
#  file_file_size    :integer
#  file_updated_at   :datetime
#  remote_url        :string           default(""), not null
#  created_at        :datetime         not null
#  updated_at        :datetime         not null
#  shortcode         :string
#  type              :integer          default("image"), not null
#  file_meta         :json
#  account_id        :integer
#  description       :text
#

require 'mime/types'

class MediaAttachment < ApplicationRecord
  self.inheritance_column = nil

  enum type: [:image, :gifv, :video, :audio, :unknown]

  IMAGE_FILE_EXTENSIONS = ['.jpg', '.jpeg', '.png', '.gif'].freeze
  VIDEO_FILE_EXTENSIONS = ['.webm', '.mp4', '.m4v'].freeze
  AUDIO_FILE_EXTENSIONS = ['.mp3', '.m4a', '.wav', '.ogg'].freeze

  IMAGE_MIME_TYPES = ['image/jpeg', 'image/png', 'image/gif'].freeze
  VIDEO_MIME_TYPES = ['video/webm', 'video/mp4'].freeze
  AUDIO_MIME_TYPES = ['audio/mpeg', 'audio/mp4', 'audio/vnd.wav', 'audio/wav', 'audio/x-wav', 'audio/x-wave', 'audio/ogg',].freeze

<<<<<<< HEAD
  IMAGE_STYLES = { original: '1280x1280>', small: '400x400>' }.freeze
  AUDIO_STYLES = {
    original: {
      format: 'mp4',
      convert_options: {
        output: {
          filter_complex: '"[0:a]compand,showwaves=s=640x360:mode=line,format=yuv420p[v]"',
          map: '"[v]" -map 0:a', 
          threads: 2,
          vcodec: 'libx264',
          acodec: 'aac',
          movflags: '+faststart',
        },
      },
    },
  }.freeze
=======
  IMAGE_STYLES = {
    original: {
      geometry: '1280x1280>',
      file_geometry_parser: FastGeometryParser,
    },

    small: {
      geometry: '400x400>',
      file_geometry_parser: FastGeometryParser,
    },
  }.freeze

>>>>>>> e6681800
  VIDEO_STYLES = {
    small: {
      convert_options: {
        output: {
          vf: 'scale=\'min(400\, iw):min(400\, ih)\':force_original_aspect_ratio=decrease',
        },
      },
      format: 'png',
      time: 0,
    },
  }.freeze

  belongs_to :account, inverse_of: :media_attachments, optional: true
  belongs_to :status,  inverse_of: :media_attachments, optional: true

  has_attached_file :file,
                    styles: ->(f) { file_styles f },
                    processors: ->(f) { file_processors f },
                    convert_options: { all: '-quality 90 -strip' }

  include Remotable

  validates_attachment_content_type :file, content_type: IMAGE_MIME_TYPES + VIDEO_MIME_TYPES + AUDIO_MIME_TYPES
  validates_attachment_size :file, less_than: 8.megabytes

  validates :account, presence: true
  validates :description, length: { maximum: 420 }, if: :local?

  scope :attached,   -> { where.not(status_id: nil) }
  scope :unattached, -> { where(status_id: nil) }
  scope :local,      -> { where(remote_url: '') }
  scope :remote,     -> { where.not(remote_url: '') }

  default_scope { order(id: :asc) }

  def local?
    remote_url.blank?
  end

  def needs_redownload?
    file.blank? && remote_url.present?
  end

  def to_param
    shortcode
  end

  def focus=(point)
    return if point.blank?

    x, y = (point.is_a?(Enumerable) ? point : point.split(',')).map(&:to_f)

    meta = file.instance_read(:meta) || {}
    meta['focus'] = { 'x' => x, 'y' => y }

    file.instance_write(:meta, meta)
  end

  def focus
    x = file.meta['focus']['x']
    y = file.meta['focus']['y']

    "#{x},#{y}"
  end

  before_create :prepare_description, unless: :local?
  before_create :set_shortcode
  before_post_process :set_type_and_extension
  before_save :set_meta

  class << self
    private

    def file_styles(f)
      if f.instance.file_content_type == 'image/gif'
        {
          small: IMAGE_STYLES[:small],
          original: {
            format: 'mp4',
            convert_options: {
              output: {
                'movflags' => 'faststart',
                'pix_fmt'  => 'yuv420p',
                'vf'       => 'scale=\'trunc(iw/2)*2:trunc(ih/2)*2\'',
                'vsync'    => 'cfr',
                'b:v'      => '1300K',
                'maxrate'  => '500K',
                'bufsize'  => '1300K',
                'crf'      => 18,
              },
            },
          },
        }
      elsif IMAGE_MIME_TYPES.include? f.instance.file_content_type
        IMAGE_STYLES
      elsif AUDIO_MIME_TYPES.include? f.instance.file_content_type
        AUDIO_STYLES
      else
        VIDEO_STYLES
      end
    end

    def file_processors(f)
      if f.file_content_type == 'image/gif'
        [:gif_transcoder]
      elsif VIDEO_MIME_TYPES.include? f.file_content_type
        [:video_transcoder]
      elsif AUDIO_MIME_TYPES.include? f.file_content_type
        [:audio_transcoder]
      else
        [:thumbnail]
      end
    end
  end

  private

  def set_shortcode
    self.type = :unknown if file.blank? && !type_changed?

    return unless local?

    loop do
      self.shortcode = SecureRandom.urlsafe_base64(14)
      break if MediaAttachment.find_by(shortcode: shortcode).nil?
    end
  end

  def prepare_description
    self.description = description.strip[0...420] unless description.nil?
  end

  def set_type_and_extension
    self.type = VIDEO_MIME_TYPES.include?(file_content_type) ? :video : AUDIO_MIME_TYPES.include?(file_content_type) ? :audio : :image
    extension = AUDIO_MIME_TYPES.include?(file_content_type) ? '.mp4' : appropriate_extension
    basename  = Paperclip::Interpolations.basename(file, :original)
    file.instance_write :file_name, [basename, extension].delete_if(&:blank?).join('.')
  end

  def set_meta
    meta = populate_meta
    return if meta == {}
    file.instance_write :meta, meta
  end

  def populate_meta
    meta = file.instance_read(:meta) || {}

    file.queued_for_write.each do |style, file|
      meta[style] = style == :small || image? ? image_geometry(file) : video_metadata(file)
    end

    meta
  end

  def image_geometry(file)
    width, height = FastImage.size(file.path)

    return {} if width.nil?

    {
      width:  width,
      height: height,
      size: "#{width}x#{height}",
      aspect: width.to_f / height.to_f,
    }
  end

  def video_metadata(file)
    movie = FFMPEG::Movie.new(file.path)

    return {} unless movie.valid?

    {
      width: movie.width,
      height: movie.height,
      frame_rate: movie.frame_rate,
      duration: movie.duration,
      bitrate: movie.bitrate,
    }
  end

  def appropriate_extension
    mime_type = MIME::Types[file.content_type]

    extensions_for_mime_type = mime_type.empty? ? [] : mime_type.first.extensions
    original_extension       = Paperclip::Interpolations.extension(file, :original)

    extensions_for_mime_type.include?(original_extension) ? original_extension : extensions_for_mime_type.first
  end
end<|MERGE_RESOLUTION|>--- conflicted
+++ resolved
@@ -34,8 +34,18 @@
   VIDEO_MIME_TYPES = ['video/webm', 'video/mp4'].freeze
   AUDIO_MIME_TYPES = ['audio/mpeg', 'audio/mp4', 'audio/vnd.wav', 'audio/wav', 'audio/x-wav', 'audio/x-wave', 'audio/ogg',].freeze
 
-<<<<<<< HEAD
-  IMAGE_STYLES = { original: '1280x1280>', small: '400x400>' }.freeze
+  IMAGE_STYLES = {
+    original: {
+      geometry: '1280x1280>',
+      file_geometry_parser: FastGeometryParser,
+    },
+
+    small: {
+      geometry: '400x400>',
+      file_geometry_parser: FastGeometryParser,
+    },
+  }.freeze
+
   AUDIO_STYLES = {
     original: {
       format: 'mp4',
@@ -51,20 +61,7 @@
       },
     },
   }.freeze
-=======
-  IMAGE_STYLES = {
-    original: {
-      geometry: '1280x1280>',
-      file_geometry_parser: FastGeometryParser,
-    },
-
-    small: {
-      geometry: '400x400>',
-      file_geometry_parser: FastGeometryParser,
-    },
-  }.freeze
-
->>>>>>> e6681800
+
   VIDEO_STYLES = {
     small: {
       convert_options: {

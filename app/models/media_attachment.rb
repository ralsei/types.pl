# frozen_string_literal: true
# == Schema Information
#
# Table name: media_attachments
#
#  id                  :bigint(8)        not null, primary key
#  status_id           :bigint(8)
#  file_file_name      :string
#  file_content_type   :string
#  file_file_size      :integer
#  file_updated_at     :datetime
#  remote_url          :string           default(""), not null
#  created_at          :datetime         not null
#  updated_at          :datetime         not null
#  shortcode           :string
#  type                :integer          default("image"), not null
#  file_meta           :json
#  account_id          :bigint(8)
#  description         :text
#  scheduled_status_id :bigint(8)
#  blurhash            :string
#

class MediaAttachment < ApplicationRecord
  self.inheritance_column = nil

<<<<<<< HEAD
  enum type: [:image, :gifv, :video, :audio, :unknown]

  IMAGE_FILE_EXTENSIONS = ['.jpg', '.jpeg', '.png', '.gif', '.webp'].freeze
  VIDEO_FILE_EXTENSIONS = ['.webm', '.mp4', '.m4v', '.mov'].freeze
  AUDIO_FILE_EXTENSIONS = ['.mp3', '.m4a', '.wav', '.ogg'].freeze
=======
  enum type: [:image, :gifv, :video, :unknown, :audio]

  IMAGE_FILE_EXTENSIONS = ['.jpg', '.jpeg', '.png', '.gif', '.webp'].freeze
  VIDEO_FILE_EXTENSIONS = ['.webm', '.mp4', '.m4v', '.mov'].freeze
  AUDIO_FILE_EXTENSIONS = ['.ogg', '.oga', '.mp3', '.wav', '.flac', '.opus'].freeze
>>>>>>> 66ac1bd0

  IMAGE_MIME_TYPES             = ['image/jpeg', 'image/png', 'image/gif', 'image/webp'].freeze
  VIDEO_MIME_TYPES             = ['video/webm', 'video/mp4', 'video/quicktime', 'video/ogg'].freeze
  VIDEO_CONVERTIBLE_MIME_TYPES = ['video/webm', 'video/quicktime'].freeze
<<<<<<< HEAD
  AUDIO_MIME_TYPES             = ['audio/mpeg', 'audio/mp4', 'audio/vnd.wav', 'audio/wav', 'audio/x-wav', 'audio/x-wave', 'audio/ogg',].freeze
=======
  AUDIO_MIME_TYPES             = ['audio/wave', 'audio/wav', 'audio/x-wav', 'audio/x-pn-wave', 'audio/ogg', 'audio/mpeg', 'audio/mp3', 'audio/webm', 'audio/flac'].freeze
>>>>>>> 66ac1bd0

  BLURHASH_OPTIONS = {
    x_comp: 4,
    y_comp: 4,
  }.freeze

  IMAGE_STYLES = {
    original: {
      pixels: 1_638_400, # 1280x1280px
      file_geometry_parser: FastGeometryParser,
    },

    small: {
      pixels: 160_000, # 400x400px
      file_geometry_parser: FastGeometryParser,
      blurhash: BLURHASH_OPTIONS,
    },
  }.freeze

  AUDIO_STYLES = {
    original: {
      format: 'mp4',
      convert_options: {
        output: {
          filter_complex: '"[0:a]compand,showwaves=s=640x360:mode=line,format=yuv420p[v]"',
          map: '"[v]" -map 0:a', 
          threads: 2,
          vcodec: 'libx264',
          acodec: 'aac',
          movflags: '+faststart',
        },
      },
    },
  }.freeze

  VIDEO_STYLES = {
    small: {
      convert_options: {
        output: {
          vf: 'scale=\'min(400\, iw):min(400\, ih)\':force_original_aspect_ratio=decrease',
        },
      },
      format: 'png',
      time: 0,
      file_geometry_parser: FastGeometryParser,
      blurhash: BLURHASH_OPTIONS,
    },
  }.freeze

  AUDIO_STYLES = {
    original: {
      format: 'mp3',
      content_type: 'audio/mpeg',
      convert_options: {
        output: {
          'q:a' => 2,
        },
      },
    },
  }.freeze

  VIDEO_FORMAT = {
    format: 'mp4',
    content_type: 'video/mp4',
    convert_options: {
      output: {
        'loglevel' => 'fatal',
        'movflags' => 'faststart',
        'pix_fmt'  => 'yuv420p',
        'vf'       => 'scale=\'trunc(iw/2)*2:trunc(ih/2)*2\'',
        'vsync'    => 'cfr',
        'c:v'      => 'h264',
        'b:v'      => '500K',
        'maxrate'  => '1300K',
        'bufsize'  => '1300K',
        'crf'      => 18,
      },
    },
  }.freeze

<<<<<<< HEAD
  IMAGE_LIMIT = (ENV['MAX_IMAGE_SIZE'] || 8.megabytes).to_i
  VIDEO_LIMIT = (ENV['MAX_VIDEO_SIZE'] || 40.megabytes).to_i
=======
  VIDEO_CONVERTED_STYLES = {
    small: VIDEO_STYLES[:small],
    original: VIDEO_FORMAT,
  }.freeze

  IMAGE_LIMIT = 8.megabytes
  VIDEO_LIMIT = 40.megabytes
>>>>>>> 66ac1bd0

  belongs_to :account,          inverse_of: :media_attachments, optional: true
  belongs_to :status,           inverse_of: :media_attachments, optional: true
  belongs_to :scheduled_status, inverse_of: :media_attachments, optional: true

  has_attached_file :file,
                    styles: ->(f) { file_styles f },
                    processors: ->(f) { file_processors f },
                    convert_options: { all: '-quality 90 -strip' }

  validates_attachment_content_type :file, content_type: IMAGE_MIME_TYPES + VIDEO_MIME_TYPES + AUDIO_MIME_TYPES
<<<<<<< HEAD
  validates_attachment_size :file, less_than: IMAGE_LIMIT, unless: :video_or_gifv?
  validates_attachment_size :file, less_than: VIDEO_LIMIT, if: :video_or_gifv?
=======
  validates_attachment_size :file, less_than: IMAGE_LIMIT, unless: :larger_media_format?
  validates_attachment_size :file, less_than: VIDEO_LIMIT, if: :larger_media_format?
>>>>>>> 66ac1bd0
  remotable_attachment :file, VIDEO_LIMIT

  include Attachmentable

  validates :account, presence: true
  validates :description, length: { maximum: 420 }, if: :local?

  scope :attached,   -> { where.not(status_id: nil).or(where.not(scheduled_status_id: nil)) }
  scope :unattached, -> { where(status_id: nil, scheduled_status_id: nil) }
  scope :local,      -> { where(remote_url: '') }
  scope :remote,     -> { where.not(remote_url: '') }

  default_scope { order(id: :asc) }

  def local?
    remote_url.blank?
  end

  def needs_redownload?
    file.blank? && remote_url.present?
  end

  def larger_media_format?
    video? || gifv? || audio?
  end

  def audio_or_video?
    audio? || video?
  end

  def to_param
    shortcode
  end

  def focus=(point)
    return if point.blank?

    x, y = (point.is_a?(Enumerable) ? point : point.split(',')).map(&:to_f)

    meta = file.instance_read(:meta) || {}
    meta['focus'] = { 'x' => x, 'y' => y }

    file.instance_write(:meta, meta)
  end

  def focus
    x = file.meta['focus']['x']
    y = file.meta['focus']['y']

    "#{x},#{y}"
  end

  after_commit :reset_parent_cache, on: :update
  before_create :prepare_description, unless: :local?
  before_create :set_shortcode
  before_post_process :set_type_and_extension
  before_save :set_meta

  class << self
    def supported_mime_types
      IMAGE_MIME_TYPES + VIDEO_MIME_TYPES + AUDIO_MIME_TYPES
    end

    def supported_file_extensions
      IMAGE_FILE_EXTENSIONS + VIDEO_FILE_EXTENSIONS + AUDIO_FILE_EXTENSIONS
    end

    private

    def file_styles(f)
      if f.instance.file_content_type == 'image/gif' || VIDEO_CONVERTIBLE_MIME_TYPES.include?(f.instance.file_content_type)
        VIDEO_CONVERTED_STYLES
      elsif IMAGE_MIME_TYPES.include?(f.instance.file_content_type)
        IMAGE_STYLES
<<<<<<< HEAD
      elsif AUDIO_MIME_TYPES.include? f.instance.file_content_type
        AUDIO_STYLES
      elsif VIDEO_CONVERTIBLE_MIME_TYPES.include?(f.instance.file_content_type)
        {
          small: VIDEO_STYLES[:small],
          original: VIDEO_FORMAT,
        }
      else
=======
      elsif VIDEO_MIME_TYPES.include?(f.instance.file_content_type)
>>>>>>> 66ac1bd0
        VIDEO_STYLES
      else
        AUDIO_STYLES
      end
    end

    def file_processors(f)
      if f.file_content_type == 'image/gif'
        [:gif_transcoder, :blurhash_transcoder]
<<<<<<< HEAD
      elsif VIDEO_MIME_TYPES.include? f.file_content_type
        [:video_transcoder, :blurhash_transcoder]
      elsif AUDIO_MIME_TYPES.include? f.file_content_type
        [:audio_transcoder]
=======
      elsif VIDEO_MIME_TYPES.include?(f.file_content_type)
        [:video_transcoder, :blurhash_transcoder, :type_corrector]
      elsif AUDIO_MIME_TYPES.include?(f.file_content_type)
        [:transcoder, :type_corrector]
>>>>>>> 66ac1bd0
      else
        [:lazy_thumbnail, :blurhash_transcoder, :type_corrector]
      end
    end
  end

  private

  def set_shortcode
    self.type = :unknown if file.blank? && !type_changed?

    return unless local?

    loop do
      self.shortcode = SecureRandom.urlsafe_base64(14)
      break if MediaAttachment.find_by(shortcode: shortcode).nil?
    end
  end

  def prepare_description
    self.description = description.strip[0...420] unless description.nil?
  end

  def set_type_and_extension
<<<<<<< HEAD
    self.type = VIDEO_MIME_TYPES.include?(file_content_type) ? :video : AUDIO_MIME_TYPES.include?(file_content_type) ? :audio : :image
=======
    self.type = begin
      if VIDEO_MIME_TYPES.include?(file_content_type)
        :video
      elsif AUDIO_MIME_TYPES.include?(file_content_type)
        :audio
      else
        :image
      end
    end
>>>>>>> 66ac1bd0
  end

  def set_meta
    meta = populate_meta
    return if meta == {}
    file.instance_write :meta, meta
  end

  def populate_meta
    meta = file.instance_read(:meta) || {}

    file.queued_for_write.each do |style, file|
      meta[style] = style == :small || image? ? image_geometry(file) : video_metadata(file)
    end

    meta
  end

  def image_geometry(file)
    width, height = FastImage.size(file.path)

    return {} if width.nil?

    {
      width:  width,
      height: height,
      size: "#{width}x#{height}",
      aspect: width.to_f / height.to_f,
    }
  end

  def video_metadata(file)
    movie = FFMPEG::Movie.new(file.path)

    return {} unless movie.valid?

    {
      width: movie.width,
      height: movie.height,
      frame_rate: movie.frame_rate,
      duration: movie.duration,
      bitrate: movie.bitrate,
    }.compact
  end

  def reset_parent_cache
    return if status_id.nil?
    Rails.cache.delete("statuses/#{status_id}")
  end
end<|MERGE_RESOLUTION|>--- conflicted
+++ resolved
@@ -24,28 +24,16 @@
 class MediaAttachment < ApplicationRecord
   self.inheritance_column = nil
 
-<<<<<<< HEAD
-  enum type: [:image, :gifv, :video, :audio, :unknown]
+  enum type: [:image, :gifv, :video, :unknown, :audio]
 
   IMAGE_FILE_EXTENSIONS = ['.jpg', '.jpeg', '.png', '.gif', '.webp'].freeze
   VIDEO_FILE_EXTENSIONS = ['.webm', '.mp4', '.m4v', '.mov'].freeze
-  AUDIO_FILE_EXTENSIONS = ['.mp3', '.m4a', '.wav', '.ogg'].freeze
-=======
-  enum type: [:image, :gifv, :video, :unknown, :audio]
-
-  IMAGE_FILE_EXTENSIONS = ['.jpg', '.jpeg', '.png', '.gif', '.webp'].freeze
-  VIDEO_FILE_EXTENSIONS = ['.webm', '.mp4', '.m4v', '.mov'].freeze
-  AUDIO_FILE_EXTENSIONS = ['.ogg', '.oga', '.mp3', '.wav', '.flac', '.opus'].freeze
->>>>>>> 66ac1bd0
+  AUDIO_FILE_EXTENSIONS = ['.ogg', '.oga', '.mp3', '.m4a', '.wav', '.flac', '.opus'].freeze
 
   IMAGE_MIME_TYPES             = ['image/jpeg', 'image/png', 'image/gif', 'image/webp'].freeze
   VIDEO_MIME_TYPES             = ['video/webm', 'video/mp4', 'video/quicktime', 'video/ogg'].freeze
   VIDEO_CONVERTIBLE_MIME_TYPES = ['video/webm', 'video/quicktime'].freeze
-<<<<<<< HEAD
-  AUDIO_MIME_TYPES             = ['audio/mpeg', 'audio/mp4', 'audio/vnd.wav', 'audio/wav', 'audio/x-wav', 'audio/x-wave', 'audio/ogg',].freeze
-=======
-  AUDIO_MIME_TYPES             = ['audio/wave', 'audio/wav', 'audio/x-wav', 'audio/x-pn-wave', 'audio/ogg', 'audio/mpeg', 'audio/mp3', 'audio/webm', 'audio/flac'].freeze
->>>>>>> 66ac1bd0
+  AUDIO_MIME_TYPES             = ['audio/wave', 'audio/wav', 'audio/x-wav', 'audio/x-wave', 'audio/vdn.wav', 'audio/x-pn-wave', 'audio/ogg', 'audio/mpeg', 'audio/mp3', 'audio/mp4', 'audio/webm', 'audio/flac'].freeze
 
   BLURHASH_OPTIONS = {
     x_comp: 4,
@@ -62,22 +50,6 @@
       pixels: 160_000, # 400x400px
       file_geometry_parser: FastGeometryParser,
       blurhash: BLURHASH_OPTIONS,
-    },
-  }.freeze
-
-  AUDIO_STYLES = {
-    original: {
-      format: 'mp4',
-      convert_options: {
-        output: {
-          filter_complex: '"[0:a]compand,showwaves=s=640x360:mode=line,format=yuv420p[v]"',
-          map: '"[v]" -map 0:a', 
-          threads: 2,
-          vcodec: 'libx264',
-          acodec: 'aac',
-          movflags: '+faststart',
-        },
-      },
     },
   }.freeze
 
@@ -126,18 +98,13 @@
     },
   }.freeze
 
-<<<<<<< HEAD
-  IMAGE_LIMIT = (ENV['MAX_IMAGE_SIZE'] || 8.megabytes).to_i
-  VIDEO_LIMIT = (ENV['MAX_VIDEO_SIZE'] || 40.megabytes).to_i
-=======
   VIDEO_CONVERTED_STYLES = {
     small: VIDEO_STYLES[:small],
     original: VIDEO_FORMAT,
   }.freeze
 
-  IMAGE_LIMIT = 8.megabytes
-  VIDEO_LIMIT = 40.megabytes
->>>>>>> 66ac1bd0
+  IMAGE_LIMIT = (ENV['MAX_IMAGE_SIZE'] || 8.megabytes).to_i
+  VIDEO_LIMIT = (ENV['MAX_VIDEO_SIZE'] || 40.megabytes).to_i
 
   belongs_to :account,          inverse_of: :media_attachments, optional: true
   belongs_to :status,           inverse_of: :media_attachments, optional: true
@@ -149,13 +116,8 @@
                     convert_options: { all: '-quality 90 -strip' }
 
   validates_attachment_content_type :file, content_type: IMAGE_MIME_TYPES + VIDEO_MIME_TYPES + AUDIO_MIME_TYPES
-<<<<<<< HEAD
-  validates_attachment_size :file, less_than: IMAGE_LIMIT, unless: :video_or_gifv?
-  validates_attachment_size :file, less_than: VIDEO_LIMIT, if: :video_or_gifv?
-=======
   validates_attachment_size :file, less_than: IMAGE_LIMIT, unless: :larger_media_format?
   validates_attachment_size :file, less_than: VIDEO_LIMIT, if: :larger_media_format?
->>>>>>> 66ac1bd0
   remotable_attachment :file, VIDEO_LIMIT
 
   include Attachmentable
@@ -230,18 +192,7 @@
         VIDEO_CONVERTED_STYLES
       elsif IMAGE_MIME_TYPES.include?(f.instance.file_content_type)
         IMAGE_STYLES
-<<<<<<< HEAD
-      elsif AUDIO_MIME_TYPES.include? f.instance.file_content_type
-        AUDIO_STYLES
-      elsif VIDEO_CONVERTIBLE_MIME_TYPES.include?(f.instance.file_content_type)
-        {
-          small: VIDEO_STYLES[:small],
-          original: VIDEO_FORMAT,
-        }
-      else
-=======
       elsif VIDEO_MIME_TYPES.include?(f.instance.file_content_type)
->>>>>>> 66ac1bd0
         VIDEO_STYLES
       else
         AUDIO_STYLES
@@ -251,17 +202,10 @@
     def file_processors(f)
       if f.file_content_type == 'image/gif'
         [:gif_transcoder, :blurhash_transcoder]
-<<<<<<< HEAD
-      elsif VIDEO_MIME_TYPES.include? f.file_content_type
-        [:video_transcoder, :blurhash_transcoder]
-      elsif AUDIO_MIME_TYPES.include? f.file_content_type
-        [:audio_transcoder]
-=======
       elsif VIDEO_MIME_TYPES.include?(f.file_content_type)
         [:video_transcoder, :blurhash_transcoder, :type_corrector]
       elsif AUDIO_MIME_TYPES.include?(f.file_content_type)
         [:transcoder, :type_corrector]
->>>>>>> 66ac1bd0
       else
         [:lazy_thumbnail, :blurhash_transcoder, :type_corrector]
       end
@@ -286,9 +230,6 @@
   end
 
   def set_type_and_extension
-<<<<<<< HEAD
-    self.type = VIDEO_MIME_TYPES.include?(file_content_type) ? :video : AUDIO_MIME_TYPES.include?(file_content_type) ? :audio : :image
-=======
     self.type = begin
       if VIDEO_MIME_TYPES.include?(file_content_type)
         :video
@@ -298,7 +239,6 @@
         :image
       end
     end
->>>>>>> 66ac1bd0
   end
 
   def set_meta

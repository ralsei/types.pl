# frozen_string_literal: true

# == Schema Information
#
# Table name: accounts
#
#  id                            :bigint(8)        not null, primary key
#  username                      :string           default(""), not null
#  domain                        :string
#  private_key                   :text
#  public_key                    :text             default(""), not null
#  created_at                    :datetime         not null
#  updated_at                    :datetime         not null
#  note                          :text             default(""), not null
#  display_name                  :string           default(""), not null
#  uri                           :string           default(""), not null
#  url                           :string
#  avatar_file_name              :string
#  avatar_content_type           :string
#  avatar_file_size              :integer
#  avatar_updated_at             :datetime
#  header_file_name              :string
#  header_content_type           :string
#  header_file_size              :integer
#  header_updated_at             :datetime
#  avatar_remote_url             :string
#  locked                        :boolean          default(FALSE), not null
#  header_remote_url             :string           default(""), not null
#  last_webfingered_at           :datetime
#  inbox_url                     :string           default(""), not null
#  outbox_url                    :string           default(""), not null
#  shared_inbox_url              :string           default(""), not null
#  followers_url                 :string           default(""), not null
#  protocol                      :integer          default("ostatus"), not null
#  memorial                      :boolean          default(FALSE), not null
#  moved_to_account_id           :bigint(8)
#  featured_collection_url       :string
#  fields                        :jsonb
#  actor_type                    :string
#  discoverable                  :boolean
#  also_known_as                 :string           is an Array
#  silenced_at                   :datetime
#  suspended_at                  :datetime
#  hide_collections              :boolean
#  avatar_storage_schema_version :integer
#  header_storage_schema_version :integer
#  devices_url                   :string
#  suspension_origin             :integer
#  sensitized_at                 :datetime
#  trendable                     :boolean
#  reviewed_at                   :datetime
#  requested_review_at           :datetime
#

class Account < ApplicationRecord
  self.ignored_columns += %w(
    subscription_expires_at
    secret
    remote_url
    salmon_url
    hub_url
    trust_level
  )

  USERNAME_RE   = /[a-z0-9_]+([a-z0-9_.-]+[a-z0-9_]+)?/i
  MENTION_RE    = %r{(?<=^|[^/[:word:]])@((#{USERNAME_RE})(?:@[[:word:].-]+[[:word:]]+)?)}i
  URL_PREFIX_RE = %r{\Ahttp(s?)://[^/]+}
  USERNAME_ONLY_RE = /\A#{USERNAME_RE}\z/i

  include Attachmentable
  include AccountAssociations
  include AccountAvatar
  include AccountFinderConcern
  include AccountHeader
  include AccountInteractions
  include Paginable
  include AccountCounters
  include DomainNormalizable
  include DomainMaterializable
  include AccountMerging
  include AccountSearch

  MAX_DISPLAY_NAME_LENGTH = (ENV['MAX_DISPLAY_NAME_CHARS'] || 30).to_i
  MAX_NOTE_LENGTH = (ENV['MAX_BIO_CHARS'] || 500).to_i
  DEFAULT_FIELDS_SIZE = (ENV['MAX_PROFILE_FIELDS'] || 4).to_i

  enum protocol: { ostatus: 0, activitypub: 1 }
  enum suspension_origin: { local: 0, remote: 1 }, _prefix: true

  validates :username, presence: true
  validates_with UniqueUsernameValidator, if: -> { will_save_change_to_username? }

  # Remote user validations, also applies to internal actors
  validates :username, format: { with: USERNAME_ONLY_RE }, if: -> { (!local? || actor_type == 'Application') && will_save_change_to_username? }

  # Remote user validations
  validates :uri, presence: true, unless: :local?, on: :create

  # Local user validations
  validates :username, format: { with: /\A[a-z0-9_]+\z/i }, length: { maximum: 30 }, if: -> { local? && will_save_change_to_username? && actor_type != 'Application' }
  validates_with UnreservedUsernameValidator, if: -> { local? && will_save_change_to_username? && actor_type != 'Application' }
<<<<<<< HEAD
  validates :display_name, length: { maximum: MAX_DISPLAY_NAME_LENGTH }, if: -> { local? && will_save_change_to_display_name? }
  validates :note, note_length: { maximum: MAX_NOTE_LENGTH }, if: -> { local? && will_save_change_to_note? }
  validates :fields, length: { maximum: DEFAULT_FIELDS_SIZE }, if: -> { local? && will_save_change_to_fields? }
=======
  validates :display_name, length: { maximum: 30 }, if: -> { local? && will_save_change_to_display_name? }
  validates :note, note_length: { maximum: 500 }, if: -> { local? && will_save_change_to_note? }
  validates :fields, length: { maximum: 4 }, if: -> { local? && will_save_change_to_fields? }
  validates :uri, absence: true, if: :local?, on: :create
  validates :inbox_url, absence: true, if: :local?, on: :create
  validates :shared_inbox_url, absence: true, if: :local?, on: :create
  validates :followers_url, absence: true, if: :local?, on: :create
>>>>>>> 1e3b1923

  scope :remote, -> { where.not(domain: nil) }
  scope :local, -> { where(domain: nil) }
  scope :partitioned, -> { order(Arel.sql('row_number() over (partition by domain)')) }
  scope :silenced, -> { where.not(silenced_at: nil) }
  scope :suspended, -> { where.not(suspended_at: nil) }
  scope :sensitized, -> { where.not(sensitized_at: nil) }
  scope :without_suspended, -> { where(suspended_at: nil) }
  scope :without_silenced, -> { where(silenced_at: nil) }
  scope :without_instance_actor, -> { where.not(id: -99) }
  scope :recent, -> { reorder(id: :desc) }
  scope :bots, -> { where(actor_type: %w(Application Service)) }
  scope :groups, -> { where(actor_type: 'Group') }
  scope :alphabetic, -> { order(domain: :asc, username: :asc) }
  scope :matches_username, ->(value) { where('lower((username)::text) LIKE lower(?)', "#{value}%") }
  scope :matches_display_name, ->(value) { where(arel_table[:display_name].matches("#{value}%")) }
  scope :matches_domain, ->(value) { where(arel_table[:domain].matches("%#{value}%")) }
  scope :without_unapproved, -> { left_outer_joins(:user).merge(User.approved.confirmed).or(remote) }
  scope :searchable, -> { without_unapproved.without_suspended.where(moved_to_account_id: nil) }
  scope :discoverable, -> { searchable.without_silenced.where(discoverable: true).left_outer_joins(:account_stat) }
  scope :followable_by, ->(account) { joins(arel_table.join(Follow.arel_table, Arel::Nodes::OuterJoin).on(arel_table[:id].eq(Follow.arel_table[:target_account_id]).and(Follow.arel_table[:account_id].eq(account.id))).join_sources).where(Follow.arel_table[:id].eq(nil)).joins(arel_table.join(FollowRequest.arel_table, Arel::Nodes::OuterJoin).on(arel_table[:id].eq(FollowRequest.arel_table[:target_account_id]).and(FollowRequest.arel_table[:account_id].eq(account.id))).join_sources).where(FollowRequest.arel_table[:id].eq(nil)) }
  scope :by_recent_status, -> { order(Arel.sql('(case when account_stats.last_status_at is null then 1 else 0 end) asc, account_stats.last_status_at desc, accounts.id desc')) }
  scope :by_recent_sign_in, -> { order(Arel.sql('(case when users.current_sign_in_at is null then 1 else 0 end) asc, users.current_sign_in_at desc, accounts.id desc')) }
  scope :popular, -> { order('account_stats.followers_count desc') }
  scope :by_domain_and_subdomains, ->(domain) { where(domain: Instance.by_domain_and_subdomains(domain).select(:domain)) }
  scope :not_excluded_by_account, ->(account) { where.not(id: account.excluded_from_timeline_account_ids) }
  scope :not_domain_blocked_by_account, ->(account) { where(arel_table[:domain].eq(nil).or(arel_table[:domain].not_in(account.excluded_from_timeline_domains))) }

  after_update_commit :trigger_update_webhooks

  delegate :email,
           :unconfirmed_email,
           :current_sign_in_at,
           :created_at,
           :sign_up_ip,
           :confirmed?,
           :approved?,
           :pending?,
           :disabled?,
           :unconfirmed?,
           :unconfirmed_or_pending?,
           :role,
           :locale,
           :shows_application?,
           :prefers_noindex?,
           :time_zone,
           to: :user,
           prefix: true,
           allow_nil: true

  delegate :chosen_languages, to: :user, prefix: false, allow_nil: true

  update_index('accounts', :self)

  def local?
    domain.nil?
  end

  def moved?
    moved_to_account_id.present?
  end

  def bot?
    %w(Application Service).include? actor_type
  end

  def instance_actor?
    id == -99
  end

  alias bot bot?

  def bot=(val)
    self.actor_type = ActiveModel::Type::Boolean.new.cast(val) ? 'Service' : 'Person'
  end

  def group?
    actor_type == 'Group'
  end

  alias group group?

  def acct
    local? ? username : "#{username}@#{domain}"
  end

  def pretty_acct
    local? ? username : "#{username}@#{Addressable::IDNA.to_unicode(domain)}"
  end

  def local_username_and_domain
    "#{username}@#{Rails.configuration.x.local_domain}"
  end

  def local_followers_count
    Follow.where(target_account_id: id).count
  end

  def to_webfinger_s
    "acct:#{local_username_and_domain}"
  end

  def possibly_stale?
    last_webfingered_at.nil? || last_webfingered_at <= 1.day.ago
  end

  def refresh!
    ResolveAccountService.new.call(acct) unless local?
  end

  def silenced?
    silenced_at.present?
  end

  def silence!(date = Time.now.utc)
    update!(silenced_at: date)
  end

  def unsilence!
    update!(silenced_at: nil)
  end

  def suspended?
    suspended_at.present? && !instance_actor?
  end

  def suspended_permanently?
    suspended? && deletion_request.nil?
  end

  def suspended_temporarily?
    suspended? && deletion_request.present?
  end

  def suspend!(date: Time.now.utc, origin: :local, block_email: true)
    transaction do
      create_deletion_request!
      update!(suspended_at: date, suspension_origin: origin)
      create_canonical_email_block! if block_email
    end
  end

  def unsuspend!
    transaction do
      deletion_request&.destroy!
      update!(suspended_at: nil, suspension_origin: nil)
      destroy_canonical_email_block!
    end
  end

  def sensitized?
    sensitized_at.present?
  end

  def sensitize!(date = Time.now.utc)
    update!(sensitized_at: date)
  end

  def unsensitize!
    update!(sensitized_at: nil)
  end

  def memorialize!
    update!(memorial: true)
  end

  def sign?
    true
  end

  def previous_strikes_count
    strikes.where(overruled_at: nil).count
  end

  def keypair
    @keypair ||= OpenSSL::PKey::RSA.new(private_key || public_key)
  end

  def tags_as_strings=(tag_names)
    hashtags_map = Tag.find_or_create_by_names(tag_names).index_by(&:name)

    # Remove hashtags that are to be deleted
    tags.each do |tag|
      if hashtags_map.key?(tag.name)
        hashtags_map.delete(tag.name)
      else
        tags.delete(tag)
      end
    end

    # Add hashtags that were so far missing
    hashtags_map.each_value do |tag|
      tags << tag
    end
  end

  def also_known_as
    self[:also_known_as] || []
  end

  def fields
    (self[:fields] || []).filter_map do |f|
      Account::Field.new(self, f)
    rescue
      nil
    end
  end

  def fields_attributes=(attributes)
    fields     = []
    old_fields = self[:fields] || []
    old_fields = [] if old_fields.is_a?(Hash)

    if attributes.is_a?(Hash)
      attributes.each_value do |attr|
        next if attr[:name].blank?

        previous = old_fields.find { |item| item['value'] == attr[:value] }

        attr[:verified_at] = previous['verified_at'] if previous && previous['verified_at'].present?

        fields << attr
      end
    end

    self[:fields] = fields
  end

  def build_fields
    return if fields.size >= DEFAULT_FIELDS_SIZE

    tmp = self[:fields] || []
    tmp = [] if tmp.is_a?(Hash)

    (DEFAULT_FIELDS_SIZE - tmp.size).times do
      tmp << { name: '', value: '' }
    end

    self.fields = tmp
  end

  def save_with_optional_media!
    save!
  rescue ActiveRecord::RecordInvalid => e
    errors = e.record.errors.errors
    errors.each do |err|
      if err.attribute == :avatar
        self.avatar = nil
      elsif err.attribute == :header
        self.header = nil
      end
    end

    save!
  end

  def hides_followers?
    hide_collections?
  end

  def hides_following?
    hide_collections?
  end

  def object_type
    :person
  end

  def to_param
    username
  end

  def to_log_human_identifier
    acct
  end

  def excluded_from_timeline_account_ids
    Rails.cache.fetch("exclude_account_ids_for:#{id}") { block_relationships.pluck(:target_account_id) + blocked_by_relationships.pluck(:account_id) + mute_relationships.pluck(:target_account_id) }
  end

  def excluded_from_timeline_domains
    Rails.cache.fetch("exclude_domains_for:#{id}") { domain_blocks.pluck(:domain) }
  end

  def preferred_inbox_url
    shared_inbox_url.presence || inbox_url
  end

  def synchronization_uri_prefix
    return 'local' if local?

    @synchronization_uri_prefix ||= "#{uri[URL_PREFIX_RE]}/"
  end

  def requires_review?
    reviewed_at.nil?
  end

  def reviewed?
    reviewed_at.present?
  end

  def requested_review?
    requested_review_at.present?
  end

  def requires_review_notification?
    requires_review? && !requested_review?
  end

  class << self
    def readonly_attributes
      super - %w(statuses_count following_count followers_count)
    end

    def inboxes
      urls = reorder(nil).where(protocol: :activitypub).group(:preferred_inbox_url).pluck(Arel.sql("coalesce(nullif(accounts.shared_inbox_url, ''), accounts.inbox_url) AS preferred_inbox_url"))
      DeliveryFailureTracker.without_unavailable(urls)
    end

    def from_text(text)
      return [] if text.blank?

      text.scan(MENTION_RE).map { |match| match.first.split('@', 2) }.uniq.filter_map do |(username, domain)|
        domain = if TagManager.instance.local_domain?(domain)
                   nil
                 else
                   TagManager.instance.normalize_domain(domain)
                 end

        EntityCache.instance.mention(username, domain)
      end
    end
  end

  def emojis
    @emojis ||= CustomEmoji.from_text(emojifiable_text, domain)
  end

  before_validation :prepare_contents, if: :local?
  before_validation :prepare_username, on: :create
  before_create :generate_keys
  before_destroy :clean_feed_manager

  def ensure_keys!
    return unless local? && private_key.blank? && public_key.blank?

    generate_keys
    save!
  end

  private

  def prepare_contents
    display_name&.strip!
    note&.strip!
  end

  def prepare_username
    username&.squish!
  end

  def generate_keys
    return unless local? && private_key.blank? && public_key.blank?

    keypair = OpenSSL::PKey::RSA.new(2048)
    self.private_key = keypair.to_pem
    self.public_key  = keypair.public_key.to_pem
  end

  def normalize_domain
    return if local?

    super
  end

  def emojifiable_text
    [note, display_name, fields.map(&:name), fields.map(&:value)].join(' ')
  end

  def clean_feed_manager
    FeedManager.instance.clean_feeds!(:home, [id])
  end

  def create_canonical_email_block!
    return unless local? && user_email.present?

    begin
      CanonicalEmailBlock.create(reference_account: self, email: user_email)
    rescue ActiveRecord::RecordNotUnique
      # A canonical e-mail block may already exist for the same e-mail
    end
  end

  def destroy_canonical_email_block!
    return unless local?

    CanonicalEmailBlock.where(reference_account: self).delete_all
  end

  # NOTE: the `account.created` webhook is triggered by the `User` model, not `Account`.
  def trigger_update_webhooks
    TriggerWebhookWorker.perform_async('account.updated', 'Account', id) if local?
  end
end<|MERGE_RESOLUTION|>--- conflicted
+++ resolved
@@ -99,19 +99,13 @@
   # Local user validations
   validates :username, format: { with: /\A[a-z0-9_]+\z/i }, length: { maximum: 30 }, if: -> { local? && will_save_change_to_username? && actor_type != 'Application' }
   validates_with UnreservedUsernameValidator, if: -> { local? && will_save_change_to_username? && actor_type != 'Application' }
-<<<<<<< HEAD
   validates :display_name, length: { maximum: MAX_DISPLAY_NAME_LENGTH }, if: -> { local? && will_save_change_to_display_name? }
   validates :note, note_length: { maximum: MAX_NOTE_LENGTH }, if: -> { local? && will_save_change_to_note? }
   validates :fields, length: { maximum: DEFAULT_FIELDS_SIZE }, if: -> { local? && will_save_change_to_fields? }
-=======
-  validates :display_name, length: { maximum: 30 }, if: -> { local? && will_save_change_to_display_name? }
-  validates :note, note_length: { maximum: 500 }, if: -> { local? && will_save_change_to_note? }
-  validates :fields, length: { maximum: 4 }, if: -> { local? && will_save_change_to_fields? }
   validates :uri, absence: true, if: :local?, on: :create
   validates :inbox_url, absence: true, if: :local?, on: :create
   validates :shared_inbox_url, absence: true, if: :local?, on: :create
   validates :followers_url, absence: true, if: :local?, on: :create
->>>>>>> 1e3b1923
 
   scope :remote, -> { where.not(domain: nil) }
   scope :local, -> { where(domain: nil) }

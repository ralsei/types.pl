--- conflicted
+++ resolved
@@ -64,7 +64,7 @@
   )
 
   BACKGROUND_REFRESH_INTERVAL = 1.week.freeze
-  DEFAULT_FIELDS_SIZE = 4
+  DEFAULT_FIELDS_SIZE = (ENV['MAX_PROFILE_FIELDS'] || 4).to_i
   INSTANCE_ACTOR_ID = -99
 
   USERNAME_RE   = /[a-z0-9_]+([a-z0-9_.-]+[a-z0-9_]+)?/i
@@ -89,7 +89,6 @@
 
   MAX_DISPLAY_NAME_LENGTH = (ENV['MAX_DISPLAY_NAME_CHARS'] || 30).to_i
   MAX_NOTE_LENGTH = (ENV['MAX_BIO_CHARS'] || 500).to_i
-  DEFAULT_FIELDS_SIZE = (ENV['MAX_PROFILE_FIELDS'] || 4).to_i
 
   enum :protocol, { ostatus: 0, activitypub: 1 }
   enum :suspension_origin, { local: 0, remote: 1 }, prefix: true
@@ -106,13 +105,8 @@
   # Local user validations
   validates :username, format: { with: /\A[a-z0-9_]+\z/i }, length: { maximum: 30 }, if: -> { local? && will_save_change_to_username? && actor_type != 'Application' }
   validates_with UnreservedUsernameValidator, if: -> { local? && will_save_change_to_username? && actor_type != 'Application' }
-<<<<<<< HEAD
   validates :display_name, length: { maximum: MAX_DISPLAY_NAME_LENGTH }, if: -> { local? && will_save_change_to_display_name? }
   validates :note, note_length: { maximum: MAX_NOTE_LENGTH }, if: -> { local? && will_save_change_to_note? }
-=======
-  validates :display_name, length: { maximum: 30 }, if: -> { local? && will_save_change_to_display_name? }
-  validates :note, note_length: { maximum: 500 }, if: -> { local? && will_save_change_to_note? }
->>>>>>> 34e826f3
   validates :fields, length: { maximum: DEFAULT_FIELDS_SIZE }, if: -> { local? && will_save_change_to_fields? }
   validates :uri, absence: true, if: :local?, on: :create
   validates :inbox_url, absence: true, if: :local?, on: :create

--- conflicted
+++ resolved
@@ -65,13 +65,9 @@
   )
 
   BACKGROUND_REFRESH_INTERVAL = 1.week.freeze
-<<<<<<< HEAD
-  DEFAULT_FIELDS_SIZE = (ENV['MAX_PROFILE_FIELDS'] || 4).to_i
-=======
   REFRESH_DEADLINE = 6.hours
   STALE_THRESHOLD = 1.day
-  DEFAULT_FIELDS_SIZE = 4
->>>>>>> 77cd16f4
+  DEFAULT_FIELDS_SIZE = (ENV['MAX_PROFILE_FIELDS'] || 4).to_i
   INSTANCE_ACTOR_ID = -99
 
   USERNAME_RE   = /[a-z0-9_]+([.-]+[a-z0-9_]+)*/i

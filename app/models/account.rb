--- conflicted
+++ resolved
@@ -72,8 +72,8 @@
   URL_PREFIX_RE = %r{\Ahttp(s?)://[^/]+}
   USERNAME_ONLY_RE = /\A#{USERNAME_RE}\z/i
   USERNAME_LENGTH_LIMIT = 30
-  DISPLAY_NAME_LENGTH_LIMIT = 30
-  NOTE_LENGTH_LIMIT = 500
+  DISPLAY_NAME_LENGTH_LIMIT = (ENV['MAX_DISPLAY_NAME_CHARS'] || 30).to_i
+  NOTE_LENGTH_LIMIT = (ENV['MAX_BIO_CHARS'] || 500).to_i
 
   include Attachmentable # Load prior to Avatar & Header concerns
 
@@ -90,9 +90,6 @@
   include DomainNormalizable
   include Paginable
 
-  MAX_DISPLAY_NAME_LENGTH = (ENV['MAX_DISPLAY_NAME_CHARS'] || 30).to_i
-  MAX_NOTE_LENGTH = (ENV['MAX_BIO_CHARS'] || 500).to_i
-
   enum :protocol, { ostatus: 0, activitypub: 1 }
   enum :suspension_origin, { local: 0, remote: 1 }, prefix: true
 
@@ -108,13 +105,8 @@
   # Local user validations
   validates :username, format: { with: /\A[a-z0-9_]+\z/i }, length: { maximum: USERNAME_LENGTH_LIMIT }, if: -> { local? && will_save_change_to_username? && actor_type != 'Application' }
   validates_with UnreservedUsernameValidator, if: -> { local? && will_save_change_to_username? && actor_type != 'Application' }
-<<<<<<< HEAD
-  validates :display_name, length: { maximum: MAX_DISPLAY_NAME_LENGTH }, if: -> { local? && will_save_change_to_display_name? }
-  validates :note, note_length: { maximum: MAX_NOTE_LENGTH }, if: -> { local? && will_save_change_to_note? }
-=======
   validates :display_name, length: { maximum: DISPLAY_NAME_LENGTH_LIMIT }, if: -> { local? && will_save_change_to_display_name? }
   validates :note, note_length: { maximum: NOTE_LENGTH_LIMIT }, if: -> { local? && will_save_change_to_note? }
->>>>>>> d97d31cc
   validates :fields, length: { maximum: DEFAULT_FIELDS_SIZE }, if: -> { local? && will_save_change_to_fields? }
   validates :uri, absence: true, if: :local?, on: :create
   validates :inbox_url, absence: true, if: :local?, on: :create

# frozen_string_literal: true
# == Schema Information
#
# Table name: status_edits
#
<<<<<<< HEAD
#  id                        :bigint(8)        not null, primary key
#  status_id                 :bigint(8)        not null
#  account_id                :bigint(8)
#  text                      :text             default(""), not null
#  spoiler_text              :text             default(""), not null
#  media_attachments_changed :boolean          default(FALSE), not null
#  created_at                :datetime         not null
#  updated_at                :datetime         not null
#  content_type              :string
=======
#  id                           :bigint(8)        not null, primary key
#  status_id                    :bigint(8)        not null
#  account_id                   :bigint(8)
#  text                         :text             default(""), not null
#  spoiler_text                 :text             default(""), not null
#  created_at                   :datetime         not null
#  updated_at                   :datetime         not null
#  ordered_media_attachment_ids :bigint(8)        is an Array
#  media_descriptions           :text             is an Array
#  poll_options                 :string           is an Array
#  sensitive                    :boolean
>>>>>>> d7fab238
#

class StatusEdit < ApplicationRecord
  include RateLimitable

  self.ignored_columns = %w(
    media_attachments_changed
  )

  class PreservedMediaAttachment < ActiveModelSerializers::Model
    attributes :media_attachment, :description

    delegate :id, :type, :url, :preview_url, :remote_url,
             :preview_remote_url, :text_url, :meta, :blurhash,
             :not_processed?, :needs_redownload?, :local?,
             :file, :thumbnail, :thumbnail_remote_url,
             :shortcode, to: :media_attachment
  end

  rate_limit by: :account, family: :statuses

  belongs_to :status
  belongs_to :account, optional: true

  default_scope { order(id: :asc) }

  delegate :local?, to: :status

  def emojis
    return @emojis if defined?(@emojis)
    @emojis = CustomEmoji.from_text([spoiler_text, text].join(' '), status.account.domain)
  end

  def ordered_media_attachments
    return @ordered_media_attachments if defined?(@ordered_media_attachments)

    @ordered_media_attachments = begin
      if ordered_media_attachment_ids.nil?
        []
      else
        map = status.media_attachments.index_by(&:id)
        ordered_media_attachment_ids.map.with_index { |media_attachment_id, index| PreservedMediaAttachment.new(media_attachment: map[media_attachment_id], description: media_descriptions[index]) }
      end
    end
  end
end<|MERGE_RESOLUTION|>--- conflicted
+++ resolved
@@ -3,17 +3,6 @@
 #
 # Table name: status_edits
 #
-<<<<<<< HEAD
-#  id                        :bigint(8)        not null, primary key
-#  status_id                 :bigint(8)        not null
-#  account_id                :bigint(8)
-#  text                      :text             default(""), not null
-#  spoiler_text              :text             default(""), not null
-#  media_attachments_changed :boolean          default(FALSE), not null
-#  created_at                :datetime         not null
-#  updated_at                :datetime         not null
-#  content_type              :string
-=======
 #  id                           :bigint(8)        not null, primary key
 #  status_id                    :bigint(8)        not null
 #  account_id                   :bigint(8)
@@ -21,11 +10,11 @@
 #  spoiler_text                 :text             default(""), not null
 #  created_at                   :datetime         not null
 #  updated_at                   :datetime         not null
+#  content_type                 :string
 #  ordered_media_attachment_ids :bigint(8)        is an Array
 #  media_descriptions           :text             is an Array
 #  poll_options                 :string           is an Array
 #  sensitive                    :boolean
->>>>>>> d7fab238
 #
 
 class StatusEdit < ApplicationRecord

--- conflicted
+++ resolved
@@ -89,19 +89,15 @@
   private
 
   def eligible?(status)
-<<<<<<< HEAD
-    status.created_at.past? && status.public_visibility? && status.account.discoverable? && !status.account.silenced? && !status.account.sensitized? && (status.spoiler_text.blank? || Setting.trending_status_cw) && !status.sensitive? && !status.reply? && valid_locale?(status.language)
-=======
     status.created_at.past? &&
       status.public_visibility? &&
       status.account.discoverable? &&
       !status.account.silenced? &&
       !status.account.sensitized? &&
-      status.spoiler_text.blank? &&
+      (status.spoiler_text.blank? || Setting.trending_status_cw) &&
       !status.sensitive? &&
       !status.reply? &&
       valid_locale?(status.language)
->>>>>>> 8224178e
   end
 
   def calculate_scores(statuses, at_time)

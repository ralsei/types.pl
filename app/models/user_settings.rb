--- conflicted
+++ resolved
@@ -40,11 +40,8 @@
     setting :expand_content_warnings, default: false
     setting :display_media, default: 'default', in: %w(default show_all hide_all)
     setting :auto_play, default: false
-<<<<<<< HEAD
     setting :use_system_emoji_font, default: false
-=======
     setting :emoji_style, default: 'auto', in: %w(auto native twemoji)
->>>>>>> b628a98d
   end
 
   namespace :notification_emails do

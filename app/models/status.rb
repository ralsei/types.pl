--- conflicted
+++ resolved
@@ -3,33 +3,6 @@
 #
 # Table name: statuses
 #
-<<<<<<< HEAD
-#  id                     :bigint(8)        not null, primary key
-#  uri                    :string
-#  text                   :text             default(""), not null
-#  created_at             :datetime         not null
-#  updated_at             :datetime         not null
-#  in_reply_to_id         :bigint(8)
-#  reblog_of_id           :bigint(8)
-#  url                    :string
-#  sensitive              :boolean          default(FALSE), not null
-#  visibility             :integer          default("public"), not null
-#  spoiler_text           :text             default(""), not null
-#  reply                  :boolean          default(FALSE), not null
-#  language               :string
-#  conversation_id        :bigint(8)
-#  local                  :boolean
-#  account_id             :bigint(8)        not null
-#  application_id         :bigint(8)
-#  in_reply_to_account_id :bigint(8)
-#  local_only             :boolean
-#  full_status_text       :text             default(""), not null
-#  poll_id                :bigint(8)
-#  content_type           :string
-#  deleted_at             :datetime
-#  edited_at              :datetime
-#  trendable              :boolean
-=======
 #  id                           :bigint(8)        not null, primary key
 #  uri                          :string
 #  text                         :text             default(""), not null
@@ -48,12 +21,13 @@
 #  account_id                   :bigint(8)        not null
 #  application_id               :bigint(8)
 #  in_reply_to_account_id       :bigint(8)
+#  local_only                   :boolean
 #  poll_id                      :bigint(8)
+#  content_type                 :string
 #  deleted_at                   :datetime
 #  edited_at                    :datetime
 #  trendable                    :boolean
 #  ordered_media_attachment_ids :bigint(8)        is an Array
->>>>>>> d7fab238
 #
 
 class Status < ApplicationRecord
@@ -252,13 +226,9 @@
       media_descriptions: ordered_media_attachments.map(&:description),
       poll_options: preloadable_poll&.options,
       account_id: account_id || self.account_id,
-<<<<<<< HEAD
       content_type: content_type,
-      created_at: at_time || edited_at
-=======
       created_at: at_time || edited_at,
       rate_limit: rate_limit
->>>>>>> d7fab238
     )
   end
 

--- conflicted
+++ resolved
@@ -114,12 +114,10 @@
     where('NOT EXISTS (SELECT * FROM statuses_tags forbidden WHERE forbidden.status_id = statuses.id AND forbidden.tag_id IN (?))', tag_ids)
   }
 
-<<<<<<< HEAD
   scope :not_local_only, -> { where(local_only: [false, nil]) }
-=======
+
   after_create_commit :trigger_create_webhooks
   after_update_commit :trigger_update_webhooks
->>>>>>> 26260978
 
   cache_associated :application,
                    :media_attachments,

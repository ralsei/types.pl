--- conflicted
+++ resolved
@@ -125,13 +125,8 @@
 
   has_many :session_activations, dependent: :destroy
 
-<<<<<<< HEAD
   delegate :auto_play_gif, :default_sensitive, :unfollow_modal, :boost_modal, :favourite_modal, :delete_modal,
-           :reduce_motion, :system_font_ui, :noindex, :flavour, :skin, :display_media, :hide_network, :hide_followers_count,
-=======
-  delegate :auto_play_gif, :default_sensitive, :unfollow_modal, :boost_modal, :delete_modal,
-           :reduce_motion, :system_font_ui, :noindex, :theme, :display_media,
->>>>>>> 8f6c67bf
+           :reduce_motion, :system_font_ui, :noindex, :flavour, :skin, :display_media, :hide_followers_count,
            :expand_spoilers, :default_language, :aggregate_reblogs, :show_application,
            :advanced_layout, :use_blurhash, :use_pending_items, :trends, :crop_images,
            :disable_swiping, :default_content_type, :system_emoji_font,
@@ -278,7 +273,6 @@
     settings.notification_emails['trending_tag']
   end
 
-<<<<<<< HEAD
   def allows_trending_links_review_emails?
     settings.notification_emails['trending_link']
   end
@@ -287,12 +281,6 @@
     settings.notification_emails['trending_status']
   end
 
-  def hides_network?
-    @hides_network ||= settings.hide_network
-  end
-
-=======
->>>>>>> 8f6c67bf
   def aggregates_reblogs?
     @aggregates_reblogs ||= settings.aggregate_reblogs
   end

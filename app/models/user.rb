--- conflicted
+++ resolved
@@ -133,16 +133,6 @@
 
   has_many :session_activations, dependent: :destroy
 
-<<<<<<< HEAD
-  delegate :auto_play_gif, :default_sensitive, :unfollow_modal, :boost_modal, :favourite_modal, :delete_modal,
-           :reduce_motion, :system_font_ui, :noindex, :flavour, :skin, :display_media, :hide_followers_count,
-           :expand_spoilers, :default_language, :aggregate_reblogs, :show_application,
-           :advanced_layout, :use_blurhash, :use_pending_items, :trends, :crop_images,
-           :disable_swiping, :always_send_emails, :default_content_type, :system_emoji_font,
-           to: :settings, prefix: :setting, allow_nil: false
-
-=======
->>>>>>> c6c03b49
   delegate :can?, to: :role
 
   attr_reader :invite_code
@@ -307,53 +297,6 @@
     save!
   end
 
-<<<<<<< HEAD
-  def prefers_noindex?
-    setting_noindex
-  end
-
-  def preferred_posting_language
-    valid_locale_cascade(settings.default_language, locale, I18n.locale)
-  end
-
-  def setting_default_privacy
-    settings.default_privacy || (account.locked? ? 'private' : 'public')
-  end
-
-  def allows_report_emails?
-    settings.notification_emails['report']
-  end
-
-  def allows_pending_account_emails?
-    settings.notification_emails['pending_account']
-  end
-
-  def allows_appeal_emails?
-    settings.notification_emails['appeal']
-  end
-
-  def allows_trending_tags_review_emails?
-    settings.notification_emails['trending_tag']
-  end
-
-  def allows_trending_links_review_emails?
-    settings.notification_emails['trending_link']
-  end
-
-  def allows_trending_statuses_review_emails?
-    settings.notification_emails['trending_status']
-  end
-
-  def aggregates_reblogs?
-    @aggregates_reblogs ||= settings.aggregate_reblogs
-  end
-
-  def shows_application?
-    @shows_application ||= settings.show_application
-  end
-
-=======
->>>>>>> c6c03b49
   def token_for_app(app)
     return nil if app.nil? || app.owner != self
 

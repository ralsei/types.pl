--- conflicted
+++ resolved
@@ -83,13 +83,8 @@
 
   has_many :session_activations, dependent: :destroy
 
-<<<<<<< HEAD
   delegate :auto_play_gif, :default_sensitive, :unfollow_modal, :boost_modal, :favourite_modal, :delete_modal,
-           :reduce_motion, :system_font_ui, :noindex, :flavour, :skin,
-=======
-  delegate :auto_play_gif, :default_sensitive, :unfollow_modal, :boost_modal, :delete_modal,
-           :reduce_motion, :system_font_ui, :noindex, :theme, :display_sensitive_media,
->>>>>>> 235c14c7
+           :reduce_motion, :system_font_ui, :noindex, :flavour, :skin, :display_sensitive_media,
            to: :settings, prefix: :setting, allow_nil: false
 
   attr_accessor :invite_code

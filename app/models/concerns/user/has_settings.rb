--- conflicted
+++ resolved
@@ -47,13 +47,12 @@
     settings['web.use_system_font']
   end
 
-<<<<<<< HEAD
   def setting_system_emoji_font
     settings['web.use_system_emoji_font']
-=======
+  end
+
   def setting_system_scrollbars_ui
     settings['web.use_system_scrollbars']
->>>>>>> 87709051
   end
 
   def setting_noindex

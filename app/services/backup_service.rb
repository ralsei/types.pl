# frozen_string_literal: true

require 'zip'

class BackupService < BaseService
  include Payloadable
  include ContextHelper

  attr_reader :account, :backup

  def call(backup)
    @backup  = backup
    @account = backup.user.account

    build_archive!
  end

  private

  def build_outbox_json!(file)
    skeleton = serialize(collection_presenter, ActivityPub::CollectionSerializer)
    skeleton[:@context] = full_context
    skeleton[:orderedItems] = ['!PLACEHOLDER!']
    skeleton = Oj.dump(skeleton)
    prepend, append = skeleton.split('"!PLACEHOLDER!"')
    add_comma = false

    file.write(prepend)

    account.statuses.with_includes.reorder(nil).find_in_batches do |statuses|
      file.write(',') if add_comma
      add_comma = true

      file.write(statuses.map do |status|
<<<<<<< HEAD
        item = serialize_payload(ActivityPub::ActivityPresenter.from_status(status), ActivityPub::ActivitySerializer, allow_local_only: true)
        item.delete('@context')
=======
        item = serialize_payload(ActivityPub::ActivityPresenter.from_status(status), ActivityPub::ActivitySerializer)
        item.delete(:@context)
>>>>>>> 80d9bff6

        unless item[:type] == 'Announce' || item[:object][:attachment].blank?
          item[:object][:attachment].each do |attachment|
            attachment[:url] = Addressable::URI.parse(attachment[:url]).path.delete_prefix('/system/')
          end
        end

        Oj.dump(item)
      end.join(','))

      GC.start
    end

    file.write(append)
  end

  def build_archive!
    tmp_file = Tempfile.new(%w(archive .zip))

    Zip::File.open(tmp_file, create: true) do |zipfile|
      dump_outbox!(zipfile)
      dump_media_attachments!(zipfile)
      dump_likes!(zipfile)
      dump_bookmarks!(zipfile)
      dump_actor!(zipfile)
    end

    archive_filename = "#{['archive', Time.now.utc.strftime('%Y%m%d%H%M%S'), SecureRandom.hex(16)].join('-')}.zip"

    @backup.dump      = ActionDispatch::Http::UploadedFile.new(tempfile: tmp_file, filename: archive_filename)
    @backup.processed = true
    @backup.save!
  ensure
    tmp_file.close
    tmp_file.unlink
  end

  def dump_media_attachments!(zipfile)
    MediaAttachment.attached.where(account: account).find_in_batches do |media_attachments|
      media_attachments.each do |m|
        path = m.file&.path
        next unless path

        path = path.gsub(%r{\A.*/system/}, '')
        path = path.gsub(%r{\A/+}, '')
        download_to_zip(zipfile, m.file, path)
      end

      GC.start
    end
  end

  def dump_outbox!(zipfile)
    zipfile.get_output_stream('outbox.json') do |io|
      build_outbox_json!(io)
    end
  end

  def dump_actor!(zipfile)
    actor = serialize(account, ActivityPub::ActorSerializer)

    actor[:icon][:url]  = "avatar#{File.extname(actor[:icon][:url])}"  if actor[:icon]
    actor[:image][:url] = "header#{File.extname(actor[:image][:url])}" if actor[:image]
    actor[:outbox]      = 'outbox.json'
    actor[:likes]       = 'likes.json'
    actor[:bookmarks]   = 'bookmarks.json'

    download_to_zip(zipfile, account.avatar, "avatar#{File.extname(account.avatar.path)}") if account.avatar.exists?
    download_to_zip(zipfile, account.header, "header#{File.extname(account.header.path)}") if account.header.exists?

    json = Oj.dump(actor)

    zipfile.get_output_stream('actor.json') do |io|
      io.write(json)
    end
  end

  def dump_likes!(zipfile)
    skeleton = serialize(ActivityPub::CollectionPresenter.new(id: 'likes.json', type: :ordered, size: 0, items: []), ActivityPub::CollectionSerializer)
    skeleton.delete(:totalItems)
    skeleton[:orderedItems] = ['!PLACEHOLDER!']
    skeleton = Oj.dump(skeleton)
    prepend, append = skeleton.split('"!PLACEHOLDER!"')

    zipfile.get_output_stream('likes.json') do |io|
      io.write(prepend)

      add_comma = false

      Status.reorder(nil).joins(:favourites).includes(:account).merge(account.favourites).find_in_batches do |statuses|
        io.write(',') if add_comma
        add_comma = true

        io.write(statuses.map do |status|
          Oj.dump(ActivityPub::TagManager.instance.uri_for(status))
        end.join(','))

        GC.start
      end

      io.write(append)
    end
  end

  def dump_bookmarks!(zipfile)
    skeleton = serialize(ActivityPub::CollectionPresenter.new(id: 'bookmarks.json', type: :ordered, size: 0, items: []), ActivityPub::CollectionSerializer)
    skeleton.delete(:totalItems)
    skeleton[:orderedItems] = ['!PLACEHOLDER!']
    skeleton = Oj.dump(skeleton)
    prepend, append = skeleton.split('"!PLACEHOLDER!"')

    zipfile.get_output_stream('bookmarks.json') do |io|
      io.write(prepend)

      add_comma = false
      Status.reorder(nil).joins(:bookmarks).includes(:account).merge(account.bookmarks).find_in_batches do |statuses|
        io.write(',') if add_comma
        add_comma = true

        io.write(statuses.map do |status|
          Oj.dump(ActivityPub::TagManager.instance.uri_for(status))
        end.join(','))

        GC.start
      end

      io.write(append)
    end
  end

  def collection_presenter
    ActivityPub::CollectionPresenter.new(
      id: 'outbox.json',
      type: :ordered,
      size: account.statuses_count,
      items: []
    )
  end

  def serialize(object, serializer)
    ActiveModelSerializers::SerializableResource.new(
      object,
      serializer: serializer,
      adapter: ActivityPub::Adapter,
      allow_local_only: true
    ).as_json
  end

  CHUNK_SIZE = 1.megabyte

  def download_to_zip(zipfile, attachment, filename)
    adapter = Paperclip.io_adapters.for(attachment)

    zipfile.get_output_stream(filename) do |io|
      while (buffer = adapter.read(CHUNK_SIZE))
        io.write(buffer)
      end
    end
  rescue Errno::ENOENT, Seahorse::Client::NetworkingError => e
    Rails.logger.warn "Could not backup file #{filename}: #{e}"
  end
end<|MERGE_RESOLUTION|>--- conflicted
+++ resolved
@@ -32,13 +32,8 @@
       add_comma = true
 
       file.write(statuses.map do |status|
-<<<<<<< HEAD
         item = serialize_payload(ActivityPub::ActivityPresenter.from_status(status), ActivityPub::ActivitySerializer, allow_local_only: true)
-        item.delete('@context')
-=======
-        item = serialize_payload(ActivityPub::ActivityPresenter.from_status(status), ActivityPub::ActivitySerializer)
         item.delete(:@context)
->>>>>>> 80d9bff6
 
         unless item[:type] == 'Announce' || item[:object][:attachment].blank?
           item[:object][:attachment].each do |attachment|

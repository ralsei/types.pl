--- conflicted
+++ resolved
@@ -23,15 +23,7 @@
     reblog = account.statuses.create!(reblog: reblogged_status, text: '', visibility: visibility)
 
     DistributionWorker.perform_async(reblog.id)
-<<<<<<< HEAD
-
-    unless reblogged_status.local_only?
-      Pubsubhubbub::DistributionWorker.perform_async(reblog.stream_entry.id)
-      ActivityPub::DistributionWorker.perform_async(reblog.id)
-    end
-=======
-    ActivityPub::DistributionWorker.perform_async(reblog.id)
->>>>>>> 6867a0be
+    ActivityPub::DistributionWorker.perform_async(reblog.id) unless reblogged_status.local_only?
 
     create_notification(reblog)
     bump_potential_friendship(account, reblog)

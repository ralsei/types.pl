# frozen_string_literal: true

class RemoveStatusService < BaseService
  include Redisable
  include Payloadable
  include Lockable

  # Delete a status
  # @param   [Status] status
  # @param   [Hash] options
  # @option  [Boolean] :redraft
  # @option  [Boolean] :immediate
  # @option  [Boolean] :preserve
  # @option  [Boolean] :original_removed
  def call(status, **options)
    @payload  = Oj.dump(event: :delete, payload: status.id.to_s)
    @status   = status
    @account  = status.account
    @options  = options

<<<<<<< HEAD
    RedisLock.acquire(lock_options) do |lock|
      if lock.acquired?
        @status.discard

        remove_from_self if @account.local?
        remove_from_followers
        remove_from_lists

        # There is no reason to send out Undo activities when the
        # cause is that the original object has been removed, since
        # original object being removed implicitly removes reblogs
        # of it. The Delete activity of the original is forwarded
        # separately.
        remove_from_remote_reach if @account.local? && !@options[:original_removed]

        # Since reblogs don't mention anyone, don't get reblogged,
        # favourited and don't contain their own media attachments
        # or hashtags, this can be skipped
        unless @status.reblog?
          remove_from_mentions
          remove_reblogs
          remove_from_hashtags
          remove_from_public
          remove_from_media if @status.with_media?
          remove_from_direct if status.direct_visibility?
          remove_media
        end

        @status.destroy! if permanently?
      else
        raise Mastodon::RaceConditionError
=======
    with_lock("distribute:#{@status.id}") do
      @status.discard

      remove_from_self if @account.local?
      remove_from_followers
      remove_from_lists

      # There is no reason to send out Undo activities when the
      # cause is that the original object has been removed, since
      # original object being removed implicitly removes reblogs
      # of it. The Delete activity of the original is forwarded
      # separately.
      remove_from_remote_reach if @account.local? && !@options[:original_removed]

      # Since reblogs don't mention anyone, don't get reblogged,
      # favourited and don't contain their own media attachments
      # or hashtags, this can be skipped
      unless @status.reblog?
        remove_from_mentions
        remove_reblogs
        remove_from_hashtags
        remove_from_public
        remove_from_media if @status.with_media?
        remove_media
>>>>>>> c3fac61f
      end

      @status.destroy! if permanently?
    end
  end

  private

  def remove_from_self
    FeedManager.instance.unpush_from_home(@account, @status)
    FeedManager.instance.unpush_from_direct(@account, @status) if @status.direct_visibility?
  end

  def remove_from_followers
    @account.followers_for_local_distribution.reorder(nil).find_each do |follower|
      FeedManager.instance.unpush_from_home(follower, @status)
    end
  end

  def remove_from_lists
    @account.lists_for_local_distribution.select(:id, :account_id).reorder(nil).find_each do |list|
      FeedManager.instance.unpush_from_list(list, @status)
    end
  end

  def remove_from_mentions
    # For limited visibility statuses, the mentions that determine
    # who receives them in their home feed are a subset of followers
    # and therefore the delete is already handled by sending it to all
    # followers. Here we send a delete to actively mentioned accounts
    # that may not follow the account

    @status.active_mentions.find_each do |mention|
      redis.publish("timeline:#{mention.account_id}", @payload)
    end
  end

  def remove_from_remote_reach
    # Followers, relays, people who got mentioned in the status,
    # or who reblogged it from someone else might not follow
    # the author and wouldn't normally receive the delete
    # notification - so here, we explicitly send it to them

    status_reach_finder = StatusReachFinder.new(@status, unsafe: true)

    ActivityPub::DeliveryWorker.push_bulk(status_reach_finder.inboxes) do |inbox_url|
      [signed_activity_json, @account.id, inbox_url]
    end
  end

  def signed_activity_json
    @signed_activity_json ||= Oj.dump(serialize_payload(@status, @status.reblog? ? ActivityPub::UndoAnnounceSerializer : ActivityPub::DeleteSerializer, signer: @account, always_sign: true))
  end

  def remove_reblogs
    # We delete reblogs of the status before the original status,
    # because once original status is gone, reblogs will disappear
    # without us being able to do all the fancy stuff

    @status.reblogs.includes(:account).reorder(nil).find_each do |reblog|
      RemoveStatusService.new.call(reblog, original_removed: true)
    end
  end

  def remove_from_hashtags
    @account.featured_tags.where(tag_id: @status.tags.map(&:id)).each do |featured_tag|
      featured_tag.decrement(@status.id)
    end

    return unless @status.public_visibility?

    @status.tags.map(&:name).each do |hashtag|
      redis.publish("timeline:hashtag:#{hashtag.mb_chars.downcase}", @payload)
      redis.publish("timeline:hashtag:#{hashtag.mb_chars.downcase}:local", @payload) if @status.local?
    end
  end

  def remove_from_public
    return unless @status.public_visibility?

    redis.publish('timeline:public', @payload)
    redis.publish(@status.local? ? 'timeline:public:local' : 'timeline:public:remote', @payload)
  end

  def remove_from_media
    return unless @status.public_visibility?

    redis.publish('timeline:public:media', @payload)
    redis.publish(@status.local? ? 'timeline:public:local:media' : 'timeline:public:remote:media', @payload)
  end

  def remove_from_direct
    @status.active_mentions.each do |mention|
      FeedManager.instance.unpush_from_direct(mention.account, @status) if mention.account.local?
    end
  end

  def remove_media
    return if @options[:redraft] || !permanently?

    @status.media_attachments.destroy_all
  end

  def permanently?
    @options[:immediate] || !(@options[:preserve] || @status.reported?)
  end
end<|MERGE_RESOLUTION|>--- conflicted
+++ resolved
@@ -18,39 +18,6 @@
     @account  = status.account
     @options  = options
 
-<<<<<<< HEAD
-    RedisLock.acquire(lock_options) do |lock|
-      if lock.acquired?
-        @status.discard
-
-        remove_from_self if @account.local?
-        remove_from_followers
-        remove_from_lists
-
-        # There is no reason to send out Undo activities when the
-        # cause is that the original object has been removed, since
-        # original object being removed implicitly removes reblogs
-        # of it. The Delete activity of the original is forwarded
-        # separately.
-        remove_from_remote_reach if @account.local? && !@options[:original_removed]
-
-        # Since reblogs don't mention anyone, don't get reblogged,
-        # favourited and don't contain their own media attachments
-        # or hashtags, this can be skipped
-        unless @status.reblog?
-          remove_from_mentions
-          remove_reblogs
-          remove_from_hashtags
-          remove_from_public
-          remove_from_media if @status.with_media?
-          remove_from_direct if status.direct_visibility?
-          remove_media
-        end
-
-        @status.destroy! if permanently?
-      else
-        raise Mastodon::RaceConditionError
-=======
     with_lock("distribute:#{@status.id}") do
       @status.discard
 
@@ -74,8 +41,8 @@
         remove_from_hashtags
         remove_from_public
         remove_from_media if @status.with_media?
+        remove_from_direct if status.direct_visibility?
         remove_media
->>>>>>> c3fac61f
       end
 
       @status.destroy! if permanently?

--- conflicted
+++ resolved
@@ -3,26 +3,6 @@
 class FanOutOnWriteService < BaseService
   # Push a status into home and mentions feeds
   # @param [Status] status
-<<<<<<< HEAD
-  def call(status)
-    raise Mastodon::RaceConditionError if status.visibility.nil?
-
-    deliver_to_self(status) if status.account.local?
-
-    if status.direct_visibility?
-      deliver_to_mentioned_followers(status)
-      deliver_to_direct_timelines(status)
-      deliver_to_own_conversation(status)
-    elsif status.limited_visibility?
-      deliver_to_mentioned_followers(status)
-    else
-      deliver_to_followers(status)
-      deliver_to_lists(status)
-    end
-
-    return if status.account.silenced? || !status.public_visibility?
-    return if status.reblog? && !Setting.show_reblogs_in_public_timelines
-=======
   # @param [Hash] options
   # @option options [Boolean] update
   # @option options [Array<Integer>] silenced_account_ids
@@ -38,7 +18,6 @@
   end
 
   private
->>>>>>> d412a8d1
 
   def check_race_condition!
     # I don't know why but at some point we had an issue where
@@ -52,13 +31,9 @@
     raise Mastodon::RaceConditionError if @status.visibility.nil?
   end
 
-<<<<<<< HEAD
-    return if status.reply? && status.in_reply_to_account_id != status.account_id && !Setting.show_replies_in_public_timelines
-=======
   def fan_out_to_local_recipients!
     deliver_to_self!
     notify_mentioned_accounts!
->>>>>>> d412a8d1
 
     case @status.visibility.to_sym
     when :public, :unlisted, :private
@@ -69,6 +44,7 @@
     else
       deliver_to_mentioned_followers!
       deliver_to_conversation!
+      deliver_to_direct_timelines!
     end
   end
 
@@ -77,15 +53,9 @@
     broadcast_to_public_streams!
   end
 
-<<<<<<< HEAD
-  def deliver_to_self(status)
-    Rails.logger.debug "Delivering status #{status.id} to author"
-    FeedManager.instance.push_to_home(status.account, status)
-    FeedManager.instance.push_to_direct(status.account, status) if status.direct_visibility?
-=======
   def deliver_to_self!
     FeedManager.instance.push_to_home(@account, @status, update: update?) if @account.local?
->>>>>>> d412a8d1
+    FeedManager.instance.push_to_direct(@account, @status, update: update?) if @account.local? && @status.direct_visibility?
   end
 
   def notify_mentioned_accounts!
@@ -120,6 +90,12 @@
     end
   end
 
+  def deliver_to_direct_timelines!
+    FeedInsertWorker.push_bulk(@status.mentions.includes(:account).map(&:account).select { |mentioned_account| mentioned_account.local? }) do |account|
+      [@status.id, account.id, :direct, update: update?]
+    end
+  end
+
   def broadcast_to_hashtag_streams!
     @status.tags.pluck(:name).each do |hashtag|
       Redis.current.publish("timeline:hashtag:#{hashtag.mb_chars.downcase}", anonymous_payload)
@@ -128,7 +104,7 @@
   end
 
   def broadcast_to_public_streams!
-    return if @status.reply? && @status.in_reply_to_account_id != @account.id
+    return if @status.reply? && @status.in_reply_to_account_id != @account.id && !Setting.show_replies_in_public_timelines
 
     Redis.current.publish('timeline:public', anonymous_payload)
     Redis.current.publish(@status.local? ? 'timeline:public:local' : 'timeline:public:remote', anonymous_payload)
@@ -154,20 +130,7 @@
     @is_update
   end
 
-<<<<<<< HEAD
-  def deliver_to_direct_timelines(status)
-    Rails.logger.debug "Delivering status #{status.id} to direct timelines"
-
-    FeedInsertWorker.push_bulk(status.mentions.includes(:account).map(&:account).select { |mentioned_account| mentioned_account.local? }) do |account|
-      [status.id, account.id, :direct]
-    end
-  end
-
-  def deliver_to_own_conversation(status)
-    AccountConversation.add_status(status.account, status)
-=======
   def broadcastable?
-    @status.public_visibility? && !@status.reblog? && !@account.silenced?
->>>>>>> d412a8d1
+    @status.public_visibility? && !@account.silenced? && (!@status.reblog? || Setting.show_reblogs_in_public_timelines)
   end
 end
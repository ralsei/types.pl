# frozen_string_literal: true

class PrecomputeFeedService < BaseService
  include Redisable

<<<<<<< HEAD
  def call(account)
    FeedManager.instance.populate_home(account)
    FeedManager.instance.populate_direct_feed(account)
=======
  def call(account, skip_filled_timelines: false)
    @skip_filled_timelines = skip_filled_timelines

    FeedManager.instance.populate_home(account) unless skip_timeline?(:home, account.id)
>>>>>>> 1cf30717

    account.owned_lists.each do |list|
      FeedManager.instance.populate_list(list) unless skip_timeline?(:list, list.id)
    end
  ensure
    redis.del("account:#{account.id}:regeneration")
  end

  private

  def skip_timeline?(type, id)
    @skip_filled_timelines && FeedManager.instance.timeline_size(type, id) * 2 > FeedManager::MAX_ITEMS
  end
end<|MERGE_RESOLUTION|>--- conflicted
+++ resolved
@@ -3,16 +3,11 @@
 class PrecomputeFeedService < BaseService
   include Redisable
 
-<<<<<<< HEAD
-  def call(account)
-    FeedManager.instance.populate_home(account)
-    FeedManager.instance.populate_direct_feed(account)
-=======
   def call(account, skip_filled_timelines: false)
     @skip_filled_timelines = skip_filled_timelines
 
     FeedManager.instance.populate_home(account) unless skip_timeline?(:home, account.id)
->>>>>>> 1cf30717
+    FeedManager.instance.populate_direct_feed(account) unless skip_timeline?(:direct, account.id)
 
     account.owned_lists.each do |list|
       FeedManager.instance.populate_list(list) unless skip_timeline?(:list, list.id)

--- conflicted
+++ resolved
@@ -5,14 +5,11 @@
 
   def call(account)
     FeedManager.instance.populate_home(account)
-<<<<<<< HEAD
     FeedManager.instance.populate_direct_feed(account)
-=======
 
     account.owned_lists.each do |list|
       FeedManager.instance.populate_list(list)
     end
->>>>>>> f79b96a5
   ensure
     redis.del("account:#{account.id}:regeneration")
   end

--- conflicted
+++ resolved
@@ -170,11 +170,8 @@
       visibility: @visibility,
       language: language_from_option(@options[:language]) || @account.user&.setting_default_language&.presence || LanguageDetector.instance.detect(@text, @account),
       application: @options[:application],
-<<<<<<< HEAD
       content_type: @options[:content_type] || @account.user&.setting_default_content_type,
-=======
       rate_limit: @options[:with_rate_limit],
->>>>>>> 764b8993
     }.compact
   end
 

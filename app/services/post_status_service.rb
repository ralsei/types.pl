--- conflicted
+++ resolved
@@ -48,7 +48,6 @@
   private
 
   def preprocess_attributes!
-<<<<<<< HEAD
     if @text.blank? && @options[:spoiler_text].present?
      @text = '.'
      if @media.find(&:video?) || @media.find(&:gifv?)
@@ -59,10 +58,7 @@
        @text = '🖼'
      end
     end
-=======
     @sensitive    = (@options[:sensitive].nil? ? @account.user&.setting_default_sensitive : @options[:sensitive]) || @options[:spoiler_text].present?
-    @text         = @options.delete(:spoiler_text) if @text.blank? && @options[:spoiler_text].present?
->>>>>>> 6c79b723
     @visibility   = @options[:visibility] || @account.user&.setting_default_privacy
     @visibility   = :unlisted if @visibility&.to_sym == :public && @account.silenced?
     @scheduled_at = @options[:scheduled_at]&.to_datetime

--- conflicted
+++ resolved
@@ -34,27 +34,16 @@
 
     # It may happen that the resource is a private toot, and thus not fetchable,
     # but we can return the toot if we already know about it.
-<<<<<<< HEAD
-    uris = [@url]
-=======
     scope = Status.where(uri: @url)
->>>>>>> c6598b17
 
     # We don't have an index on `url`, so try guessing the `uri` from `url`
     parsed_url = Addressable::URI.parse(@url)
     parsed_url.path.match(%r{/@(?<username>#{Account::USERNAME_RE})/(?<status_id>[0-9]+)\Z}) do |matched|
       parsed_url.path = "/users/#{matched[:username]}/statuses/#{matched[:status_id]}"
-<<<<<<< HEAD
-      uris << parsed_url.to_s
-    end
-
-    status = Status.find_by(uri: uris)
-=======
       scope = scope.or(Status.where(uri: parsed_url.to_s, url: @url))
     end
 
     status = scope.first
->>>>>>> c6598b17
 
     authorize_with @on_behalf_of, status, :show? unless status.nil?
     status

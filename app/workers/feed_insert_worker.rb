--- conflicted
+++ resolved
@@ -49,13 +49,9 @@
     when :tags
       FeedManager.instance.filter(:tags, @status, @follower)
     when :list
-<<<<<<< HEAD
-      FeedManager.instance.filter?(:list, @status, @list)
+      FeedManager.instance.filter(:list, @status, @list)
     when :direct
-      FeedManager.instance.filter?(:direct, @status, @account)
-=======
-      FeedManager.instance.filter(:list, @status, @list)
->>>>>>> b1a584d2
+      FeedManager.instance.filter(:direct, @status, @account)
     end
   end
 

--- conflicted
+++ resolved
@@ -57,6 +57,8 @@
       FeedManager.instance.push_to_home(@follower, @status, update: update?)
     when :list
       FeedManager.instance.push_to_list(@list, @status, update: update?)
+    when :direct
+      FeedManager.instance.push_to_direct(@account, @status, update: update?)
     end
   end
 
@@ -65,13 +67,9 @@
     when :home
       FeedManager.instance.unpush_from_home(@follower, @status, update: true)
     when :list
-<<<<<<< HEAD
-      FeedManager.instance.push_to_list(@list, @status)
+      FeedManager.instance.unpush_from_list(@list, @status, update: true)
     when :direct
-      FeedManager.instance.push_to_direct(@account, @status)
-=======
-      FeedManager.instance.unpush_from_list(@list, @status, update: true)
->>>>>>> d412a8d1
+      FeedManager.instance.unpush_from_direct(@account, @status, update: true)
     end
   end
 

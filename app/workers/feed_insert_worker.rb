--- conflicted
+++ resolved
@@ -9,24 +9,15 @@
       @status    = Status.find(status_id)
       @options   = options.symbolize_keys
 
-<<<<<<< HEAD
-    case @type
-    when :home, :tags
-      @follower = Account.find(id)
-    when :list
-      @list     = List.find(id)
-      @follower = @list.account
-    when :direct
-      @account  = Account.find(id)
-=======
       case @type
       when :home, :tags
         @follower = Account.find(id)
       when :list
         @list     = List.find(id)
         @follower = @list.account
+      when :direct
+        @account  = Account.find(id)
       end
->>>>>>> 41a50551
     end
 
     ApplicationRecord.connected_to(role: :read, prevent_writes: true) do

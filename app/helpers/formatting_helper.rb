# frozen_string_literal: true

module FormattingHelper
  SYNDICATED_EMOJI_STYLES = <<~CSS.squish
    height: 1.1em;
    margin: -.2ex .15em .2ex;
    object-fit: contain;
    vertical-align: middle;
    width: 1.1em;
  CSS

  def html_aware_format(text, local, options = {})
    HtmlAwareFormatter.new(text, local, options).to_s
  end

  def linkify(text, options = {})
    TextFormatter.new(text, options).to_s
  end

  def url_for_preview_card(preview_card)
    preview_card.url
  end

  def extract_status_plain_text(status)
    PlainTextFormatter.new(status.text, status.local?).to_s
  end
  module_function :extract_status_plain_text

  def status_content_format(status)
<<<<<<< HEAD
    MastodonOTELTracer.in_span('HtmlAwareFormatter rendering') do |span|
      span.add_attributes(
        'app.formatter.content.type' => 'status',
        'app.formatter.content.origin' => status.local? ? 'local' : 'remote'
      )

      html_aware_format(status.text, status.local?, preloaded_accounts: [status.account] + (status.respond_to?(:active_mentions) ? status.active_mentions.map(&:account) : []), content_type: status.content_type)
    end
=======
    html_aware_format(status.text, status.local?, preloaded_accounts: [status.account] + (status.respond_to?(:active_mentions) ? status.active_mentions.map(&:account) : []))
>>>>>>> 129e72b9
  end

  def rss_status_content_format(status)
    prerender_custom_emojis(
      wrapped_status_content_format(status),
      status.emojis,
      style: SYNDICATED_EMOJI_STYLES
    ).to_str
  end

  def account_bio_format(account)
    html_aware_format(account.note, account.local?)
  end

  def account_field_value_format(field, with_rel_me: true)
    if field.verified? && !field.account.local?
      TextFormatter.shortened_link(field.value_for_verification)
    else
      html_aware_format(field.value, field.account.local?, with_rel_me: with_rel_me, with_domains: true, multiline: false)
    end
  end

  def markdown(text)
    Redcarpet::Markdown.new(Redcarpet::Render::HTML, escape_html: true, no_images: true).render(text).html_safe # rubocop:disable Rails/OutputSafety
  end

  private

  def wrapped_status_content_format(status)
    safe_join [
      rss_content_preroll(status),
      status_content_format(status),
      rss_content_postroll(status),
    ]
  end

  def rss_content_preroll(status)
    if status.spoiler_text?
      safe_join [
        tag.p { spoiler_with_warning(status) },
        tag.hr,
      ]
    end
  end

  def spoiler_with_warning(status)
    safe_join [
      tag.strong { I18n.t('rss.content_warning', locale: available_locale_or_nil(status.language) || I18n.default_locale) },
      status.spoiler_text,
    ]
  end

  def rss_content_postroll(status)
    if status.preloadable_poll
      tag.p do
        poll_option_tags(status)
      end
    end
  end

  def poll_option_tags(status)
    safe_join(
      status.preloadable_poll.options.map do |option|
        tag.send(status.preloadable_poll.multiple? ? 'checkbox' : 'radio', option, disabled: true)
      end,
      tag.br
    )
  end
end<|MERGE_RESOLUTION|>--- conflicted
+++ resolved
@@ -27,18 +27,7 @@
   module_function :extract_status_plain_text
 
   def status_content_format(status)
-<<<<<<< HEAD
-    MastodonOTELTracer.in_span('HtmlAwareFormatter rendering') do |span|
-      span.add_attributes(
-        'app.formatter.content.type' => 'status',
-        'app.formatter.content.origin' => status.local? ? 'local' : 'remote'
-      )
-
-      html_aware_format(status.text, status.local?, preloaded_accounts: [status.account] + (status.respond_to?(:active_mentions) ? status.active_mentions.map(&:account) : []), content_type: status.content_type)
-    end
-=======
-    html_aware_format(status.text, status.local?, preloaded_accounts: [status.account] + (status.respond_to?(:active_mentions) ? status.active_mentions.map(&:account) : []))
->>>>>>> 129e72b9
+    html_aware_format(status.text, status.local?, preloaded_accounts: [status.account] + (status.respond_to?(:active_mentions) ? status.active_mentions.map(&:account) : []), content_type: status.content_type)
   end
 
   def rss_status_content_format(status)

# frozen_string_literal: true

module ThemeHelper
  def theme_style_tags(flavour_and_skin)
    flavour, theme = flavour_and_skin

    if theme == 'system'
      ''.html_safe.tap do |tags|
<<<<<<< HEAD
        tags << stylesheet_pack_tag("skins/#{flavour}/mastodon-light", media: 'not all and (prefers-color-scheme: dark)', crossorigin: 'anonymous')
        tags << stylesheet_pack_tag("skins/#{flavour}/default", media: '(prefers-color-scheme: dark)', crossorigin: 'anonymous')
=======
        tags << vite_stylesheet_tag('styles/mastodon-light.scss', media: 'not all and (prefers-color-scheme: dark)', crossorigin: 'anonymous')
        tags << vite_stylesheet_tag('styles/application.scss', media: '(prefers-color-scheme: dark)', crossorigin: 'anonymous')
>>>>>>> c4f47adb
      end
    elsif theme == 'default'
      vite_stylesheet_tag 'styles/application.scss', media: 'all', crossorigin: 'anonymous'
    else
<<<<<<< HEAD
      stylesheet_pack_tag "skins/#{flavour}/#{theme}", media: 'all', crossorigin: 'anonymous'
=======
      vite_stylesheet_tag "styles/#{theme}.scss", media: 'all', crossorigin: 'anonymous'
>>>>>>> c4f47adb
    end
  end

  def theme_color_tags(flavour_and_skin)
    _, theme = flavour_and_skin

    if theme == 'system'
      ''.html_safe.tap do |tags|
        tags << tag.meta(name: 'theme-color', content: Themes::THEME_COLORS[:dark], media: '(prefers-color-scheme: dark)')
        tags << tag.meta(name: 'theme-color', content: Themes::THEME_COLORS[:light], media: '(prefers-color-scheme: light)')
      end
    else
      tag.meta name: 'theme-color', content: theme_color_for(theme)
    end
  end

  def custom_stylesheet
    if active_custom_stylesheet.present?
      stylesheet_link_tag(
        custom_css_path(active_custom_stylesheet),
        host: root_url,
        media: :all,
        skip_pipeline: true
      )
    end
  end

  private

  def active_custom_stylesheet
    if cached_custom_css_digest.present?
      [:custom, cached_custom_css_digest.to_s.first(8)]
        .compact_blank
        .join('-')
    end
  end

  def cached_custom_css_digest
    Rails.cache.fetch(:setting_digest_custom_css) do
      Setting.custom_css&.then { |content| Digest::SHA256.hexdigest(content) }
    end
  end

  def theme_color_for(theme)
    theme == 'mastodon-light' ? Themes::THEME_COLORS[:light] : Themes::THEME_COLORS[:dark]
  end
end<|MERGE_RESOLUTION|>--- conflicted
+++ resolved
@@ -6,22 +6,13 @@
 
     if theme == 'system'
       ''.html_safe.tap do |tags|
-<<<<<<< HEAD
-        tags << stylesheet_pack_tag("skins/#{flavour}/mastodon-light", media: 'not all and (prefers-color-scheme: dark)', crossorigin: 'anonymous')
-        tags << stylesheet_pack_tag("skins/#{flavour}/default", media: '(prefers-color-scheme: dark)', crossorigin: 'anonymous')
-=======
-        tags << vite_stylesheet_tag('styles/mastodon-light.scss', media: 'not all and (prefers-color-scheme: dark)', crossorigin: 'anonymous')
-        tags << vite_stylesheet_tag('styles/application.scss', media: '(prefers-color-scheme: dark)', crossorigin: 'anonymous')
->>>>>>> c4f47adb
+        tags << vite_stylesheet_tag("skins/#{flavour}/mastodon-light.scss", media: 'not all and (prefers-color-scheme: dark)', crossorigin: 'anonymous')
+        tags << vite_stylesheet_tag("skins/#{flavour}/application.scss", media: '(prefers-color-scheme: dark)', crossorigin: 'anonymous')
       end
     elsif theme == 'default'
-      vite_stylesheet_tag 'styles/application.scss', media: 'all', crossorigin: 'anonymous'
+      vite_stylesheet_tag "skins/#{flavour}/application.scss", media: 'all', crossorigin: 'anonymous'
     else
-<<<<<<< HEAD
-      stylesheet_pack_tag "skins/#{flavour}/#{theme}", media: 'all', crossorigin: 'anonymous'
-=======
-      vite_stylesheet_tag "styles/#{theme}.scss", media: 'all', crossorigin: 'anonymous'
->>>>>>> c4f47adb
+      vite_stylesheet_tag "skins/#{flavour}/#{theme}.scss", media: 'all', crossorigin: 'anonymous'
     end
   end
 

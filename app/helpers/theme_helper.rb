# frozen_string_literal: true

module ThemeHelper
  def theme_style_tags(flavour_and_skin)
    flavour, theme = flavour_and_skin

    if theme == 'system'
<<<<<<< HEAD
      concat stylesheet_pack_tag("skins/#{flavour}/mastodon-light", media: 'not all and (prefers-color-scheme: dark)', crossorigin: 'anonymous')
      concat stylesheet_pack_tag("skins/#{flavour}/default", media: '(prefers-color-scheme: dark)', crossorigin: 'anonymous')
=======
      stylesheet_pack_tag('mastodon-light', media: 'not all and (prefers-color-scheme: dark)', crossorigin: 'anonymous') +
        stylesheet_pack_tag('default', media: '(prefers-color-scheme: dark)', crossorigin: 'anonymous')
>>>>>>> 34e826f3
    else
      concat stylesheet_pack_tag "skins/#{flavour}/#{theme}", media: 'all', crossorigin: 'anonymous'
    end
  end

  def theme_color_tags(flavour_and_skin)
    _, theme = flavour_and_skin

    if theme == 'system'
      tag.meta(name: 'theme-color', content: Themes::THEME_COLORS[:dark], media: '(prefers-color-scheme: dark)') +
        tag.meta(name: 'theme-color', content: Themes::THEME_COLORS[:light], media: '(prefers-color-scheme: light)')
    else
      tag.meta name: 'theme-color', content: theme_color_for(theme)
    end
  end

  private

  def theme_color_for(theme)
    theme == 'mastodon-light' ? Themes::THEME_COLORS[:light] : Themes::THEME_COLORS[:dark]
  end
end<|MERGE_RESOLUTION|>--- conflicted
+++ resolved
@@ -5,15 +5,10 @@
     flavour, theme = flavour_and_skin
 
     if theme == 'system'
-<<<<<<< HEAD
-      concat stylesheet_pack_tag("skins/#{flavour}/mastodon-light", media: 'not all and (prefers-color-scheme: dark)', crossorigin: 'anonymous')
-      concat stylesheet_pack_tag("skins/#{flavour}/default", media: '(prefers-color-scheme: dark)', crossorigin: 'anonymous')
-=======
-      stylesheet_pack_tag('mastodon-light', media: 'not all and (prefers-color-scheme: dark)', crossorigin: 'anonymous') +
-        stylesheet_pack_tag('default', media: '(prefers-color-scheme: dark)', crossorigin: 'anonymous')
->>>>>>> 34e826f3
+      stylesheet_pack_tag("skins/#{flavour}/mastodon-light", media: 'not all and (prefers-color-scheme: dark)', crossorigin: 'anonymous') +
+        stylesheet_pack_tag("skins/#{flavour}/default", media: '(prefers-color-scheme: dark)', crossorigin: 'anonymous')
     else
-      concat stylesheet_pack_tag "skins/#{flavour}/#{theme}", media: 'all', crossorigin: 'anonymous'
+      stylesheet_pack_tag "skins/#{flavour}/#{theme}", media: 'all', crossorigin: 'anonymous'
     end
   end
 

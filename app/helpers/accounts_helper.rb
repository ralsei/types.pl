--- conflicted
+++ resolved
@@ -19,21 +19,10 @@
     end
   end
 
-<<<<<<< HEAD
-  def account_action_button(account)
-    return if account.memorial? || account.moved?
-
-    link_to ActivityPub::TagManager.instance.url_for(account), class: 'button logo-button', target: '_new' do
-      safe_join([logo_as_symbol, t('accounts.follow')])
-    end
-  end
-
   def hide_followers_count?(account)
     Setting.hide_followers_count || account.user&.settings&.[]('hide_followers_count')
   end
 
-=======
->>>>>>> 24ef8255
   def account_formatted_stat(value)
     number_to_human(value, precision: 3, strip_insignificant_zeros: true)
   end

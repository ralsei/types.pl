--- conflicted
+++ resolved
@@ -241,7 +241,13 @@
     EmojiFormatter.new(html, custom_emojis, other_options.merge(animate: prefers_autoplay?)).to_s
   end
 
-<<<<<<< HEAD
+  def site_icon_path(type, size = '48')
+    icon = SiteUpload.find_by(var: type)
+    return nil unless icon
+
+    icon.file.url(size)
+  end
+
   # glitch-soc addition to handle the multiple flavors
   def preload_locale_pack
     supported_locales = Themes.instance.flavour(current_flavour)['locales']
@@ -259,13 +265,6 @@
   def preload_signed_in_js_packs
     preload_files = Themes.instance.flavour(current_flavour)&.fetch('signed_in_preload', nil) || []
     safe_join(preload_files.map { |entry| preload_pack_asset entry })
-=======
-  def site_icon_path(type, size = '48')
-    icon = SiteUpload.find_by(var: type)
-    return nil unless icon
-
-    icon.file.url(size)
->>>>>>> 2fe1b8d1
   end
 
   private

# frozen_string_literal: true

module ApplicationHelper
  DANGEROUS_SCOPES = %w(
    read
    write
    follow
  ).freeze

  RTL_LOCALES = %i(
    ar
    ckb
    fa
    he
  ).freeze

  def friendly_number_to_human(number, **options)
    # By default, the number of precision digits used by number_to_human
    # is looked up from the locales definition, and rails-i18n comes with
    # values that don't seem to make much sense for many languages, so
    # override these values with a default of 3 digits of precision.
    options = options.merge(
      precision: 3,
      strip_insignificant_zeros: true,
      significant: true
    )

    number_to_human(number, **options)
  end

  def open_registrations?
    Setting.registrations_mode == 'open'
  end

  def approved_registrations?
    Setting.registrations_mode == 'approved'
  end

  def closed_registrations?
    Setting.registrations_mode == 'none'
  end

  def available_sign_up_path
    if closed_registrations? || omniauth_only?
      'https://joinmastodon.org/#getting-started'
    else
      ENV.fetch('SSO_ACCOUNT_SIGN_UP', new_user_registration_path)
    end
  end

  def omniauth_only?
    ENV['OMNIAUTH_ONLY'] == 'true'
  end

  def link_to_login(name = nil, html_options = nil, &block)
    target = new_user_session_path

    html_options = name if block

    if omniauth_only? && Devise.mappings[:user].omniauthable? && User.omniauth_providers.size == 1
      target = omniauth_authorize_path(:user, User.omniauth_providers[0])
      html_options ||= {}
      html_options[:method] = :post
    end

    if block
      link_to(target, html_options, &block)
    else
      link_to(name, target, html_options)
    end
  end

  def provider_sign_in_link(provider)
    label = Devise.omniauth_configs[provider]&.strategy&.display_name.presence || I18n.t("auth.providers.#{provider}", default: provider.to_s.chomp('_oauth2').capitalize)
    link_to label, omniauth_authorize_path(:user, provider), class: "button button-#{provider}", method: :post
  end

  def locale_direction
    if RTL_LOCALES.include?(I18n.locale)
      'rtl'
    else
      'ltr'
    end
  end

  def html_title
    safe_join(
      [content_for(:page_title).to_s.chomp, title]
      .compact_blank,
      ' - '
    )
  end

  def title
    Rails.env.production? ? site_title : "#{site_title} (Dev)"
  end

  def class_for_scope(scope)
    'scope-danger' if DANGEROUS_SCOPES.include?(scope.to_s)
  end

  def can?(action, record)
    return false if record.nil?

    policy(record).public_send(:"#{action}?")
  end

  def material_symbol(icon, attributes = {})
    safe_join(
      [
        inline_svg_tag(
          "400-24px/#{icon}.svg",
          class: ['icon', "material-#{icon}"].concat(attributes[:class].to_s.split),
          role: :img,
          data: attributes[:data]
        ),
        ' ',
      ]
    )
  end

  def check_icon
    inline_svg_tag 'check.svg'
  end

  def visibility_icon(status)
    if status.public_visibility?
      material_symbol('globe', title: I18n.t('statuses.visibilities.public'))
    elsif status.unlisted_visibility?
      material_symbol('lock_open', title: I18n.t('statuses.visibilities.unlisted'))
    elsif status.private_visibility? || status.limited_visibility?
      material_symbol('lock', title: I18n.t('statuses.visibilities.private'))
    elsif status.direct_visibility?
      material_symbol('alternate_email', title: I18n.t('statuses.visibilities.direct'))
    end
  end

  def interrelationships_icon(relationships, account_id)
    if relationships.following[account_id] && relationships.followed_by[account_id]
      material_symbol('sync_alt', title: I18n.t('relationships.mutual'), class: 'active passive')
    elsif relationships.following[account_id]
      material_symbol(locale_direction == 'ltr' ? 'arrow_right_alt' : 'arrow_left_alt', title: I18n.t('relationships.following'), class: 'active')
    elsif relationships.followed_by[account_id]
      material_symbol(locale_direction == 'ltr' ? 'arrow_left_alt' : 'arrow_right_alt', title: I18n.t('relationships.followers'), class: 'passive')
    end
  end

  def custom_emoji_tag(custom_emoji)
    if prefers_autoplay?
      image_tag(custom_emoji.image.url, class: 'emojione', alt: ":#{custom_emoji.shortcode}:")
    else
      image_tag(custom_emoji.image.url(:static), :class => 'emojione custom-emoji', :alt => ":#{custom_emoji.shortcode}", 'data-original' => full_asset_url(custom_emoji.image.url), 'data-static' => full_asset_url(custom_emoji.image.url(:static)))
    end
  end

  def opengraph(property, content)
    tag.meta(content: content, property: property)
  end

  def body_classes
    output = body_class_string.split
<<<<<<< HEAD
    output << "flavour-#{current_flavour.parameterize}"
    output << "skin-#{current_skin.parameterize}"
=======
    output << content_for(:body_classes)
    output << "theme-#{current_theme.parameterize}"
>>>>>>> 7335a43b
    output << 'system-font' if current_account&.user&.setting_system_font_ui
    output << (current_account&.user&.setting_reduce_motion ? 'reduce-motion' : 'no-reduce-motion')
    output << 'rtl' if locale_direction == 'rtl'
    output.compact_blank.join(' ')
  end

  def cdn_host
    Rails.configuration.action_controller.asset_host
  end

  def cdn_host?
    cdn_host.present?
  end

  def storage_host
    "https://#{storage_host_var}"
  end

  def storage_host?
    storage_host_var.present?
  end

  def quote_wrap(text, line_width: 80, break_sequence: "\n")
    text = word_wrap(text, line_width: line_width - 2, break_sequence: break_sequence)
    text.split("\n").map { |line| "> #{line}" }.join("\n")
  end

  def render_initial_state
    state_params = {
      settings: {},
      text: [params[:title], params[:text], params[:url]].compact.join(' '),
    }

    permit_visibilities = %w(public unlisted private direct)
    default_privacy     = current_account&.user&.setting_default_privacy
    permit_visibilities.shift(permit_visibilities.index(default_privacy) + 1) if default_privacy.present?
    state_params[:visibility] = params[:visibility] if permit_visibilities.include? params[:visibility]

    if user_signed_in? && current_user.functional?
      state_params[:settings]          = state_params[:settings].merge(Web::Setting.find_by(user: current_user)&.data || {})
      state_params[:push_subscription] = current_account.user.web_push_subscription(current_session)
      state_params[:current_account]   = current_account
      state_params[:token]             = current_session.token
      state_params[:admin]             = Account.find_local(Setting.site_contact_username.strip.gsub(/\A@/, ''))
    end

    if user_signed_in? && !current_user.functional?
      state_params[:disabled_account] = current_account
      state_params[:moved_to_account] = current_account.moved_to_account
    end

    state_params[:owner] = Account.local.without_suspended.without_internal.first if single_user_mode?

    json = ActiveModelSerializers::SerializableResource.new(InitialStatePresenter.new(state_params), serializer: InitialStateSerializer).to_json
    # rubocop:disable Rails/OutputSafety
    content_tag(:script, json_escape(json).html_safe, id: 'initial-state', type: 'application/json')
    # rubocop:enable Rails/OutputSafety
  end

  def grouped_scopes(scopes)
    scope_parser      = ScopeParser.new
    scope_transformer = ScopeTransformer.new

    scopes.each_with_object({}) do |str, h|
      scope = scope_transformer.apply(scope_parser.parse(str))

      if h[scope.key]
        h[scope.key].merge!(scope)
      else
        h[scope.key] = scope
      end
    end.values
  end

  def prerender_custom_emojis(html, custom_emojis, other_options = {})
    EmojiFormatter.new(html, custom_emojis, other_options.merge(animate: prefers_autoplay?)).to_s
  end

  def mascot_url
    full_asset_url(instance_presenter.mascot&.file&.url || frontend_asset_path('images/elephant_ui_plane.svg'))
  end

  # glitch-soc addition to handle the multiple flavors
  def preload_locale_pack
    supported_locales = Themes.instance.flavour(current_flavour)['locales']
    preload_pack_asset "locales/#{current_flavour}/#{I18n.locale}-json.js" if supported_locales.include?(I18n.locale.to_s)
  end

  def flavoured_javascript_pack_tag(pack_name, **options)
    javascript_pack_tag("flavours/#{current_flavour}/#{pack_name}", **options)
  end

  def flavoured_stylesheet_pack_tag(pack_name, **options)
    stylesheet_pack_tag("flavours/#{current_flavour}/#{pack_name}", **options)
  end

  def preload_signed_in_js_packs
    preload_files = Themes.instance.flavour(current_flavour)&.fetch('signed_in_preload', nil) || []
    safe_join(preload_files.map { |entry| preload_pack_asset entry })
  end

  private

  def storage_host_var
    ENV.fetch('S3_ALIAS_HOST', nil) || ENV.fetch('S3_CLOUDFRONT_HOST', nil) || ENV.fetch('AZURE_ALIAS_HOST', nil)
  end
end<|MERGE_RESOLUTION|>--- conflicted
+++ resolved
@@ -159,13 +159,9 @@
 
   def body_classes
     output = body_class_string.split
-<<<<<<< HEAD
+    output << content_for(:body_classes)
     output << "flavour-#{current_flavour.parameterize}"
     output << "skin-#{current_skin.parameterize}"
-=======
-    output << content_for(:body_classes)
-    output << "theme-#{current_theme.parameterize}"
->>>>>>> 7335a43b
     output << 'system-font' if current_account&.user&.setting_system_font_ui
     output << (current_account&.user&.setting_reduce_motion ? 'reduce-motion' : 'no-reduce-motion')
     output << 'rtl' if locale_direction == 'rtl'

--- conflicted
+++ resolved
@@ -161,23 +161,6 @@
     output.compact_blank.join(' ')
   end
 
-<<<<<<< HEAD
-  def theme_style_tags(flavour_and_skin)
-    flavour, theme = flavour_and_skin
-
-    if theme == 'system'
-      concat stylesheet_pack_tag("skins/#{flavour}/mastodon-light", media: 'not all and (prefers-color-scheme: dark)', crossorigin: 'anonymous')
-      concat stylesheet_pack_tag("skins/#{flavour}/default", media: '(prefers-color-scheme: dark)', crossorigin: 'anonymous')
-      concat tag.meta name: 'theme-color', content: Themes::MASTODON_DARK_THEME_COLOR, media: '(prefers-color-scheme: dark)'
-      concat tag.meta name: 'theme-color', content: Themes::MASTODON_LIGHT_THEME_COLOR, media: '(prefers-color-scheme: light)'
-    else
-      concat stylesheet_pack_tag "skins/#{flavour}/#{theme}", media: 'all', crossorigin: 'anonymous'
-      concat tag.meta name: 'theme-color', content: theme == 'mastodon-light' ? Themes::MASTODON_LIGHT_THEME_COLOR : Themes::MASTODON_DARK_THEME_COLOR
-    end
-  end
-
-=======
->>>>>>> b61ae28f
   def cdn_host
     Rails.configuration.action_controller.asset_host
   end

--- conflicted
+++ resolved
@@ -44,11 +44,7 @@
           next unless (char_after.nil? || !DISALLOWED_BOUNDING_REGEX.match?(char_after)) && (emoji = emoji_map[shortcode])
 
           result << Nokogiri::XML::Text.new(text[last_index..shortname_start_index - 1], tree.document) if shortname_start_index.positive?
-<<<<<<< HEAD
-          result << Nokogiri::HTML.fragment(image_for_emoji(shortcode, emoji))
-=======
           result << Nokogiri::HTML.fragment(tag_for_emoji(shortcode, emoji))
->>>>>>> c25ba31e
 
           last_index = i + 1
         elsif text[i] == ':' && (i.zero? || !DISALLOWED_BOUNDING_REGEX.match?(text[i - 1]))

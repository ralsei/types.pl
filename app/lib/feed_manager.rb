# frozen_string_literal: true

require 'singleton'

class FeedManager
  include Singleton
  include Redisable

  # Maximum number of items stored in a single feed
  MAX_ITEMS = 800

  # Number of items in the feed since last reblog of status
  # before the new reblog will be inserted. Must be <= MAX_ITEMS
  # or the tracking sets will grow forever
  REBLOG_FALLOFF = 40

  # Execute block for every active account
  # @yield [Account]
  # @return [void]
  def with_active_accounts(&block)
    Account.joins(:user).merge(User.signed_in_recently).find_each(&block)
  end

  # Redis key of a feed
  # @param [Symbol] type
  # @param [Integer] id
  # @param [Symbol] subtype
  # @return [String]
  def key(type, id, subtype = nil)
    return "feed:#{type}:#{id}" unless subtype

    "feed:#{type}:#{id}:#{subtype}"
  end

  # The filter result of the status to a particular feed
  # @param [Symbol] timeline_type
  # @param [Status] status
  # @param [Account|List] receiver
  # @return [void|Symbol] nil, :filter, or :skip_home
  def filter(timeline_type, status, receiver)
    case timeline_type
    when :home
      filter_from_home(status, receiver.id, build_crutches(receiver.id, [status]), :home)
    when :list
      (filter_from_list?(status, receiver) ? :filter : nil) || filter_from_home(status, receiver.account_id, build_crutches(receiver.account_id, [status]), :list)
    when :mentions
<<<<<<< HEAD
      filter_from_mentions?(status, receiver.id)
    when :direct
      filter_from_direct?(status, receiver.id)
=======
      filter_from_mentions?(status, receiver.id) ? :filter : nil
>>>>>>> 752d49ee
    when :tags
      filter_from_tags?(status, receiver.id, build_crutches(receiver.id, [status])) ? :filter : nil
    end
  end

  # Check if the status should not be added to a feed
  # @param [Symbol] timeline_type
  # @param [Status] status
  # @param [Account|List] receiver
  # @return [Boolean]
  def filter?(timeline_type, status, receiver)
    !!filter(timeline_type, status, receiver)
  end

  # Add a status to a home feed and send a streaming API update
  # @param [Account] account
  # @param [Status] status
  # @param [Boolean] update
  # @return [Boolean]
  def push_to_home(account, status, update: false)
    return false unless account.user&.signed_in_recently?
    return false unless add_to_feed(:home, account.id, status, aggregate_reblogs: account.user&.aggregates_reblogs?)

    trim(:home, account.id)
    PushUpdateWorker.perform_async(account.id, status.id, "timeline:#{account.id}", { 'update' => update }) if push_update_required?("timeline:#{account.id}")
    true
  end

  # Remove a status from a home feed and send a streaming API update
  # @param [Account] account
  # @param [Status] status
  # @param [Boolean] update
  # @return [Boolean]
  def unpush_from_home(account, status, update: false)
    return false unless remove_from_feed(:home, account.id, status, aggregate_reblogs: account.user&.aggregates_reblogs?)

    redis.publish("timeline:#{account.id}", Oj.dump(event: :delete, payload: status.id.to_s)) unless update
    true
  end

  # Add a status to a list feed and send a streaming API update
  # @param [List] list
  # @param [Status] status
  # @param [Boolean] update
  # @return [Boolean]
  def push_to_list(list, status, update: false)
    return false if filter_from_list?(status, list)
    return false unless list.account.user&.signed_in_recently?
    return false unless add_to_feed(:list, list.id, status, aggregate_reblogs: list.account.user&.aggregates_reblogs?)

    trim(:list, list.id)
    PushUpdateWorker.perform_async(list.account_id, status.id, "timeline:list:#{list.id}", { 'update' => update }) if push_update_required?("timeline:list:#{list.id}")
    true
  end

  # Remove a status from a list feed and send a streaming API update
  # @param [List] list
  # @param [Status] status
  # @param [Boolean] update
  # @return [Boolean]
  def unpush_from_list(list, status, update: false)
    return false unless remove_from_feed(:list, list.id, status, aggregate_reblogs: list.account.user&.aggregates_reblogs?)

    redis.publish("timeline:list:#{list.id}", Oj.dump(event: :delete, payload: status.id.to_s)) unless update
    true
  end

  # Add a status to a linear direct message feed and send a streaming API update
  # @param [Account] account
  # @param [Status] status
  # @return [Boolean]
  def push_to_direct(account, status, update: false)
    return false unless add_to_feed(:direct, account.id, status)

    trim(:direct, account.id)
    PushUpdateWorker.perform_async(account.id, status.id, "timeline:direct:#{account.id}") unless update
    true
  end

  # Remove a status from a linear direct message feed and send a streaming API update
  # @param [List] list
  # @param [Status] status
  # @return [Boolean]
  def unpush_from_direct(account, status, update: false)
    return false unless remove_from_feed(:direct, account.id, status)

    redis.publish("timeline:direct:#{account.id}", Oj.dump(event: :delete, payload: status.id.to_s)) unless update
    true
  end

  # Fill a home feed with an account's statuses
  # @param [Account] from_account
  # @param [Account] into_account
  # @return [void]
  def merge_into_home(from_account, into_account)
    return unless into_account.user&.signed_in_recently?

    timeline_key = key(:home, into_account.id)
    aggregate    = into_account.user&.aggregates_reblogs?
    query        = from_account.statuses.list_eligible_visibility.includes(:preloadable_poll, :media_attachments, reblog: :account).limit(FeedManager::MAX_ITEMS / 4)

    if redis.zcard(timeline_key) >= FeedManager::MAX_ITEMS / 4
      oldest_home_score = redis.zrange(timeline_key, 0, 0, with_scores: true).first.last.to_i
      query = query.where('id > ?', oldest_home_score)
    end

    statuses = query.to_a
    crutches = build_crutches(into_account.id, statuses)

    statuses.each do |status|
      next if filter_from_home(status, into_account.id, crutches)

      add_to_feed(:home, into_account.id, status, aggregate_reblogs: aggregate)
    end

    trim(:home, into_account.id)
  end

  # Fill a list feed with an account's statuses
  # @param [Account] from_account
  # @param [List] list
  # @return [void]
  def merge_into_list(from_account, list)
    return unless list.account.user&.signed_in_recently?

    timeline_key = key(:list, list.id)
    aggregate    = list.account.user&.aggregates_reblogs?
    query        = from_account.statuses.list_eligible_visibility.includes(:preloadable_poll, :media_attachments, reblog: :account).limit(FeedManager::MAX_ITEMS / 4)

    if redis.zcard(timeline_key) >= FeedManager::MAX_ITEMS / 4
      oldest_home_score = redis.zrange(timeline_key, 0, 0, with_scores: true).first.last.to_i
      query = query.where('id > ?', oldest_home_score)
    end

    statuses = query.to_a
    crutches = build_crutches(list.account_id, statuses)

    statuses.each do |status|
      next if filter_from_home(status, list.account_id, crutches) || filter_from_list?(status, list)

      add_to_feed(:list, list.id, status, aggregate_reblogs: aggregate)
    end

    trim(:list, list.id)
  end

  # Remove an account's statuses from a home feed
  # @param [Account] from_account
  # @param [Account] into_account
  # @return [void]
  def unmerge_from_home(from_account, into_account)
    timeline_key        = key(:home, into_account.id)
    timeline_status_ids = redis.zrange(timeline_key, 0, -1)

    from_account.statuses.select(:id, :reblog_of_id).where(id: timeline_status_ids).reorder(nil).find_each do |status|
      remove_from_feed(:home, into_account.id, status, aggregate_reblogs: into_account.user&.aggregates_reblogs?)
    end
  end

  # Remove an account's statuses from a list feed
  # @param [Account] from_account
  # @param [List] list
  # @return [void]
  def unmerge_from_list(from_account, list)
    timeline_key        = key(:list, list.id)
    timeline_status_ids = redis.zrange(timeline_key, 0, -1)

    from_account.statuses.select(:id, :reblog_of_id).where(id: timeline_status_ids).reorder(nil).find_each do |status|
      remove_from_feed(:list, list.id, status, aggregate_reblogs: list.account.user&.aggregates_reblogs?)
    end
  end

  # Remove a tag's statuses from a home feed
  # @param [Tag] from_tag
  # @param [Account] into_account
  # @return [void]
  def unmerge_tag_from_home(from_tag, into_account)
    timeline_key        = key(:home, into_account.id)
    timeline_status_ids = redis.zrange(timeline_key, 0, -1)

    # This is a bit tricky because we need posts tagged with this hashtag that are not
    # also tagged with another followed hashtag or from a followed user
    scope = from_tag.statuses
                    .where(id: timeline_status_ids)
                    .where.not(account: into_account)
                    .where.not(account: into_account.following)
                    .tagged_with_none(TagFollow.where(account: into_account).pluck(:tag_id))

    scope.select(:id, :reblog_of_id).reorder(nil).find_each do |status|
      remove_from_feed(:home, into_account.id, status, aggregate_reblogs: into_account.user&.aggregates_reblogs?)
    end
  end

  # Clear all statuses from or mentioning target_account from a home feed
  # @param [Account] account
  # @param [Account] target_account
  # @return [void]
  def clear_from_home(account, target_account)
    timeline_key        = key(:home, account.id)
    timeline_status_ids = redis.zrange(timeline_key, 0, -1)
    statuses            = Status.where(id: timeline_status_ids).select(:id, :reblog_of_id, :account_id).to_a
    reblogged_ids       = Status.where(id: statuses.filter_map(&:reblog_of_id), account: target_account).pluck(:id)
    with_mentions_ids   = Mention.active.where(status_id: statuses.flat_map { |s| [s.id, s.reblog_of_id] }.compact, account: target_account).pluck(:status_id)

    target_statuses = statuses.select do |status|
      status.account_id == target_account.id || reblogged_ids.include?(status.reblog_of_id) || with_mentions_ids.include?(status.id) || with_mentions_ids.include?(status.reblog_of_id)
    end

    target_statuses.each do |status|
      unpush_from_home(account, status)
    end
  end

  # Clear all statuses from or mentioning target_account from a list feed
  # @param [List] list
  # @param [Account] target_account
  # @return [void]
  def clear_from_list(list, target_account)
    timeline_key        = key(:list, list.id)
    timeline_status_ids = redis.zrange(timeline_key, 0, -1)
    statuses            = Status.where(id: timeline_status_ids).select(:id, :reblog_of_id, :account_id).to_a
    reblogged_ids       = Status.where(id: statuses.filter_map(&:reblog_of_id), account: target_account).pluck(:id)
    with_mentions_ids   = Mention.active.where(status_id: statuses.flat_map { |s| [s.id, s.reblog_of_id] }.compact, account: target_account).pluck(:status_id)

    target_statuses = statuses.select do |status|
      status.account_id == target_account.id || reblogged_ids.include?(status.reblog_of_id) || with_mentions_ids.include?(status.id) || with_mentions_ids.include?(status.reblog_of_id)
    end

    target_statuses.each do |status|
      unpush_from_list(list, status)
    end
  end

  # Clear all statuses from or mentioning target_account from an account's lists
  # @param [Account] account
  # @param [Account] target_account
  # @return [void]
  def clear_from_lists(account, target_account)
    List.where(account: account).find_each do |list|
      clear_from_list(list, target_account)
    end
  end

  # Populate home feed of account from scratch
  # @param [Account] account
  # @return [void]
  def populate_home(account)
    limit        = FeedManager::MAX_ITEMS / 2
    aggregate    = account.user&.aggregates_reblogs?
    timeline_key = key(:home, account.id)

    account.statuses.limit(limit).each do |status|
      add_to_feed(:home, account.id, status, aggregate_reblogs: aggregate)
    end

    account.following.includes(:account_stat).reorder(nil).find_each do |target_account|
      if redis.zcard(timeline_key) >= limit
        oldest_home_score = redis.zrange(timeline_key, 0, 0, with_scores: true).first.last.to_i
        last_status_score = Mastodon::Snowflake.id_at(target_account.last_status_at)

        # If the feed is full and this account has not posted more recently
        # than the last item on the feed, then we can skip the whole account
        # because none of its statuses would stay on the feed anyway
        next if last_status_score < oldest_home_score
      end

      statuses = target_account.statuses.list_eligible_visibility.includes(:preloadable_poll, :media_attachments, :account, reblog: :account).limit(limit)
      crutches = build_crutches(account.id, statuses)

      statuses.each do |status|
        next if filter_from_home(status, account.id, crutches)

        add_to_feed(:home, account.id, status, aggregate_reblogs: aggregate)
      end

      trim(:home, account.id)
    end
  end

  # Populate direct feed of account from scratch
  # @param [Account] account
  # @return [void]
  def populate_direct_feed(account)
    added  = 0
    limit  = FeedManager::MAX_ITEMS / 2
    max_id = nil

    loop do
      statuses = Status.as_direct_timeline(account, limit, max_id)

      break if statuses.empty?

      statuses.each do |status|
        next if filter_from_direct?(status, account)

        added += 1 if add_to_feed(:direct, account.id, status)
      end

      break unless added.zero?

      max_id = statuses.last.id
    end
  end

  # Completely clear multiple feeds at once
  # @param [Symbol] type
  # @param [Array<Integer>] ids
  # @return [void]
  def clean_feeds!(type, ids)
    reblogged_id_sets = {}

    redis.pipelined do |pipeline|
      ids.each do |feed_id|
        reblog_key = key(type, feed_id, 'reblogs')
        # We collect a future for this: we don't block while getting
        # it, but we can iterate over it later.
        reblogged_id_sets[feed_id] = pipeline.zrange(reblog_key, 0, -1)
        pipeline.del(key(type, feed_id), reblog_key)
      end
    end

    # Remove all of the reblog tracking keys we just removed the
    # references to.
    keys_to_delete = reblogged_id_sets.flat_map do |feed_id, future|
      future.value.map do |reblogged_id|
        key(type, feed_id, "reblogs:#{reblogged_id}")
      end
    end

    redis.del(keys_to_delete) unless keys_to_delete.empty?

    nil
  end

  private

  # Trim a feed to maximum size by removing older items
  # @param [Symbol] type
  # @param [Integer] timeline_id
  # @return [void]
  def trim(type, timeline_id)
    timeline_key = key(type, timeline_id)
    reblog_key   = key(type, timeline_id, 'reblogs')

    # Remove any items past the MAX_ITEMS'th entry in our feed
    redis.zremrangebyrank(timeline_key, 0, -(FeedManager::MAX_ITEMS + 1))

    # Get the score of the REBLOG_FALLOFF'th item in our feed, and stop
    # tracking anything after it for deduplication purposes.
    falloff_rank  = FeedManager::REBLOG_FALLOFF
    falloff_range = redis.zrevrange(timeline_key, falloff_rank, falloff_rank, with_scores: true)
    falloff_score = falloff_range&.first&.last&.to_i

    return if falloff_score.nil?

    # Get any reblogs we might have to clean up after.
    redis.zrangebyscore(reblog_key, 0, falloff_score).each do |reblogged_id|
      # Remove it from the set of reblogs we're tracking *first* to avoid races.
      redis.zrem(reblog_key, reblogged_id)
      # Just drop any set we might have created to track additional reblogs.
      # This means that if this reblog is deleted, we won't automatically insert
      # another reblog, but also that any new reblog can be inserted into the
      # feed.
      redis.del(key(type, timeline_id, "reblogs:#{reblogged_id}"))
    end
  end

  # Check if there is a streaming API client connected
  # for the given feed
  # @param [String] timeline_key
  # @return [Boolean]
  def push_update_required?(timeline_key)
    redis.exists?("subscribed:#{timeline_key}")
  end

  # Check if the account is blocking or muting any of the given accounts
  # @param [Integer] receiver_id
  # @param [Array<Integer>] account_ids
  # @param [Symbol] context
  def blocks_or_mutes?(receiver_id, account_ids, context)
    Block.where(account_id: receiver_id, target_account_id: account_ids).any? ||
      (context == :home ? Mute.where(account_id: receiver_id, target_account_id: account_ids).any? : Mute.where(account_id: receiver_id, target_account_id: account_ids, hide_notifications: true).any?)
  end

  # Check if status should not be added to the home feed
  # @param [Status] status
  # @param [Integer] receiver_id
  # @param [Hash] crutches
  # @return [void|Symbol] nil, :skip_home, or :filter
  def filter_from_home(status, receiver_id, crutches, timeline_type = :home)
    return            if receiver_id == status.account_id
    return :filter    if status.reply? && (status.in_reply_to_id.nil? || status.in_reply_to_account_id.nil?)
    return :skip_home if timeline_type != :list && crutches[:exclusive_list_users][status.account_id].present?
    return :filter    if crutches[:languages][status.account_id].present? && status.language.present? && !crutches[:languages][status.account_id].include?(status.language)

    check_for_blocks = crutches[:active_mentions][status.id] || []
    check_for_blocks.push(status.account_id)

    if status.reblog?
      check_for_blocks.push(status.reblog.account_id)
      check_for_blocks.concat(crutches[:active_mentions][status.reblog_of_id] || [])
    end

    return :filter if check_for_blocks.any? { |target_account_id| crutches[:blocking][target_account_id] || crutches[:muting][target_account_id] }
    return :filter if crutches[:blocked_by][status.account_id]

    if status.reply? && !status.in_reply_to_account_id.nil?                                                                      # Filter out if it's a reply
      should_filter   = !crutches[:following][status.in_reply_to_account_id]                                                     # and I'm not following the person it's a reply to
      should_filter &&= receiver_id != status.in_reply_to_account_id                                                             # and it's not a reply to me
      should_filter &&= status.account_id != status.in_reply_to_account_id                                                       # and it's not a self-reply
    elsif status.reblog?                                                                                                         # Filter out a reblog
      should_filter   = crutches[:hiding_reblogs][status.account_id]                                                             # if the reblogger's reblogs are suppressed
      should_filter ||= crutches[:blocked_by][status.reblog.account_id]                                                          # or if the author of the reblogged status is blocking me
      should_filter ||= crutches[:domain_blocking][status.reblog.account.domain]                                                 # or the author's domain is blocked
    else
      should_filter = false
    end

    should_filter ? :filter : nil
  end

  # Check if status should not be added to the mentions feed
  # @see NotifyService
  # @param [Status] status
  # @param [Integer] receiver_id
  # @return [Boolean]
  def filter_from_mentions?(status, receiver_id)
    return true if receiver_id == status.account_id

    # This filter is called from NotifyService, but already after the sender of
    # the notification has been checked for mute/block. Therefore, it's not
    # necessary to check the author of the toot for mute/block again
    check_for_blocks = status.active_mentions.pluck(:account_id)
    check_for_blocks.push(status.in_reply_to_account) if status.reply? && !status.in_reply_to_account_id.nil?

    blocks_or_mutes?(receiver_id, check_for_blocks, :mentions) # Filter if it's from someone I blocked, in reply to someone I blocked, or mentioning someone I blocked (or muted)
  end

  # Check if status should not be added to the linear direct message feed
  # @param [Status] status
  # @param [Integer] receiver_id
  # @return [Boolean]
  def filter_from_direct?(status, receiver_id)
    return false if receiver_id == status.account_id

    filter_from_mentions?(status, receiver_id)
  end

  # Check if status should not be added to the list feed
  # @param [Status] status
  # @param [List] list
  # @return [Boolean]
  def filter_from_list?(status, list)
    if status.reply? && status.in_reply_to_account_id != status.account_id                                                       # Status is a reply to account other than status account
      should_filter = status.in_reply_to_account_id != list.account_id                                                           # Status replies to account id other than list account
      should_filter &&= !list.show_followed?                                                                                     # List show_followed? is false
      should_filter &&= !(list.show_list? && ListAccount.exists?(list_id: list.id, account_id: status.in_reply_to_account_id))   # If show_list? true, check for a ListAccount with list and reply to account

      return !!should_filter
    end

    false
  end

  # Check if a status should not be added to the home feed when it comes
  # from a followed hashtag
  # @param [Status] status
  # @param [Integer] receiver_id
  # @param [Hash] crutches
  # @return [Boolean]
  def filter_from_tags?(status, receiver_id, crutches)
    receiver_id == status.account_id ||                                                                                          # Receiver is status account?
      ((crutches[:active_mentions][status.id] || []) + [status.account_id])                                                      # For mentioned accounts or status account:
        .any? { |target_account_id| crutches[:blocking][target_account_id] || crutches[:muting][target_account_id] } ||          #   - Target account is muted or blocked?
      crutches[:blocked_by][status.account_id] ||                                                                                # Blocked by status account?
      crutches[:domain_blocking][status.account.domain]                                                                          # Blocking domain of status account?
  end

  # Adds a status to an account's feed, returning true if a status was
  # added, and false if it was not added to the feed. Note that this is
  # an internal helper: callers must call trim or push updates if
  # either action is appropriate.
  # @param [Symbol] timeline_type
  # @param [Integer] account_id
  # @param [Status] status
  # @param [Boolean] aggregate_reblogs
  # @return [Boolean]
  def add_to_feed(timeline_type, account_id, status, aggregate_reblogs: true)
    timeline_key = key(timeline_type, account_id)
    reblog_key   = key(timeline_type, account_id, 'reblogs')

    if status.reblog? && (aggregate_reblogs.nil? || aggregate_reblogs)
      # If the original status or a reblog of it is within
      # REBLOG_FALLOFF statuses from the top, do not re-insert it into
      # the feed
      rank = redis.zrevrank(timeline_key, status.reblog_of_id)

      return false if !rank.nil? && rank < FeedManager::REBLOG_FALLOFF

      # The ordered set at `reblog_key` holds statuses which have a reblog
      # in the top `REBLOG_FALLOFF` statuses of the timeline
      if redis.zadd(reblog_key, status.id, status.reblog_of_id, nx: true)
        # This is not something we've already seen reblogged, so we
        # can just add it to the feed (and note that we're reblogging it).
        redis.zadd(timeline_key, status.id, status.id)
      else
        # Another reblog of the same status was already in the
        # REBLOG_FALLOFF most recent statuses, so we note that this
        # is an "extra" reblog, by storing it in reblog_set_key.
        reblog_set_key = key(timeline_type, account_id, "reblogs:#{status.reblog_of_id}")
        redis.sadd(reblog_set_key, status.id)
        return false
      end
    else
      # A reblog may reach earlier than the original status because of the
      # delay of the worker delivering the original status, the late addition
      # by merging timelines, and other reasons.
      # If such a reblog already exists, just do not re-insert it into the feed.
      return false unless redis.zscore(reblog_key, status.id).nil?

      redis.zadd(timeline_key, status.id, status.id)
    end

    true
  end

  # Removes an individual status from a feed, correctly handling cases
  # with reblogs, and returning true if a status was removed. As with
  # `add_to_feed`, this does not trigger push updates, so callers must
  # do so if appropriate.
  # @param [Symbol] timeline_type
  # @param [Integer] account_id
  # @param [Status] status
  # @param [Boolean] aggregate_reblogs
  # @return [Boolean]
  def remove_from_feed(timeline_type, account_id, status, aggregate_reblogs: true)
    timeline_key = key(timeline_type, account_id)
    reblog_key   = key(timeline_type, account_id, 'reblogs')

    if status.reblog? && (aggregate_reblogs.nil? || aggregate_reblogs)
      # 1. If the reblogging status is not in the feed, stop.
      status_rank = redis.zrevrank(timeline_key, status.id)
      return false if status_rank.nil?

      # 2. Remove reblog from set of this status's reblogs.
      reblog_set_key = key(timeline_type, account_id, "reblogs:#{status.reblog_of_id}")

      redis.srem(reblog_set_key, status.id)
      redis.zrem(reblog_key, status.reblog_of_id)
      # 3. Re-insert another reblog or original into the feed if one
      # remains in the set. We could pick a random element, but this
      # set should generally be small, and it seems ideal to show the
      # oldest potential such reblog.
      other_reblog = redis.smembers(reblog_set_key).map(&:to_i).min

      redis.zadd(timeline_key, other_reblog, other_reblog) if other_reblog
      redis.zadd(reblog_key, other_reblog, status.reblog_of_id) if other_reblog

      # 4. Remove the reblogging status from the feed (as normal)
      # (outside conditional)
    else
      # If the original is getting deleted, no use for reblog references
      redis.del(key(timeline_type, account_id, "reblogs:#{status.id}"))
      redis.zrem(reblog_key, status.id)
    end

    redis.zrem(timeline_key, status.id)
  end

  # Pre-fetch various objects and relationships for given statuses that
  # are going to be checked by the filtering methods
  # @param [Integer] receiver_id
  # @param [Array<Status>] statuses
  # @return [Hash]
  def build_crutches(receiver_id, statuses)
    crutches = {}

    crutches[:active_mentions] = crutches_active_mentions(statuses)

    check_for_blocks = statuses.flat_map do |s|
      arr = crutches[:active_mentions][s.id] || []
      arr.push(s.account_id)

      if s.reblog? && s.reblog.present?
        arr.push(s.reblog.account_id)
        arr.concat(crutches[:active_mentions][s.reblog_of_id] || [])
      end

      arr
    end

    lists = List.where(account_id: receiver_id, exclusive: true)

    crutches[:following]            = Follow.where(account_id: receiver_id, target_account_id: statuses.filter_map(&:in_reply_to_account_id)).pluck(:target_account_id).index_with(true)
    crutches[:languages]            = Follow.where(account_id: receiver_id, target_account_id: statuses.map(&:account_id)).pluck(:target_account_id, :languages).to_h
    crutches[:hiding_reblogs]       = Follow.where(account_id: receiver_id, target_account_id: statuses.filter_map { |s| s.account_id if s.reblog? }, show_reblogs: false).pluck(:target_account_id).index_with(true)
    crutches[:blocking]             = Block.where(account_id: receiver_id, target_account_id: check_for_blocks).pluck(:target_account_id).index_with(true)
    crutches[:muting]               = Mute.where(account_id: receiver_id, target_account_id: check_for_blocks).pluck(:target_account_id).index_with(true)
    crutches[:domain_blocking]      = AccountDomainBlock.where(account_id: receiver_id, domain: statuses.flat_map { |s| [s.account.domain, s.reblog&.account&.domain] }.compact).pluck(:domain).index_with(true)
    crutches[:blocked_by]           = Block.where(target_account_id: receiver_id, account_id: statuses.map { |s| [s.account_id, s.reblog&.account_id] }.flatten.compact).pluck(:account_id).index_with(true)
    crutches[:exclusive_list_users] = ListAccount.where(list: lists, account_id: statuses.map(&:account_id)).pluck(:account_id).index_with(true)

    crutches
  end

  def crutches_active_mentions(statuses)
    Mention
      .active
      .where(status_id: statuses.flat_map { |status| [status.id, status.reblog_of_id] }.compact)
      .pluck(:status_id, :account_id)
      .each_with_object({}) { |(id, account_id), mapping| (mapping[id] ||= []).push(account_id) }
  end
end<|MERGE_RESOLUTION|>--- conflicted
+++ resolved
@@ -44,13 +44,9 @@
     when :list
       (filter_from_list?(status, receiver) ? :filter : nil) || filter_from_home(status, receiver.account_id, build_crutches(receiver.account_id, [status]), :list)
     when :mentions
-<<<<<<< HEAD
-      filter_from_mentions?(status, receiver.id)
+      filter_from_mentions?(status, receiver.id) ? :filter : nil
     when :direct
-      filter_from_direct?(status, receiver.id)
-=======
-      filter_from_mentions?(status, receiver.id) ? :filter : nil
->>>>>>> 752d49ee
+      filter_from_direct?(status, receiver.id) ? :filter : nil
     when :tags
       filter_from_tags?(status, receiver.id, build_crutches(receiver.id, [status])) ? :filter : nil
     end

# frozen_string_literal: true

require 'singleton'

class FeedManager
  include Singleton
  include Redisable

  # Maximum number of items stored in a single feed
  MAX_ITEMS = 800

  # Number of items in the feed since last reblog of status
  # before the new reblog will be inserted. Must be <= MAX_ITEMS
  # or the tracking sets will grow forever
  REBLOG_FALLOFF = 40

  # Execute block for every active account
  # @yield [Account]
  # @return [void]
  def with_active_accounts(&block)
    Account.joins(:user).merge(User.signed_in_recently).find_each(&block)
  end

  # Redis key of a feed
  # @param [Symbol] type
  # @param [Integer] id
  # @param [Symbol] subtype
  # @return [String]
  def key(type, id, subtype = nil)
    return "feed:#{type}:#{id}" unless subtype

    "feed:#{type}:#{id}:#{subtype}"
  end

  # The filter result of the status to a particular feed
  # @param [Symbol] timeline_type
  # @param [Status] status
  # @param [Account|List] receiver
  # @return [void|Symbol] nil, :filter, or :skip_home
  def filter(timeline_type, status, receiver)
    case timeline_type
    when :home
      filter_from_home(status, receiver.id, build_crutches(receiver.id, [status]), :home)
    when :list
      (filter_from_list?(status, receiver) ? :filter : nil) || filter_from_home(status, receiver.account_id, build_crutches(receiver.account_id, [status], list: receiver), :list)
    when :mentions
<<<<<<< HEAD
      filter_from_mentions?(status, receiver.id)
    when :direct
      filter_from_direct?(status, receiver.id)
=======
      filter_from_mentions?(status, receiver.id) ? :filter : nil
>>>>>>> b1a584d2
    when :tags
      filter_from_tags?(status, receiver.id, build_crutches(receiver.id, [status])) ? :filter : nil
    end
  end

  # Check if the status should not be added to a feed
  # @param [Symbol] timeline_type
  # @param [Status] status
  # @param [Account|List] receiver
  # @return [Boolean]
  def filter?(timeline_type, status, receiver)
    !!filter(timeline_type, status, receiver)
  end

  # Add a status to a home feed and send a streaming API update
  # @param [Account] account
  # @param [Status] status
  # @param [Boolean] update
  # @return [Boolean]
  def push_to_home(account, status, update: false)
    return false unless account.user&.signed_in_recently?
    return false unless add_to_feed(:home, account.id, status, aggregate_reblogs: account.user&.aggregates_reblogs?)

    trim(:home, account.id)
    PushUpdateWorker.perform_async(account.id, status.id, "timeline:#{account.id}", { 'update' => update }) if push_update_required?("timeline:#{account.id}")
    true
  end

  # Remove a status from a home feed and send a streaming API update
  # @param [Account] account
  # @param [Status] status
  # @param [Boolean] update
  # @return [Boolean]
  def unpush_from_home(account, status, update: false)
    return false unless remove_from_feed(:home, account.id, status, aggregate_reblogs: account.user&.aggregates_reblogs?)

    redis.publish("timeline:#{account.id}", Oj.dump(event: :delete, payload: status.id.to_s)) unless update
    true
  end

  # Add a status to a list feed and send a streaming API update
  # @param [List] list
  # @param [Status] status
  # @param [Boolean] update
  # @return [Boolean]
  def push_to_list(list, status, update: false)
    return false if filter_from_list?(status, list)
    return false unless list.account.user&.signed_in_recently?
    return false unless add_to_feed(:list, list.id, status, aggregate_reblogs: list.account.user&.aggregates_reblogs?)

    trim(:list, list.id)
    PushUpdateWorker.perform_async(list.account_id, status.id, "timeline:list:#{list.id}", { 'update' => update }) if push_update_required?("timeline:list:#{list.id}")
    true
  end

  # Remove a status from a list feed and send a streaming API update
  # @param [List] list
  # @param [Status] status
  # @param [Boolean] update
  # @return [Boolean]
  def unpush_from_list(list, status, update: false)
    return false unless remove_from_feed(:list, list.id, status, aggregate_reblogs: list.account.user&.aggregates_reblogs?)

    redis.publish("timeline:list:#{list.id}", Oj.dump(event: :delete, payload: status.id.to_s)) unless update
    true
  end

  # Add a status to a linear direct message feed and send a streaming API update
  # @param [Account] account
  # @param [Status] status
  # @return [Boolean]
  def push_to_direct(account, status, update: false)
    return false unless add_to_feed(:direct, account.id, status)

    trim(:direct, account.id)
    PushUpdateWorker.perform_async(account.id, status.id, "timeline:direct:#{account.id}") unless update
    true
  end

  # Remove a status from a linear direct message feed and send a streaming API update
  # @param [List] list
  # @param [Status] status
  # @return [Boolean]
  def unpush_from_direct(account, status, update: false)
    return false unless remove_from_feed(:direct, account.id, status)

    redis.publish("timeline:direct:#{account.id}", Oj.dump(event: :delete, payload: status.id.to_s)) unless update
    true
  end

  # Fill a home feed with an account's statuses
  # @param [Account] from_account
  # @param [Account] into_account
  # @return [void]
  def merge_into_home(from_account, into_account)
    return unless into_account.user&.signed_in_recently?

    timeline_key = key(:home, into_account.id)
    aggregate    = into_account.user&.aggregates_reblogs?
    query        = from_account.statuses.list_eligible_visibility.includes(reblog: :account).limit(FeedManager::MAX_ITEMS / 4)

    if redis.zcard(timeline_key) >= FeedManager::MAX_ITEMS / 4
      oldest_home_score = redis.zrange(timeline_key, 0, 0, with_scores: true).first.last.to_i
      query = query.where('id > ?', oldest_home_score)
    end

    statuses = query.to_a
    crutches = build_crutches(into_account.id, statuses)

    statuses.each do |status|
      next if filter_from_home(status, into_account.id, crutches)

      add_to_feed(:home, into_account.id, status, aggregate_reblogs: aggregate)
    end

    trim(:home, into_account.id)
  end

  # Fill a list feed with an account's statuses
  # @param [Account] from_account
  # @param [List] list
  # @return [void]
  def merge_into_list(from_account, list)
    return unless list.account.user&.signed_in_recently?

    timeline_key = key(:list, list.id)
    aggregate    = list.account.user&.aggregates_reblogs?
    query        = from_account.statuses.list_eligible_visibility.includes(reblog: :account).limit(FeedManager::MAX_ITEMS / 4)

    if redis.zcard(timeline_key) >= FeedManager::MAX_ITEMS / 4
      oldest_home_score = redis.zrange(timeline_key, 0, 0, with_scores: true).first.last.to_i
      query = query.where('id > ?', oldest_home_score)
    end

    statuses = query.to_a
    crutches = build_crutches(list.account_id, statuses, list: list)

    statuses.each do |status|
      next if filter_from_home(status, list.account_id, crutches, :list)

      add_to_feed(:list, list.id, status, aggregate_reblogs: aggregate)
    end

    trim(:list, list.id)
  end

  # Remove an account's statuses from a home feed
  # @param [Account] from_account
  # @param [Account] into_account
  # @return [void]
  def unmerge_from_home(from_account, into_account)
    timeline_key        = key(:home, into_account.id)
    timeline_status_ids = redis.zrange(timeline_key, 0, -1)

    from_account.statuses.select('id, reblog_of_id').where(id: timeline_status_ids).reorder(nil).find_each do |status|
      remove_from_feed(:home, into_account.id, status, aggregate_reblogs: into_account.user&.aggregates_reblogs?)
    end
  end

  # Remove an account's statuses from a list feed
  # @param [Account] from_account
  # @param [List] list
  # @return [void]
  def unmerge_from_list(from_account, list)
    timeline_key        = key(:list, list.id)
    timeline_status_ids = redis.zrange(timeline_key, 0, -1)

    from_account.statuses.select('id, reblog_of_id').where(id: timeline_status_ids).reorder(nil).find_each do |status|
      remove_from_feed(:list, list.id, status, aggregate_reblogs: list.account.user&.aggregates_reblogs?)
    end
  end

  # Remove a tag's statuses from a home feed
  # @param [Tag] from_tag
  # @param [Account] into_account
  # @return [void]
  def unmerge_tag_from_home(from_tag, into_account)
    timeline_key        = key(:home, into_account.id)
    timeline_status_ids = redis.zrange(timeline_key, 0, -1)

    # This is a bit tricky because we need posts tagged with this hashtag that are not
    # also tagged with another followed hashtag or from a followed user
    scope = from_tag.statuses
                    .where(id: timeline_status_ids)
                    .where.not(account: into_account)
                    .where.not(account: into_account.following)
                    .tagged_with_none(TagFollow.where(account: into_account).pluck(:tag_id))

    scope.select('id, reblog_of_id').reorder(nil).find_each do |status|
      remove_from_feed(:home, into_account.id, status, aggregate_reblogs: into_account.user&.aggregates_reblogs?)
    end
  end

  # Clear all statuses from or mentioning target_account from a home feed
  # @param [Account] account
  # @param [Account] target_account
  # @return [void]
  def clear_from_home(account, target_account)
    timeline_key        = key(:home, account.id)
    timeline_status_ids = redis.zrange(timeline_key, 0, -1)
    statuses            = Status.where(id: timeline_status_ids).select(:id, :reblog_of_id, :account_id).to_a
    reblogged_ids       = Status.where(id: statuses.filter_map(&:reblog_of_id), account: target_account).pluck(:id)
    with_mentions_ids   = Mention.active.where(status_id: statuses.flat_map { |s| [s.id, s.reblog_of_id] }.compact, account: target_account).pluck(:status_id)

    target_statuses = statuses.select do |status|
      status.account_id == target_account.id || reblogged_ids.include?(status.reblog_of_id) || with_mentions_ids.include?(status.id) || with_mentions_ids.include?(status.reblog_of_id)
    end

    target_statuses.each do |status|
      unpush_from_home(account, status)
    end
  end

  # Clear all statuses from or mentioning target_account from a list feed
  # @param [List] list
  # @param [Account] target_account
  # @return [void]
  def clear_from_list(list, target_account)
    timeline_key        = key(:list, list.id)
    timeline_status_ids = redis.zrange(timeline_key, 0, -1)
    statuses            = Status.where(id: timeline_status_ids).select(:id, :reblog_of_id, :account_id).to_a
    reblogged_ids       = Status.where(id: statuses.filter_map(&:reblog_of_id), account: target_account).pluck(:id)
    with_mentions_ids   = Mention.active.where(status_id: statuses.flat_map { |s| [s.id, s.reblog_of_id] }.compact, account: target_account).pluck(:status_id)

    target_statuses = statuses.select do |status|
      status.account_id == target_account.id || reblogged_ids.include?(status.reblog_of_id) || with_mentions_ids.include?(status.id) || with_mentions_ids.include?(status.reblog_of_id)
    end

    target_statuses.each do |status|
      unpush_from_list(list, status)
    end
  end

  # Clear all statuses from or mentioning target_account from an account's lists
  # @param [Account] account
  # @param [Account] target_account
  # @return [void]
  def clear_from_lists(account, target_account)
    List.where(account: account).find_each do |list|
      clear_from_list(list, target_account)
    end
  end

  # Populate home feed of account from scratch
  # @param [Account] account
  # @return [void]
  def populate_home(account)
    limit        = FeedManager::MAX_ITEMS / 2
    aggregate    = account.user&.aggregates_reblogs?
    timeline_key = key(:home, account.id)
    over_limit = false

    account.statuses.limit(limit).each do |status|
      add_to_feed(:home, account.id, status, aggregate_reblogs: aggregate)
    end

    account.following.includes(:account_stat).reorder(nil).find_each do |target_account|
      query = target_account.statuses.list_eligible_visibility.includes(reblog: :account).limit(limit)

      over_limit ||= redis.zcard(timeline_key) >= limit
      if over_limit
        oldest_home_score = redis.zrange(timeline_key, 0, 0, with_scores: true).first.last.to_i
        last_status_score = Mastodon::Snowflake.id_at(target_account.last_status_at, with_random: false)

        # If the feed is full and this account has not posted more recently
        # than the last item on the feed, then we can skip the whole account
        # because none of its statuses would stay on the feed anyway
        next if last_status_score < oldest_home_score

        # No need to get older statuses
        query = query.where(id: oldest_home_score...)
      end

      statuses = query.to_a
      next if statuses.empty?

      crutches = build_crutches(account.id, statuses)

      statuses.each do |status|
        next if filter_from_home(status, account.id, crutches)

        add_to_feed(:home, account.id, status, aggregate_reblogs: aggregate)
      end

      trim(:home, account.id)
    end
  end

<<<<<<< HEAD
  # Populate direct feed of account from scratch
  # @param [Account] account
  # @return [void]
  def populate_direct_feed(account)
    added  = 0
    limit  = FeedManager::MAX_ITEMS / 2
    max_id = nil

    loop do
      statuses = Status.as_direct_timeline(account, limit, max_id)

      break if statuses.empty?

      statuses.each do |status|
        next if filter_from_direct?(status, account)

        added += 1 if add_to_feed(:direct, account.id, status)
      end

      break unless added.zero?

      max_id = statuses.last.id
=======
  # Populate list feed of account from scratch
  # @param [List] list
  # @return [void]
  def populate_list(list)
    limit        = FeedManager::MAX_ITEMS / 2
    aggregate    = list.account.user&.aggregates_reblogs?
    timeline_key = key(:list, list.id)
    over_limit = false

    list.active_accounts.includes(:account_stat).reorder(nil).find_each do |target_account|
      query = target_account.statuses.list_eligible_visibility.includes(reblog: :account).limit(limit)

      over_limit ||= redis.zcard(timeline_key) >= limit
      if over_limit
        oldest_home_score = redis.zrange(timeline_key, 0, 0, with_scores: true).first.last.to_i
        last_status_score = Mastodon::Snowflake.id_at(target_account.last_status_at, with_random: false)

        # If the feed is full and this account has not posted more recently
        # than the last item on the feed, then we can skip the whole account
        # because none of its statuses would stay on the feed anyway
        next if last_status_score < oldest_home_score

        # No need to get older statuses
        query = query.where(id: oldest_home_score...)
      end

      statuses = query.to_a
      next if statuses.empty?

      crutches = build_crutches(list.account_id, statuses, list: list)

      statuses.each do |status|
        next if filter_from_home(status, list.account_id, crutches, :list)

        add_to_feed(:list, list.id, status, aggregate_reblogs: aggregate)
      end

      trim(:list, list.id)
>>>>>>> b1a584d2
    end
  end

  # Completely clear multiple feeds at once
  # @param [Symbol] type
  # @param [Array<Integer>] ids
  # @return [void]
  def clean_feeds!(type, ids)
    reblogged_id_sets = {}

    redis.pipelined do |pipeline|
      ids.each do |feed_id|
        reblog_key = key(type, feed_id, 'reblogs')
        # We collect a future for this: we don't block while getting
        # it, but we can iterate over it later.
        reblogged_id_sets[feed_id] = pipeline.zrange(reblog_key, 0, -1)
        pipeline.del(key(type, feed_id), reblog_key)
      end
    end

    # Remove all of the reblog tracking keys we just removed the
    # references to.
    keys_to_delete = reblogged_id_sets.flat_map do |feed_id, future|
      future.value.map do |reblogged_id|
        key(type, feed_id, "reblogs:#{reblogged_id}")
      end
    end

    redis.del(keys_to_delete) unless keys_to_delete.empty?

    nil
  end

  private

  # Trim a feed to maximum size by removing older items
  # @param [Symbol] type
  # @param [Integer] timeline_id
  # @return [void]
  def trim(type, timeline_id)
    timeline_key = key(type, timeline_id)
    reblog_key   = key(type, timeline_id, 'reblogs')

    # Remove any items past the MAX_ITEMS'th entry in our feed
    redis.zremrangebyrank(timeline_key, 0, -(FeedManager::MAX_ITEMS + 1))

    # Get the score of the REBLOG_FALLOFF'th item in our feed, and stop
    # tracking anything after it for deduplication purposes.
    falloff_rank  = FeedManager::REBLOG_FALLOFF
    falloff_range = redis.zrevrange(timeline_key, falloff_rank, falloff_rank, with_scores: true)
    falloff_score = falloff_range&.first&.last&.to_i

    return if falloff_score.nil?

    # Get any reblogs we might have to clean up after.
    redis.zrangebyscore(reblog_key, 0, falloff_score).each do |reblogged_id|
      # Remove it from the set of reblogs we're tracking *first* to avoid races.
      redis.zrem(reblog_key, reblogged_id)
      # Just drop any set we might have created to track additional reblogs.
      # This means that if this reblog is deleted, we won't automatically insert
      # another reblog, but also that any new reblog can be inserted into the
      # feed.
      redis.del(key(type, timeline_id, "reblogs:#{reblogged_id}"))
    end
  end

  # Check if there is a streaming API client connected
  # for the given feed
  # @param [String] timeline_key
  # @return [Boolean]
  def push_update_required?(timeline_key)
    redis.exists?("subscribed:#{timeline_key}")
  end

  # Check if the account is blocking or muting any of the given accounts
  # @param [Integer] receiver_id
  # @param [Array<Integer>] account_ids
  # @param [Symbol] context
  def blocks_or_mutes?(receiver_id, account_ids, context)
    Block.where(account_id: receiver_id, target_account_id: account_ids).any? ||
      (context == :home ? Mute.where(account_id: receiver_id, target_account_id: account_ids).any? : Mute.where(account_id: receiver_id, target_account_id: account_ids, hide_notifications: true).any?)
  end

  # Check if status should not be added to the home feed
  # @param [Status] status
  # @param [Integer] receiver_id
  # @param [Hash] crutches
  # @return [void|Symbol] nil, :skip_home, or :filter
  def filter_from_home(status, receiver_id, crutches, timeline_type = :home)
    return            if receiver_id == status.account_id
    return :filter    if status.reply? && (status.in_reply_to_id.nil? || status.in_reply_to_account_id.nil?)
    return :skip_home if timeline_type != :list && crutches[:exclusive_list_users][status.account_id].present?
    return :filter    if crutches[:languages][status.account_id].present? && status.language.present? && !crutches[:languages][status.account_id].include?(status.language)

    check_for_blocks = crutches[:active_mentions][status.id] || []
    check_for_blocks.push(status.account_id)

    if status.reblog?
      check_for_blocks.push(status.reblog.account_id)
      check_for_blocks.concat(crutches[:active_mentions][status.reblog_of_id] || [])
    end

    return :filter if check_for_blocks.any? { |target_account_id| crutches[:blocking][target_account_id] || crutches[:muting][target_account_id] }
    return :filter if crutches[:blocked_by][status.account_id]

    if status.reply? && !status.in_reply_to_account_id.nil?                                                                      # Filter out if it's a reply
      should_filter   = !crutches[:following][status.in_reply_to_account_id]                                                     # and I'm not following the person it's a reply to
      should_filter &&= receiver_id != status.in_reply_to_account_id                                                             # and it's not a reply to me
      should_filter &&= status.account_id != status.in_reply_to_account_id                                                       # and it's not a self-reply
    elsif status.reblog?                                                                                                         # Filter out a reblog
      should_filter   = crutches[:hiding_reblogs][status.account_id]                                                             # if the reblogger's reblogs are suppressed
      should_filter ||= crutches[:blocked_by][status.reblog.account_id]                                                          # or if the author of the reblogged status is blocking me
      should_filter ||= crutches[:domain_blocking][status.reblog.account.domain]                                                 # or the author's domain is blocked
    else
      should_filter = false
    end

    should_filter ? :filter : nil
  end

  # Check if status should not be added to the mentions feed
  # @see NotifyService
  # @param [Status] status
  # @param [Integer] receiver_id
  # @return [Boolean]
  def filter_from_mentions?(status, receiver_id)
    return true if receiver_id == status.account_id

    # This filter is called from NotifyService, but already after the sender of
    # the notification has been checked for mute/block. Therefore, it's not
    # necessary to check the author of the toot for mute/block again
    check_for_blocks = status.active_mentions.pluck(:account_id)
    check_for_blocks.push(status.in_reply_to_account) if status.reply? && !status.in_reply_to_account_id.nil?

    blocks_or_mutes?(receiver_id, check_for_blocks, :mentions) # Filter if it's from someone I blocked, in reply to someone I blocked, or mentioning someone I blocked (or muted)
  end

  # Check if status should not be added to the linear direct message feed
  # @param [Status] status
  # @param [Integer] receiver_id
  # @return [Boolean]
  def filter_from_direct?(status, receiver_id)
    return false if receiver_id == status.account_id

    filter_from_mentions?(status, receiver_id)
  end

  # Check if status should not be added to the list feed
  # @param [Status] status
  # @param [List] list
  # @return [Boolean]
  def filter_from_list?(status, list)
    if status.reply? && status.in_reply_to_account_id != status.account_id                                                       # Status is a reply to account other than status account
      should_filter = status.in_reply_to_account_id != list.account_id                                                           # Status replies to account id other than list account
      should_filter &&= !list.show_followed?                                                                                     # List show_followed? is false
      should_filter &&= !(list.show_list? && ListAccount.exists?(list_id: list.id, account_id: status.in_reply_to_account_id))   # If show_list? true, check for a ListAccount with list and reply to account

      return !!should_filter
    end

    false
  end

  # Check if a status should not be added to the home feed when it comes
  # from a followed hashtag
  # @param [Status] status
  # @param [Integer] receiver_id
  # @param [Hash] crutches
  # @return [Boolean]
  def filter_from_tags?(status, receiver_id, crutches)
    receiver_id == status.account_id ||                                                                                          # Receiver is status account?
      ((crutches[:active_mentions][status.id] || []) + [status.account_id])                                                      # For mentioned accounts or status account:
        .any? { |target_account_id| crutches[:blocking][target_account_id] || crutches[:muting][target_account_id] } ||          #   - Target account is muted or blocked?
      crutches[:blocked_by][status.account_id] ||                                                                                # Blocked by status account?
      crutches[:domain_blocking][status.account.domain]                                                                          # Blocking domain of status account?
  end

  # Adds a status to an account's feed, returning true if a status was
  # added, and false if it was not added to the feed. Note that this is
  # an internal helper: callers must call trim or push updates if
  # either action is appropriate.
  # @param [Symbol] timeline_type
  # @param [Integer] account_id
  # @param [Status] status
  # @param [Boolean] aggregate_reblogs
  # @return [Boolean]
  def add_to_feed(timeline_type, account_id, status, aggregate_reblogs: true)
    timeline_key = key(timeline_type, account_id)
    reblog_key   = key(timeline_type, account_id, 'reblogs')

    if status.reblog? && (aggregate_reblogs.nil? || aggregate_reblogs)
      # If the original status or a reblog of it is within
      # REBLOG_FALLOFF statuses from the top, do not re-insert it into
      # the feed
      rank = redis.zrevrank(timeline_key, status.reblog_of_id)

      return false if !rank.nil? && rank < FeedManager::REBLOG_FALLOFF

      # The ordered set at `reblog_key` holds statuses which have a reblog
      # in the top `REBLOG_FALLOFF` statuses of the timeline
      if redis.zadd(reblog_key, status.id, status.reblog_of_id, nx: true)
        # This is not something we've already seen reblogged, so we
        # can just add it to the feed (and note that we're reblogging it).
        redis.zadd(timeline_key, status.id, status.id)
      else
        # Another reblog of the same status was already in the
        # REBLOG_FALLOFF most recent statuses, so we note that this
        # is an "extra" reblog, by storing it in reblog_set_key.
        reblog_set_key = key(timeline_type, account_id, "reblogs:#{status.reblog_of_id}")
        redis.sadd(reblog_set_key, status.id)
        return false
      end
    else
      # A reblog may reach earlier than the original status because of the
      # delay of the worker delivering the original status, the late addition
      # by merging timelines, and other reasons.
      # If such a reblog already exists, just do not re-insert it into the feed.
      return false unless redis.zscore(reblog_key, status.id).nil?

      redis.zadd(timeline_key, status.id, status.id)
    end

    true
  end

  # Removes an individual status from a feed, correctly handling cases
  # with reblogs, and returning true if a status was removed. As with
  # `add_to_feed`, this does not trigger push updates, so callers must
  # do so if appropriate.
  # @param [Symbol] timeline_type
  # @param [Integer] account_id
  # @param [Status] status
  # @param [Boolean] aggregate_reblogs
  # @return [Boolean]
  def remove_from_feed(timeline_type, account_id, status, aggregate_reblogs: true)
    timeline_key = key(timeline_type, account_id)
    reblog_key   = key(timeline_type, account_id, 'reblogs')

    if status.reblog? && (aggregate_reblogs.nil? || aggregate_reblogs)
      # 1. If the reblogging status is not in the feed, stop.
      status_rank = redis.zrevrank(timeline_key, status.id)
      return false if status_rank.nil?

      # 2. Remove reblog from set of this status's reblogs.
      reblog_set_key = key(timeline_type, account_id, "reblogs:#{status.reblog_of_id}")

      redis.srem(reblog_set_key, status.id)
      redis.zrem(reblog_key, status.reblog_of_id)
      # 3. Re-insert another reblog or original into the feed if one
      # remains in the set. We could pick a random element, but this
      # set should generally be small, and it seems ideal to show the
      # oldest potential such reblog.
      other_reblog = redis.smembers(reblog_set_key).map(&:to_i).min

      redis.zadd(timeline_key, other_reblog, other_reblog) if other_reblog
      redis.zadd(reblog_key, other_reblog, status.reblog_of_id) if other_reblog

      # 4. Remove the reblogging status from the feed (as normal)
      # (outside conditional)
    else
      # If the original is getting deleted, no use for reblog references
      redis.del(key(timeline_type, account_id, "reblogs:#{status.id}"))
      redis.zrem(reblog_key, status.id)
    end

    redis.zrem(timeline_key, status.id)
  end

  # Pre-fetch various objects and relationships for given statuses that
  # are going to be checked by the filtering methods
  # @param [Integer] receiver_id
  # @param [Array<Status>] statuses
  # @param [List] list
  # @return [Hash]
  def build_crutches(receiver_id, statuses, list: nil)
    crutches = {}

    crutches[:active_mentions] = crutches_active_mentions(statuses)

    check_for_blocks = statuses.flat_map do |s|
      arr = crutches[:active_mentions][s.id] || []
      arr.push(s.account_id)

      if s.reblog? && s.reblog.present?
        arr.push(s.reblog.account_id)
        arr.concat(crutches[:active_mentions][s.reblog_of_id] || [])
      end

      arr
    end

    crutches[:following]            = crutches_following(receiver_id, statuses, list)
    crutches[:languages]            = Follow.where(account_id: receiver_id, target_account_id: statuses.map(&:account_id)).pluck(:target_account_id, :languages).to_h
    crutches[:hiding_reblogs]       = Follow.where(account_id: receiver_id, target_account_id: statuses.filter_map { |s| s.account_id if s.reblog? }, show_reblogs: false).pluck(:target_account_id).index_with(true)
    crutches[:blocking]             = Block.where(account_id: receiver_id, target_account_id: check_for_blocks).pluck(:target_account_id).index_with(true)
    crutches[:muting]               = Mute.where(account_id: receiver_id, target_account_id: check_for_blocks).pluck(:target_account_id).index_with(true)
    crutches[:domain_blocking]      = AccountDomainBlock.where(account_id: receiver_id, domain: statuses.flat_map { |s| [s.account.domain, s.reblog&.account&.domain] }.compact).pluck(:domain).index_with(true)
    crutches[:blocked_by]           = Block.where(target_account_id: receiver_id, account_id: statuses.map { |s| [s.account_id, s.reblog&.account_id] }.flatten.compact).pluck(:account_id).index_with(true)
    crutches[:exclusive_list_users] = crutches_exclusive_list_users(receiver_id, statuses) if list.blank?

    crutches
  end

  def crutches_exclusive_list_users(recipient_id, statuses)
    lists = List.where(account_id: recipient_id, exclusive: true)
    ListAccount.where(list: lists, account_id: statuses.map(&:account_id)).pluck(:account_id).index_with(true)
  end

  def crutches_following(recipient_id, statuses, list)
    if list.blank? || list.show_followed?
      Follow.where(account_id: recipient_id, target_account_id: statuses.filter_map(&:in_reply_to_account_id)).pluck(:target_account_id).index_with(true)
    elsif list.show_list?
      ListAccount.where(list_id: list.id, account_id: statuses.filter_map(&:in_reply_to_account_id)).pluck(:account_id).index_with(true)
    else
      {}
    end
  end

  def crutches_active_mentions(statuses)
    Mention
      .active
      .where(status_id: statuses.flat_map { |status| [status.id, status.reblog_of_id] }.compact)
      .pluck(:status_id, :account_id)
      .each_with_object({}) { |(id, account_id), mapping| (mapping[id] ||= []).push(account_id) }
  end
end<|MERGE_RESOLUTION|>--- conflicted
+++ resolved
@@ -44,13 +44,9 @@
     when :list
       (filter_from_list?(status, receiver) ? :filter : nil) || filter_from_home(status, receiver.account_id, build_crutches(receiver.account_id, [status], list: receiver), :list)
     when :mentions
-<<<<<<< HEAD
-      filter_from_mentions?(status, receiver.id)
+      filter_from_mentions?(status, receiver.id) ? :filter : nil
     when :direct
-      filter_from_direct?(status, receiver.id)
-=======
-      filter_from_mentions?(status, receiver.id) ? :filter : nil
->>>>>>> b1a584d2
+      filter_from_direct?(status, receiver.id) ? :filter : nil
     when :tags
       filter_from_tags?(status, receiver.id, build_crutches(receiver.id, [status])) ? :filter : nil
     end
@@ -339,7 +335,6 @@
     end
   end
 
-<<<<<<< HEAD
   # Populate direct feed of account from scratch
   # @param [Account] account
   # @return [void]
@@ -362,7 +357,9 @@
       break unless added.zero?
 
       max_id = statuses.last.id
-=======
+    end
+  end
+
   # Populate list feed of account from scratch
   # @param [List] list
   # @return [void]
@@ -401,7 +398,6 @@
       end
 
       trim(:list, list.id)
->>>>>>> b1a584d2
     end
   end
 

--- conflicted
+++ resolved
@@ -45,13 +45,10 @@
       filter_from_list?(status, receiver) || filter_from_home?(status, receiver.account_id, build_crutches(receiver.account_id, [status]))
     when :mentions
       filter_from_mentions?(status, receiver.id)
-<<<<<<< HEAD
     when :direct
       filter_from_direct?(status, receiver.id)
-=======
     when :tags
       filter_from_tags?(status, receiver.id, build_crutches(receiver.id, [status]))
->>>>>>> c3f0621a
     else
       false
     end

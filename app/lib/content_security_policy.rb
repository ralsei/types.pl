--- conflicted
+++ resolved
@@ -10,11 +10,7 @@
   end
 
   def media_hosts
-<<<<<<< HEAD
-    [assets_host, cdn_host_value, paperclip_root_url].concat(extra_data_hosts).compact
-=======
     [assets_host, cdn_host_value, paperclip_root_url].concat(extra_media_hosts).compact
->>>>>>> c43508b3
   end
 
   def sso_host
@@ -35,13 +31,17 @@
 
   private
 
-<<<<<<< HEAD
+  # TODO: remove after 4.4.0
   def extra_data_hosts
-    ENV.fetch('EXTRA_DATA_HOSTS', '').split('|')
-=======
+    return [] unless ENV['EXTRA_DATA_HOSTS']
+
+    ENV.fetch('EXTRA_DATA_HOSTS', '').split('|').tap do |hosts|
+      Rails.logger.warn "EXTRA_DATA_HOSTS is deprecated, use EXTRA_MEDIA_HOSTS=#{hosts.join(',')}"
+    end
+  end
+
   def extra_media_hosts
-    ENV.fetch('EXTRA_MEDIA_HOSTS', '').split(/(?:\s*,\s*|\s+)/)
->>>>>>> c43508b3
+    ENV.fetch('EXTRA_MEDIA_HOSTS', '').split(/(?:\s*,\s*|\s+)/).presence || extra_data_hosts
   end
 
   def url_from_configured_asset_host

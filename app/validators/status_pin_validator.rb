--- conflicted
+++ resolved
@@ -1,20 +1,12 @@
 # frozen_string_literal: true
 
 class StatusPinValidator < ActiveModel::Validator
-<<<<<<< HEAD
-  MAX_PINNED = (ENV['MAX_PINNED_TOOTS'] || 5).to_i
-=======
-  PIN_LIMIT = 5
->>>>>>> 973597c6
+  PIN_LIMIT = (ENV['MAX_PINNED_TOOTS'] || 5).to_i
 
   def validate(pin)
     pin.errors.add(:base, I18n.t('statuses.pin_errors.reblog')) if pin.status.reblog?
     pin.errors.add(:base, I18n.t('statuses.pin_errors.ownership')) if pin.account_id != pin.status.account_id
     pin.errors.add(:base, I18n.t('statuses.pin_errors.direct')) if pin.status.direct_visibility?
-<<<<<<< HEAD
-    pin.errors.add(:base, I18n.t('statuses.pin_errors.limit')) if pin.account.status_pins.count >= MAX_PINNED && pin.account.local?
-=======
     pin.errors.add(:base, I18n.t('statuses.pin_errors.limit')) if pin.account.status_pins.count >= PIN_LIMIT && pin.account.local?
->>>>>>> 973597c6
   end
 end
--- conflicted
+++ resolved
@@ -1,17 +1,7 @@
 # frozen_string_literal: true
 
 class StatusLengthValidator < ActiveModel::Validator
-<<<<<<< HEAD
   MAX_CHARS = (ENV['MAX_TOOT_CHARS'] || 500).to_i
-  URL_PATTERN = %r{
-    (?:
-      (#{Twitter::TwitterText::Regex[:valid_url_preceding_chars]})
-      (#{FetchLinkCardService::URL_PATTERN})
-    )
-  }iox
-=======
-  MAX_CHARS = 500
->>>>>>> f2ca6c7a
   URL_PLACEHOLDER = "\1#{'x' * 23}"
 
   def validate(status)

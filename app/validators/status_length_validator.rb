# frozen_string_literal: true

class StatusLengthValidator < ActiveModel::Validator
<<<<<<< HEAD
  MAX_CHARS = (ENV['MAX_TOOT_CHARS'] || 500).to_i
=======
  MAX_CHARS = 500
  URL_PATTERN = %r{
    (?:
      (#{Twitter::TwitterText::Regex[:valid_url_preceding_chars]})
      (#{FetchLinkCardService::URL_PATTERN})
    )
  }iox
  URL_PLACEHOLDER = "\1#{'x' * 23}"
>>>>>>> 65db2625

  def validate(status)
    return unless status.local? && !status.reblog?

    @status = status
    status.errors.add(:text, I18n.t('statuses.over_character_limit', max: MAX_CHARS)) if too_long?
  end

  private

  def too_long?
    countable_length > MAX_CHARS
  end

  def countable_length
    total_text.mb_chars.grapheme_length
  end

  def total_text
    [@status.spoiler_text, countable_text].join
  end

  def countable_text
    return '' if @status.text.nil?

    @status.text.dup.tap do |new_text|
      new_text.gsub!(URL_PATTERN, URL_PLACEHOLDER)
      new_text.gsub!(Account::MENTION_RE, '@\2')
    end
  end
end<|MERGE_RESOLUTION|>--- conflicted
+++ resolved
@@ -1,10 +1,7 @@
 # frozen_string_literal: true
 
 class StatusLengthValidator < ActiveModel::Validator
-<<<<<<< HEAD
   MAX_CHARS = (ENV['MAX_TOOT_CHARS'] || 500).to_i
-=======
-  MAX_CHARS = 500
   URL_PATTERN = %r{
     (?:
       (#{Twitter::TwitterText::Regex[:valid_url_preceding_chars]})
@@ -12,7 +9,6 @@
     )
   }iox
   URL_PLACEHOLDER = "\1#{'x' * 23}"
->>>>>>> 65db2625
 
   def validate(status)
     return unless status.local? && !status.reblog?

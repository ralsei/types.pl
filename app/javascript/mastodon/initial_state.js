--- conflicted
+++ resolved
@@ -103,17 +103,11 @@
 export const boostModal = getMeta('boost_modal');
 export const cropImages = getMeta('crop_images');
 export const deleteModal = getMeta('delete_modal');
-<<<<<<< HEAD
-export const me = getMeta('me');
-export const searchEnabled = getMeta('search_enabled');
-export const maxChars = (initialState && initialState.max_toot_chars) || 500;
-=======
 export const disableSwiping = getMeta('disable_swiping');
 export const displayMedia = getMeta('display_media');
 export const domain = getMeta('domain');
 export const expandSpoilers = getMeta('expand_spoilers');
 export const forceSingleColumn = !getMeta('advanced_layout');
->>>>>>> 8dfe5179
 export const limitedFederationMode = getMeta('limited_federation_mode');
 export const mascot = getMeta('mascot');
 export const me = getMeta('me');
@@ -131,16 +125,8 @@
 export const unfollowModal = getMeta('unfollow_modal');
 export const useBlurhash = getMeta('use_blurhash');
 export const usePendingItems = getMeta('use_pending_items');
-<<<<<<< HEAD
-export const showTrends = getMeta('trends');
-export const title = getMeta('title');
-export const cropImages = getMeta('crop_images');
-export const disableSwiping = getMeta('disable_swiping');
-export const languages = initialState && initialState.languages;
-=======
 export const version = getMeta('version');
 export const translationEnabled = getMeta('translation_enabled');
 export const languages = initialState?.languages;
->>>>>>> 8dfe5179
 
 export default initialState;
--- conflicted
+++ resolved
@@ -18,12 +18,8 @@
     return (
       <div className='navigation-bar'>
         <Permalink href={this.props.account.get('url')} to={`/accounts/${this.props.account.get('id')}`}>
-<<<<<<< HEAD
+          <span style={{ display: 'none' }}>{this.props.account.get('acct')}</span>
           <Avatar src={this.props.account.get('avatar')} staticSrc={this.props.account.get('avatar_static')} size={40} />
-=======
-          <span style={{ display: 'none' }}>{this.props.account.get('acct')}</span>
-          <Avatar src={this.props.account.get('avatar')} animate size={40} />
->>>>>>> 7ef84825
         </Permalink>
 
         <div className='navigation-bar__profile'>

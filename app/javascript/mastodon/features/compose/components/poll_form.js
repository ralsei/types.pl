--- conflicted
+++ resolved
@@ -157,11 +157,7 @@
         </ul>
 
         <div className='poll__footer'>
-<<<<<<< HEAD
-          <button disabled={options.size >= 5} className='button button-secondary' onClick={this.handleAddOption}><Icon id='plus' /> <FormattedMessage {...messages.add_option} /></button>
-=======
-          <button type='button' disabled={options.size >= 4} className='button button-secondary' onClick={this.handleAddOption}><Icon id='plus' /> <FormattedMessage {...messages.add_option} /></button>
->>>>>>> 5187e4e7
+          <button type='button' disabled={options.size >= 5} className='button button-secondary' onClick={this.handleAddOption}><Icon id='plus' /> <FormattedMessage {...messages.add_option} /></button>
 
           {/* eslint-disable-next-line jsx-a11y/no-onchange */}
           <select value={expiresIn} onChange={this.handleSelectDuration}>

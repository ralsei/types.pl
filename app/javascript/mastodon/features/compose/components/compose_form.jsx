import PropTypes from 'prop-types';
import { createRef } from 'react';

import { defineMessages, injectIntl } from 'react-intl';

import classNames from 'classnames';

import ImmutablePropTypes from 'react-immutable-proptypes';
import ImmutablePureComponent from 'react-immutable-pure-component';

import { length } from 'stringz';

import { WithOptionalRouterPropTypes, withOptionalRouter } from 'mastodon/utils/react_router';

import AutosuggestInput from '../../../components/autosuggest_input';
import AutosuggestTextarea from '../../../components/autosuggest_textarea';
import { Button } from '../../../components/button';
import { maxChars } from '../../../initial_state';
import EmojiPickerDropdown from '../containers/emoji_picker_dropdown_container';
import LanguageDropdown from '../containers/language_dropdown_container';
import PollButtonContainer from '../containers/poll_button_container';
import PrivacyDropdownContainer from '../containers/privacy_dropdown_container';
import SpoilerButtonContainer from '../containers/spoiler_button_container';
import UploadButtonContainer from '../containers/upload_button_container';
import UploadFormContainer from '../containers/upload_form_container';
import WarningContainer from '../containers/warning_container';
import { countableText } from '../util/counter';

import { CharacterCounter } from './character_counter';
import { EditIndicator } from './edit_indicator';
import { NavigationBar } from './navigation_bar';
import { PollForm } from "./poll_form";
import { ReplyIndicator } from './reply_indicator';

const allowedAroundShortCode = '><\u0085\u0020\u00a0\u1680\u2000\u2001\u2002\u2003\u2004\u2005\u2006\u2007\u2008\u2009\u200a\u202f\u205f\u3000\u2028\u2029\u0009\u000a\u000b\u000c\u000d';

const messages = defineMessages({
  placeholder: { id: 'compose_form.placeholder', defaultMessage: 'What is on your mind?' },
  spoiler_placeholder: { id: 'compose_form.spoiler_placeholder', defaultMessage: 'Content warning (optional)' },
  publish: { id: 'compose_form.publish', defaultMessage: 'Post' },
  saveChanges: { id: 'compose_form.save_changes', defaultMessage: 'Update' },
  reply: { id: 'compose_form.reply', defaultMessage: 'Reply' },
});

class ComposeForm extends ImmutablePureComponent {
  static propTypes = {
    intl: PropTypes.object.isRequired,
    text: PropTypes.string.isRequired,
    suggestions: ImmutablePropTypes.list,
    spoiler: PropTypes.bool,
    privacy: PropTypes.string,
    spoilerText: PropTypes.string,
    focusDate: PropTypes.instanceOf(Date),
    caretPosition: PropTypes.number,
    preselectDate: PropTypes.instanceOf(Date),
    isSubmitting: PropTypes.bool,
    isChangingUpload: PropTypes.bool,
    isEditing: PropTypes.bool,
    isUploading: PropTypes.bool,
    onChange: PropTypes.func.isRequired,
    onSubmit: PropTypes.func.isRequired,
    onClearSuggestions: PropTypes.func.isRequired,
    onFetchSuggestions: PropTypes.func.isRequired,
    onSuggestionSelected: PropTypes.func.isRequired,
    onChangeSpoilerText: PropTypes.func.isRequired,
    onPaste: PropTypes.func.isRequired,
    onPickEmoji: PropTypes.func.isRequired,
    autoFocus: PropTypes.bool,
    withoutNavigation: PropTypes.bool,
    anyMedia: PropTypes.bool,
    isInReply: PropTypes.bool,
    singleColumn: PropTypes.bool,
    lang: PropTypes.string,
    ...WithOptionalRouterPropTypes
  };

  static defaultProps = {
    autoFocus: false,
  };

  state = {
    highlighted: false,
  };

  constructor(props) {
    super(props);
    this.textareaRef = createRef(null);
  }

  handleChange = (e) => {
    this.props.onChange(e.target.value);
  };

  handleKeyDown = (e) => {
    if (e.keyCode === 13 && (e.ctrlKey || e.metaKey)) {
      this.handleSubmit();
    }
  };

  getFulltextForCharacterCounting = () => {
    return [this.props.spoiler? this.props.spoilerText: '', countableText(this.props.text)].join('');
  };

  canSubmit = () => {
    const { isSubmitting, isChangingUpload, isUploading, anyMedia } = this.props;
    const fulltext = this.getFulltextForCharacterCounting();
    const isOnlyWhitespace = fulltext.length !== 0 && fulltext.trim().length === 0;

    return !(isSubmitting || isUploading || isChangingUpload || length(fulltext) > maxChars || (isOnlyWhitespace && !anyMedia));
  };

  handleSubmit = (e) => {
    if (this.props.text !== this.textareaRef.current.value) {
      // Something changed the text inside the textarea (e.g. browser extensions like Grammarly)
      // Update the state to match the current text
      this.props.onChange(this.textareaRef.current.value);
    }

    if (!this.canSubmit()) {
      return;
    }

    this.props.onSubmit(this.props.history || null);

    if (e) {
      e.preventDefault();
    }
  };

  onSuggestionsClearRequested = () => {
    this.props.onClearSuggestions();
  };

  onSuggestionsFetchRequested = (token) => {
    this.props.onFetchSuggestions(token);
  };

  onSuggestionSelected = (tokenStart, token, value) => {
    this.props.onSuggestionSelected(tokenStart, token, value, ['text']);
  };

  onSpoilerSuggestionSelected = (tokenStart, token, value) => {
    this.props.onSuggestionSelected(tokenStart, token, value, ['spoiler_text']);
  };

  handleChangeSpoilerText = (e) => {
    this.props.onChangeSpoilerText(e.target.value);
  };

  handleFocus = () => {
    if (this.composeForm && !this.props.singleColumn) {
      const { left, right } = this.composeForm.getBoundingClientRect();
      if (left < 0 || right > (window.innerWidth || document.documentElement.clientWidth)) {
        this.composeForm.scrollIntoView();
      }
    }
  };

  componentDidMount () {
    this._updateFocusAndSelection({ });
  }

  componentWillUnmount () {
    if (this.timeout) clearTimeout(this.timeout);
  }

  componentDidUpdate (prevProps) {
    this._updateFocusAndSelection(prevProps);
  }

  _updateFocusAndSelection = (prevProps) => {
    // This statement does several things:
    // - If we're beginning a reply, and,
    //     - Replying to zero or one users, places the cursor at the end of the textbox.
    //     - Replying to more than one user, selects any usernames past the first;
    //       this provides a convenient shortcut to drop everyone else from the conversation.
    if (this.props.focusDate && this.props.focusDate !== prevProps.focusDate) {
      let selectionEnd, selectionStart;

      if (this.props.preselectDate !== prevProps.preselectDate && this.props.isInReply) {
        selectionEnd   = this.props.text.length;
        selectionStart = this.props.text.search(/\s/) + 1;
      } else if (typeof this.props.caretPosition === 'number') {
        selectionStart = this.props.caretPosition;
        selectionEnd   = this.props.caretPosition;
      } else {
        selectionEnd   = this.props.text.length;
        selectionStart = selectionEnd;
      }

      // Because of the wicg-inert polyfill, the activeElement may not be
      // immediately selectable, we have to wait for observers to run, as
      // described in https://github.com/WICG/inert#performance-and-gotchas
      Promise.resolve().then(() => {
        this.textareaRef.current.setSelectionRange(selectionStart, selectionEnd);
        this.textareaRef.current.focus();
        this.setState({ highlighted: true });
        this.timeout = setTimeout(() => this.setState({ highlighted: false }), 700);
      }).catch(console.error);
    } else if(prevProps.isSubmitting && !this.props.isSubmitting) {
      this.textareaRef.current.focus();
    } else if (this.props.spoiler !== prevProps.spoiler) {
      if (this.props.spoiler) {
        this.spoilerText.input.focus();
      } else if (prevProps.spoiler) {
        this.textareaRef.current.focus();
      }
    }
  };

  setSpoilerText = (c) => {
    this.spoilerText = c;
  };

  setRef = c => {
    this.composeForm = c;
  };

  handleEmojiPick = (data) => {
    const { text }     = this.props;
    const position     = this.textareaRef.current.selectionStart;
    const needsSpace   = data.custom && position > 0 && !allowedAroundShortCode.includes(text[position - 1]);

    this.props.onPickEmoji(position, data, needsSpace);
  };

  render () {
    const { intl, onPaste, autoFocus, withoutNavigation } = this.props;
    const { highlighted } = this.state;
    const disabled = this.props.isSubmitting;

    return (
      <form className='compose-form' onSubmit={this.handleSubmit}>
        <ReplyIndicator />
        {!withoutNavigation && <NavigationBar />}
        <WarningContainer />

        <div className={classNames('compose-form__highlightable', { active: highlighted })} ref={this.setRef}>
          <div className='compose-form__scrollable'>
            <EditIndicator />

            {this.props.spoiler && (
              <div className='spoiler-input'>
                <div className='spoiler-input__border' />

                <AutosuggestInput
                  placeholder={intl.formatMessage(messages.spoiler_placeholder)}
                  value={this.props.spoilerText}
                  disabled={disabled}
                  onChange={this.handleChangeSpoilerText}
                  onKeyDown={this.handleKeyDown}
                  ref={this.setSpoilerText}
                  suggestions={this.props.suggestions}
                  onSuggestionsFetchRequested={this.onSuggestionsFetchRequested}
                  onSuggestionsClearRequested={this.onSuggestionsClearRequested}
                  onSuggestionSelected={this.onSpoilerSuggestionSelected}
                  searchTokens={[':']}
                  id='cw-spoiler-input'
                  className='spoiler-input__input'
                  lang={this.props.lang}
                  spellCheck
                />

                <div className='spoiler-input__border' />
              </div>
            )}

            <AutosuggestTextarea
              ref={this.textareaRef}
              placeholder={intl.formatMessage(messages.placeholder)}
              disabled={disabled}
              value={this.props.text}
              onChange={this.handleChange}
              suggestions={this.props.suggestions}
              onFocus={this.handleFocus}
              onKeyDown={this.handleKeyDown}
              onSuggestionsFetchRequested={this.onSuggestionsFetchRequested}
              onSuggestionsClearRequested={this.onSuggestionsClearRequested}
              onSuggestionSelected={this.onSuggestionSelected}
              onPaste={onPaste}
              autoFocus={autoFocus}
              lang={this.props.lang}
            />
          </div>

          <UploadFormContainer />
          <PollForm />

          <div className='compose-form__footer'>
            <div className='compose-form__dropdowns'>
              <PrivacyDropdownContainer disabled={this.props.isEditing} />
              <LanguageDropdown />
            </div>

<<<<<<< HEAD
            <div className='character-counter__wrapper'>
              <CharacterCounter max={maxChars} text={this.getFulltextForCharacterCounting()} />
=======
            <div className='compose-form__actions'>
              <div className='compose-form__buttons'>
                <UploadButtonContainer />
                <PollButtonContainer />
                <SpoilerButtonContainer />
                <EmojiPickerDropdown onPickEmoji={this.handleEmojiPick} />
                <CharacterCounter max={500} text={this.getFulltextForCharacterCounting()} />
              </div>

              <div className='compose-form__submit'>
                <Button
                  type='submit'
                  text={intl.formatMessage(this.props.isEditing ? messages.saveChanges : (this.props.isInReply ? messages.reply : messages.publish))}
                  disabled={!this.canSubmit()}
                />
              </div>
>>>>>>> 6936e5aa
            </div>
          </div>
        </div>
      </form>
    );
  }

}

export default withOptionalRouter(injectIntl(ComposeForm));<|MERGE_RESOLUTION|>--- conflicted
+++ resolved
@@ -292,17 +292,13 @@
               <LanguageDropdown />
             </div>
 
-<<<<<<< HEAD
-            <div className='character-counter__wrapper'>
-              <CharacterCounter max={maxChars} text={this.getFulltextForCharacterCounting()} />
-=======
             <div className='compose-form__actions'>
               <div className='compose-form__buttons'>
                 <UploadButtonContainer />
                 <PollButtonContainer />
                 <SpoilerButtonContainer />
                 <EmojiPickerDropdown onPickEmoji={this.handleEmojiPick} />
-                <CharacterCounter max={500} text={this.getFulltextForCharacterCounting()} />
+                <CharacterCounter max={maxChars} text={this.getFulltextForCharacterCounting()} />
               </div>
 
               <div className='compose-form__submit'>
@@ -312,7 +308,6 @@
                   disabled={!this.canSubmit()}
                 />
               </div>
->>>>>>> 6936e5aa
             </div>
           </div>
         </div>

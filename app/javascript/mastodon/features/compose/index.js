--- conflicted
+++ resolved
@@ -69,11 +69,6 @@
       header = (
         <div className='drawer__header'>
           <Link to='/getting-started' className='drawer__tab' title={intl.formatMessage(messages.start)}><i role='img' aria-label={intl.formatMessage(messages.start)} className='fa fa-fw fa-asterisk' /></Link>
-<<<<<<< HEAD
-          <Link to='/timelines/public/local' className='drawer__tab' title={intl.formatMessage(messages.community)}><i role='img' aria-label={intl.formatMessage(messages.community)} className='fa fa-fw fa-users' /></Link>
-          <Link to='/timelines/public' className='drawer__tab' title={intl.formatMessage(messages.public)}><i role='img' aria-label={intl.formatMessage(messages.public)} className='fa fa-fw fa-globe' /></Link>
-          <a onClick={this.openSettings} role='button' tabIndex='0' className='drawer__tab' title={intl.formatMessage(messages.settings)}><i role='img' aria-label={intl.formatMessage(messages.settings)} className='fa fa-fw fa-cogs' /></a>
-=======
           {!columns.some(column => column.get('id') === 'HOME') && (
             <Link to='/timelines/home' className='drawer__tab' title={intl.formatMessage(messages.home_timeline)}><i role='img' className='fa fa-fw fa-home' aria-label={intl.formatMessage(messages.home_timeline)} /></Link>
           )}
@@ -86,8 +81,7 @@
           {!columns.some(column => column.get('id') === 'PUBLIC') && (
             <Link to='/timelines/public' className='drawer__tab' title={intl.formatMessage(messages.public)}><i role='img' aria-label={intl.formatMessage(messages.public)} className='fa fa-fw fa-globe' /></Link>
           )}
-          <a href='/settings/preferences' className='drawer__tab' title={intl.formatMessage(messages.preferences)}><i role='img' aria-label={intl.formatMessage(messages.preferences)} className='fa fa-fw fa-cog' /></a>
->>>>>>> 056b5ed7
+          <a onClick={this.openSettings} role='button' tabIndex='0' className='drawer__tab' title={intl.formatMessage(messages.settings)}><i role='img' aria-label={intl.formatMessage(messages.settings)} className='fa fa-fw fa-cogs' /></a>
           <a href='/auth/sign_out' className='drawer__tab' data-method='delete' title={intl.formatMessage(messages.logout)}><i role='img' aria-label={intl.formatMessage(messages.logout)} className='fa fa-fw fa-sign-out' /></a>
         </div>
       );

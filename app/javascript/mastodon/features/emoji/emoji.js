import Trie from 'substring-trie';

import { assetHost } from 'mastodon/utils/config';

import { autoPlayGif } from '../../initial_state';

import unicodeMapping from './emoji_unicode_mapping_light';

const trie = new Trie(Object.keys(unicodeMapping));

// Convert to file names from emojis. (For different variation selector emojis)
const emojiFilenames = (emojis) => {
  return emojis.map(v => unicodeMapping[v].filename);
};

// Emoji requiring extra borders depending on theme
const darkEmoji = emojiFilenames(['🎱', '🐜', '⚫', '🖤', '⬛', '◼️', '◾', '◼️', '✒️', '▪️', '💣', '🎳', '📷', '📸', '♣️', '🕶️', '✴️', '🔌', '💂‍♀️', '📽️', '🍳', '🦍', '💂', '🔪', '🕳️', '🕹️', '🕋', '🖊️', '🖋️', '💂‍♂️', '🎤', '🎓', '🎥', '🎼', '♠️', '🎩', '🦃', '📼', '📹', '🎮', '🐃', '🏴', '🐞', '🕺', '📱', '📲', '🚲']);
const lightEmoji = emojiFilenames(['👽', '⚾', '🐔', '☁️', '💨', '🕊️', '👀', '🍥', '👻', '🐐', '❕', '❔', '⛸️', '🌩️', '🔊', '🔇', '📃', '🌧️', '🐏', '🍚', '🍙', '🐓', '🐑', '💀', '☠️', '🌨️', '🔉', '🔈', '💬', '💭', '🏐', '🏳️', '⚪', '⬜', '◽', '◻️', '▫️']);

const emojiFilename = (filename) => {
  const borderedEmoji = (document.body && document.body.classList.contains('theme-mastodon-light')) ? lightEmoji : darkEmoji;
  return borderedEmoji.includes(filename) ? (filename + '_border') : filename;
};

<<<<<<< HEAD
const domParser = new DOMParser();

const emojifyTextNode = (node, customEmojis) => {
  let str = node.textContent;

  const fragment = new DocumentFragment();

  for (;;) {
    let match, i = 0;

    if (customEmojis === null) {
      while (i < str.length && !(match = trie.search(str.slice(i)))) {
        i += str.codePointAt(i) < 65536 ? 1 : 2;
      }
    } else {
      while (i < str.length && str[i] !== ':' && !(match = trie.search(str.slice(i)))) {
=======
const emojifyTextNode = (node, customEmojis) => {
  const VS15 = 0xFE0E;
  const VS16 = 0xFE0F;

  let str = node.textContent;

  const fragment = new DocumentFragment();
  let i = 0;

  for (;;) {
    let unicode_emoji;

    // Skip to the next potential emoji to replace (either custom emoji or custom emoji :shortcode:
    if (customEmojis === null) {
      while (i < str.length && !(unicode_emoji = trie.search(str.slice(i)))) {
        i += str.codePointAt(i) < 65536 ? 1 : 2;
      }
    } else {
      while (i < str.length && str[i] !== ':' && !(unicode_emoji = trie.search(str.slice(i)))) {
>>>>>>> c25ba31e
        i += str.codePointAt(i) < 65536 ? 1 : 2;
      }
    }

<<<<<<< HEAD
    let rend, replacement = '';
    if (i === str.length) {
      break;
    } else if (str[i] === ':') {
      if (!(() => {
        rend = str.indexOf(':', i + 1) + 1;
        if (!rend) return false; // no pair of ':'
        const shortname = str.slice(i, rend);
        // now got a replacee as ':shortname:'
        // if you want additional emoji handler, add statements below which set replacement and return true.
        if (shortname in customEmojis) {
          const filename = autoPlayGif ? customEmojis[shortname].url : customEmojis[shortname].static_url;
          replacement = `<img draggable="false" class="emojione custom-emoji" alt="${shortname}" title="${shortname}" src="${filename}" data-original="${customEmojis[shortname].url}" data-static="${customEmojis[shortname].static_url}" />`;
          return true;
        }
        return false;
      })()) rend = ++i;
    } else { // matched to unicode emoji
      const { filename, shortCode } = unicodeMapping[match];
      const title = shortCode ? `:${shortCode}:` : '';
      replacement = `<img draggable="false" class="emojione" alt="${match}" title="${title}" src="${assetHost}/emoji/${emojiFilename(filename)}.svg" />`;
      rend = i + match.length;
=======
    // We reached the end of the string, nothing to replace
    if (i === str.length) {
      break;
    }

    let rend, replacement = null;
    if (str[i] === ':') { // Potentially the start of a custom emoji :shortcode:
      rend = str.indexOf(':', i + 1) + 1;

      // no matching ending ':', skip
      if (!rend) {
        i++;
        continue;
      }

      const shortcode = str.slice(i, rend);
      const custom_emoji = customEmojis[shortcode];

      // not a recognized shortcode, skip
      if (!custom_emoji) {
        i++;
        continue;
      }

      // now got a replacee as ':shortcode:'
      // if you want additional emoji handler, add statements below which set replacement and return true.
      const filename = autoPlayGif ? custom_emoji.url : custom_emoji.static_url;
      replacement = document.createElement('img');
      replacement.setAttribute('draggable', 'false');
      replacement.setAttribute('class', 'emojione custom-emoji');
      replacement.setAttribute('alt', shortcode);
      replacement.setAttribute('title', shortcode);
      replacement.setAttribute('src', filename);
      replacement.setAttribute('data-original', custom_emoji.url);
      replacement.setAttribute('data-static', custom_emoji.static_url);
    } else { // start of an unicode emoji
      rend = i + unicode_emoji.length;

>>>>>>> c25ba31e
      // If the matched character was followed by VS15 (for selecting text presentation), skip it.
      if (str.codePointAt(rend - 1) !== VS16 && str.codePointAt(rend) === VS15) {
        i = rend + 1;
        continue;
      }

      const { filename, shortCode } = unicodeMapping[unicode_emoji];
      const title = shortCode ? `:${shortCode}:` : '';

      replacement = document.createElement('img');
      replacement.setAttribute('draggable', 'false');
      replacement.setAttribute('class', 'emojione');
      replacement.setAttribute('alt', unicode_emoji);
      replacement.setAttribute('title', title);
      replacement.setAttribute('src', `${assetHost}/emoji/${emojiFilename(filename)}.svg`);
    }

<<<<<<< HEAD
    fragment.append(document.createTextNode(str.slice(0, i)));
    if (replacement) {
      fragment.append(domParser.parseFromString(replacement, 'text/html').documentElement.getElementsByTagName('img')[0]);
    }
    node.textContent = str.slice(0, i);
=======
    // Add the processed-up-to-now string and the emoji replacement
    fragment.append(document.createTextNode(str.slice(0, i)));
    fragment.append(replacement);
>>>>>>> c25ba31e
    str = str.slice(rend);
    i = 0;
  }

  fragment.append(document.createTextNode(str));
  node.parentElement.replaceChild(fragment, node);
};

const emojifyNode = (node, customEmojis) => {
  for (const child of node.childNodes) {
    switch(child.nodeType) {
    case Node.TEXT_NODE:
      emojifyTextNode(child, customEmojis);
      break;
    case Node.ELEMENT_NODE:
      if (!child.classList.contains('invisible'))
        emojifyNode(child, customEmojis);
      break;
    }
  }
<<<<<<< HEAD

  fragment.append(document.createTextNode(str));
  node.parentElement.replaceChild(fragment, node);
};

const emojifyNode = (node, customEmojis) => {
  for (const child of node.childNodes) {
    switch(child.nodeType) {
    case Node.TEXT_NODE:
      emojifyTextNode(child, customEmojis);
      break;
    case Node.ELEMENT_NODE:
      if (!child.classList.contains('invisible'))
        emojifyNode(child, customEmojis);
      break;
    }
  }
=======
>>>>>>> c25ba31e
};

const emojify = (str, customEmojis = {}) => {
  const wrapper = document.createElement('div');
  wrapper.innerHTML = str;

  if (!Object.keys(customEmojis).length)
    customEmojis = null;

  emojifyNode(wrapper, customEmojis);

  return wrapper.innerHTML;
};

export default emojify;

export const buildCustomEmojis = (customEmojis) => {
  const emojis = [];

  customEmojis.forEach(emoji => {
    const shortcode = emoji.get('shortcode');
    const url       = autoPlayGif ? emoji.get('url') : emoji.get('static_url');
    const name      = shortcode.replace(':', '');

    emojis.push({
      id: name,
      name,
      short_names: [name],
      text: '',
      emoticons: [],
      keywords: [name],
      imageUrl: url,
      custom: true,
      customCategory: emoji.get('category'),
    });
  });

  return emojis;
};

export const categoriesFromEmojis = customEmojis => customEmojis.reduce((set, emoji) => set.add(emoji.get('category') ? `custom-${emoji.get('category')}` : 'custom'), new Set(['custom']));<|MERGE_RESOLUTION|>--- conflicted
+++ resolved
@@ -22,24 +22,6 @@
   return borderedEmoji.includes(filename) ? (filename + '_border') : filename;
 };
 
-<<<<<<< HEAD
-const domParser = new DOMParser();
-
-const emojifyTextNode = (node, customEmojis) => {
-  let str = node.textContent;
-
-  const fragment = new DocumentFragment();
-
-  for (;;) {
-    let match, i = 0;
-
-    if (customEmojis === null) {
-      while (i < str.length && !(match = trie.search(str.slice(i)))) {
-        i += str.codePointAt(i) < 65536 ? 1 : 2;
-      }
-    } else {
-      while (i < str.length && str[i] !== ':' && !(match = trie.search(str.slice(i)))) {
-=======
 const emojifyTextNode = (node, customEmojis) => {
   const VS15 = 0xFE0E;
   const VS16 = 0xFE0F;
@@ -59,35 +41,10 @@
       }
     } else {
       while (i < str.length && str[i] !== ':' && !(unicode_emoji = trie.search(str.slice(i)))) {
->>>>>>> c25ba31e
         i += str.codePointAt(i) < 65536 ? 1 : 2;
       }
     }
 
-<<<<<<< HEAD
-    let rend, replacement = '';
-    if (i === str.length) {
-      break;
-    } else if (str[i] === ':') {
-      if (!(() => {
-        rend = str.indexOf(':', i + 1) + 1;
-        if (!rend) return false; // no pair of ':'
-        const shortname = str.slice(i, rend);
-        // now got a replacee as ':shortname:'
-        // if you want additional emoji handler, add statements below which set replacement and return true.
-        if (shortname in customEmojis) {
-          const filename = autoPlayGif ? customEmojis[shortname].url : customEmojis[shortname].static_url;
-          replacement = `<img draggable="false" class="emojione custom-emoji" alt="${shortname}" title="${shortname}" src="${filename}" data-original="${customEmojis[shortname].url}" data-static="${customEmojis[shortname].static_url}" />`;
-          return true;
-        }
-        return false;
-      })()) rend = ++i;
-    } else { // matched to unicode emoji
-      const { filename, shortCode } = unicodeMapping[match];
-      const title = shortCode ? `:${shortCode}:` : '';
-      replacement = `<img draggable="false" class="emojione" alt="${match}" title="${title}" src="${assetHost}/emoji/${emojiFilename(filename)}.svg" />`;
-      rend = i + match.length;
-=======
     // We reached the end of the string, nothing to replace
     if (i === str.length) {
       break;
@@ -126,7 +83,6 @@
     } else { // start of an unicode emoji
       rend = i + unicode_emoji.length;
 
->>>>>>> c25ba31e
       // If the matched character was followed by VS15 (for selecting text presentation), skip it.
       if (str.codePointAt(rend - 1) !== VS16 && str.codePointAt(rend) === VS15) {
         i = rend + 1;
@@ -144,17 +100,9 @@
       replacement.setAttribute('src', `${assetHost}/emoji/${emojiFilename(filename)}.svg`);
     }
 
-<<<<<<< HEAD
-    fragment.append(document.createTextNode(str.slice(0, i)));
-    if (replacement) {
-      fragment.append(domParser.parseFromString(replacement, 'text/html').documentElement.getElementsByTagName('img')[0]);
-    }
-    node.textContent = str.slice(0, i);
-=======
     // Add the processed-up-to-now string and the emoji replacement
     fragment.append(document.createTextNode(str.slice(0, i)));
     fragment.append(replacement);
->>>>>>> c25ba31e
     str = str.slice(rend);
     i = 0;
   }
@@ -175,26 +123,6 @@
       break;
     }
   }
-<<<<<<< HEAD
-
-  fragment.append(document.createTextNode(str));
-  node.parentElement.replaceChild(fragment, node);
-};
-
-const emojifyNode = (node, customEmojis) => {
-  for (const child of node.childNodes) {
-    switch(child.nodeType) {
-    case Node.TEXT_NODE:
-      emojifyTextNode(child, customEmojis);
-      break;
-    case Node.ELEMENT_NODE:
-      if (!child.classList.contains('invisible'))
-        emojifyNode(child, customEmojis);
-      break;
-    }
-  }
-=======
->>>>>>> c25ba31e
 };
 
 const emojify = (str, customEmojis = {}) => {

import React from 'react';
import classNames from 'classnames';
import Redirect from 'react-router-dom/Redirect';
import NotificationsContainer from './containers/notifications_container';
import PropTypes from 'prop-types';
import LoadingBarContainer from './containers/loading_bar_container';
import TabsBar from './components/tabs_bar';
import ModalContainer from './containers/modal_container';
import { connect } from 'react-redux';
import { isMobile } from '../../is_mobile';
import { debounce } from 'lodash';
import { uploadCompose } from '../../actions/compose';
import { refreshHomeTimeline } from '../../actions/timelines';
import { refreshNotifications } from '../../actions/notifications';
import { WrappedSwitch, WrappedRoute } from './util/react_router_helpers';
import UploadArea from './components/upload_area';
import ColumnsAreaContainer from './containers/columns_area_container';
import {
  Compose,
  Status,
  GettingStarted,
  PublicTimeline,
  CommunityTimeline,
  AccountTimeline,
  AccountGallery,
  HomeTimeline,
  Followers,
  Following,
  Reblogs,
  Favourites,
  HashtagTimeline,
  Notifications,
  FollowRequests,
  GenericNotFound,
  FavouritedStatuses,
  Blocks,
  Mutes,
} from './util/async-components';

// Dummy import, to make sure that <Status /> ends up in the application bundle.
// Without this it ends up in ~8 very commonly used bundles.
import '../../../glitch/components/status';

const mapStateToProps = state => ({
  systemFontUi: state.getIn(['meta', 'system_font_ui']),
<<<<<<< HEAD
  layout: state.getIn(['local_settings', 'layout']),
  isWide: state.getIn(['local_settings', 'stretch']),
=======
  isComposing: state.getIn(['compose', 'is_composing']),
>>>>>>> 8d6c3cd4
});

@connect(mapStateToProps)
export default class UI extends React.PureComponent {

  static propTypes = {
    dispatch: PropTypes.func.isRequired,
    children: PropTypes.node,
    layout: PropTypes.string,
    isWide: PropTypes.bool,
    systemFontUi: PropTypes.bool,
    isComposing: PropTypes.bool,
  };

  state = {
    width: window.innerWidth,
    draggingOver: false,
  };

  handleResize = debounce(() => {
    this.setState({ width: window.innerWidth });
  }, 500, {
    trailing: true,
  });

  handleDragEnter = (e) => {
    e.preventDefault();

    if (!this.dragTargets) {
      this.dragTargets = [];
    }

    if (this.dragTargets.indexOf(e.target) === -1) {
      this.dragTargets.push(e.target);
    }

    if (e.dataTransfer && e.dataTransfer.types.includes('Files')) {
      this.setState({ draggingOver: true });
    }
  }

  handleDragOver = (e) => {
    e.preventDefault();
    e.stopPropagation();

    try {
      e.dataTransfer.dropEffect = 'copy';
    } catch (err) {

    }

    return false;
  }

  handleDrop = (e) => {
    e.preventDefault();

    this.setState({ draggingOver: false });

    if (e.dataTransfer && e.dataTransfer.files.length === 1) {
      this.props.dispatch(uploadCompose(e.dataTransfer.files));
    }
  }

  handleDragLeave = (e) => {
    e.preventDefault();
    e.stopPropagation();

    this.dragTargets = this.dragTargets.filter(el => el !== e.target && this.node.contains(el));

    if (this.dragTargets.length > 0) {
      return;
    }

    this.setState({ draggingOver: false });
  }

  closeUploadModal = () => {
    this.setState({ draggingOver: false });
  }

  componentWillMount () {
    window.addEventListener('resize', this.handleResize, { passive: true });
    document.addEventListener('dragenter', this.handleDragEnter, false);
    document.addEventListener('dragover', this.handleDragOver, false);
    document.addEventListener('drop', this.handleDrop, false);
    document.addEventListener('dragleave', this.handleDragLeave, false);
    document.addEventListener('dragend', this.handleDragEnd, false);

    this.props.dispatch(refreshHomeTimeline());
    this.props.dispatch(refreshNotifications());
  }

  shouldComponentUpdate (nextProps) {
    if (nextProps.isComposing !== this.props.isComposing) {
      // Avoid expensive update just to toggle a class
      this.node.classList.toggle('is-composing', nextProps.isComposing);

      return false;
    }

    // Why isn't this working?!?
    // return super.shouldComponentUpdate(nextProps, nextState);
    return true;
  }

  componentWillUnmount () {
    window.removeEventListener('resize', this.handleResize);
    document.removeEventListener('dragenter', this.handleDragEnter);
    document.removeEventListener('dragover', this.handleDragOver);
    document.removeEventListener('drop', this.handleDrop);
    document.removeEventListener('dragleave', this.handleDragLeave);
    document.removeEventListener('dragend', this.handleDragEnd);
  }

  setRef = (c) => {
    this.node = c;
  }

  render () {
    const { width, draggingOver } = this.state;
    const { children, layout, isWide } = this.props;

    const columnsClass = layout => {
      switch (layout) {
      case 'single':
        return 'single-column';
      case 'multiple':
        return 'multi-columns';
      default:
        return 'auto-columns';
      }
    };

    const className = classNames('ui', columnsClass(layout), {
      'wide': isWide,
      'system-font': this.props.systemFontUi,
    });

    return (
      <div className={className} ref={this.setRef}>
        <TabsBar />
        <ColumnsAreaContainer singleColumn={isMobile(width, layout)}>
          <WrappedSwitch>
            <Redirect from='/' to='/getting-started' exact />
            <WrappedRoute path='/getting-started' component={GettingStarted} content={children} />
            <WrappedRoute path='/timelines/home' component={HomeTimeline} content={children} />
            <WrappedRoute path='/timelines/public' exact component={PublicTimeline} content={children} />
            <WrappedRoute path='/timelines/public/local' component={CommunityTimeline} content={children} />
            <WrappedRoute path='/timelines/tag/:id' component={HashtagTimeline} content={children} />

            <WrappedRoute path='/notifications' component={Notifications} content={children} />
            <WrappedRoute path='/favourites' component={FavouritedStatuses} content={children} />

            <WrappedRoute path='/statuses/new' component={Compose} content={children} />
            <WrappedRoute path='/statuses/:statusId' exact component={Status} content={children} />
            <WrappedRoute path='/statuses/:statusId/reblogs' component={Reblogs} content={children} />
            <WrappedRoute path='/statuses/:statusId/favourites' component={Favourites} content={children} />

            <WrappedRoute path='/accounts/:accountId' exact component={AccountTimeline} content={children} />
            <WrappedRoute path='/accounts/:accountId/followers' component={Followers} content={children} />
            <WrappedRoute path='/accounts/:accountId/following' component={Following} content={children} />
            <WrappedRoute path='/accounts/:accountId/media' component={AccountGallery} content={children} />

            <WrappedRoute path='/follow_requests' component={FollowRequests} content={children} />
            <WrappedRoute path='/blocks' component={Blocks} content={children} />
            <WrappedRoute path='/mutes' component={Mutes} content={children} />

            <WrappedRoute component={GenericNotFound} content={children} />
          </WrappedSwitch>
        </ColumnsAreaContainer>
        <NotificationsContainer />
        <LoadingBarContainer className='loading-bar' />
        <ModalContainer />
        <UploadArea active={draggingOver} onClose={this.closeUploadModal} />
      </div>
    );
  }

}<|MERGE_RESOLUTION|>--- conflicted
+++ resolved
@@ -43,12 +43,9 @@
 
 const mapStateToProps = state => ({
   systemFontUi: state.getIn(['meta', 'system_font_ui']),
-<<<<<<< HEAD
   layout: state.getIn(['local_settings', 'layout']),
   isWide: state.getIn(['local_settings', 'stretch']),
-=======
   isComposing: state.getIn(['compose', 'is_composing']),
->>>>>>> 8d6c3cd4
 });
 
 @connect(mapStateToProps)

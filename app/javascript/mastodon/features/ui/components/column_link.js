--- conflicted
+++ resolved
@@ -2,11 +2,7 @@
 import PropTypes from 'prop-types';
 import Link from 'react-router-dom/Link';
 
-<<<<<<< HEAD
-const ColumnLink = ({ icon, text, to, onClick, href, method, hideOnMobile }) => {
-=======
-const ColumnLink = ({ icon, text, to, href, method }) => {
->>>>>>> 7ef84825
+const ColumnLink = ({ icon, text, to, onClick, href, method }) => {
   if (href) {
     return (
       <a href={href} className='column-link' data-method={method}>
@@ -23,7 +19,7 @@
     );
   } else {
     return (
-      <a onClick={onClick} role='button' tabIndex='0' className={`column-link ${hideOnMobile ? 'hidden-on-mobile' : ''}`} data-method={method}>
+      <a onClick={onClick} role='button' tabIndex='0' data-method={method}>
         <i className={`fa fa-fw fa-${icon} column-link__icon`} />
         {text}
       </a>
@@ -38,7 +34,6 @@
   onClick: PropTypes.func,
   href: PropTypes.string,
   method: PropTypes.string,
-  hideOnMobile: PropTypes.bool,
 };
 
 export default ColumnLink;
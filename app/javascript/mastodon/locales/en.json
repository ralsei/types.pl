{
  "account.account_note_header": "Note",
  "account.add_or_remove_from_list": "Add or Remove from lists",
  "account.badges.bot": "Bot",
  "account.badges.group": "Group",
  "account.block": "Block @{name}",
  "account.block_domain": "Block domain {domain}",
  "account.blocked": "Blocked",
  "account.browse_more_on_origin_server": "Browse more on the original profile",
  "account.cancel_follow_request": "Cancel follow request",
  "account.direct": "Direct message @{name}",
  "account.disable_notifications": "Stop notifying me when @{name} toots",
  "account.domain_blocked": "Domain blocked",
  "account.edit_profile": "Edit profile",
  "account.enable_notifications": "Notify me when @{name} toots",
  "account.endorse": "Feature on profile",
  "account.follow": "Follow",
  "account.followers": "Followers",
  "account.followers.empty": "No one follows this user yet.",
  "account.followers_counter": "{count, plural, one {{counter} Follower} other {{counter} Followers}}",
  "account.following": "Following",
  "account.following_counter": "{count, plural, one {{counter} Following} other {{counter} Following}}",
  "account.follows.empty": "This user doesn't follow anyone yet.",
  "account.follows_you": "Follows you",
  "account.hide_reblogs": "Hide boosts from @{name}",
  "account.joined": "Joined {date}",
  "account.link_verified_on": "Ownership of this link was checked on {date}",
  "account.locked_info": "This account privacy status is set to locked. The owner manually reviews who can follow them.",
  "account.media": "Media",
  "account.mention": "Mention @{name}",
  "account.moved_to": "{name} has moved to:",
  "account.mute": "Mute @{name}",
  "account.mute_notifications": "Mute notifications from @{name}",
  "account.muted": "Muted",
<<<<<<< HEAD
  "account.never_active": "Never",
  "account.posts": "Toots",
  "account.posts_with_replies": "Toots and replies",
=======
  "account.posts": "Posts",
  "account.posts_with_replies": "Posts and replies",
>>>>>>> 54ed35f5
  "account.report": "Report @{name}",
  "account.requested": "Awaiting approval. Click to cancel follow request",
  "account.share": "Share @{name}'s profile",
  "account.show_reblogs": "Show boosts from @{name}",
  "account.statuses_counter": "{count, plural, one {{counter} Post} other {{counter} Posts}}",
  "account.unblock": "Unblock @{name}",
  "account.unblock_domain": "Unblock domain {domain}",
  "account.unblock_short": "Unblock",
  "account.unendorse": "Don't feature on profile",
  "account.unfollow": "Unfollow",
  "account.unmute": "Unmute @{name}",
  "account.unmute_notifications": "Unmute notifications from @{name}",
  "account.unmute_short": "Unmute",
  "account_note.placeholder": "Click to add note",
  "admin.dashboard.daily_retention": "User retention rate by day after sign-up",
  "admin.dashboard.monthly_retention": "User retention rate by month after sign-up",
  "admin.dashboard.retention.average": "Average",
  "admin.dashboard.retention.cohort": "Sign-up month",
  "admin.dashboard.retention.cohort_size": "New users",
  "alert.rate_limited.message": "Please retry after {retry_time, time, medium}.",
  "alert.rate_limited.title": "Rate limited",
  "alert.unexpected.message": "An unexpected error occurred.",
  "alert.unexpected.title": "Oops!",
  "announcement.announcement": "Announcement",
  "attachments_list.unprocessed": "(unprocessed)",
  "autosuggest_hashtag.per_week": "{count} per week",
  "boost_modal.combo": "You can press {combo} to skip this next time",
  "bundle_column_error.body": "Something went wrong while loading this component.",
  "bundle_column_error.retry": "Try again",
  "bundle_column_error.title": "Network error",
  "bundle_modal_error.close": "Close",
  "bundle_modal_error.message": "Something went wrong while loading this component.",
  "bundle_modal_error.retry": "Try again",
  "column.blocks": "Blocked users",
  "column.bookmarks": "Bookmarks",
  "column.community": "Local timeline",
  "column.direct": "Direct messages",
  "column.directory": "Browse profiles",
  "column.domain_blocks": "Blocked domains",
  "column.favourites": "Favourites",
  "column.follow_requests": "Follow requests",
  "column.home": "Home",
  "column.lists": "Lists",
  "column.mutes": "Muted users",
  "column.notifications": "Notifications",
  "column.pins": "Pinned toots",
  "column.public": "Federated timeline",
  "column_back_button.label": "Back",
  "column_header.hide_settings": "Hide settings",
  "column_header.moveLeft_settings": "Move column to the left",
  "column_header.moveRight_settings": "Move column to the right",
  "column_header.pin": "Pin",
  "column_header.show_settings": "Show settings",
  "column_header.unpin": "Unpin",
  "column.heading": "Misc",
  "column.subheading": "Miscellaneous options",
  "column_subheading.lists": "Lists",
  "column_subheading.navigation": "Navigation",
  "column_subheading.settings": "Settings",
  "community.column_settings.local_only": "Local only",
  "community.column_settings.media_only": "Media Only",
  "community.column_settings.remote_only": "Remote only",
<<<<<<< HEAD
  "compose_form.direct_message_warning": "This toot will only be sent to the mentioned users.",
  "compose_form.direct_message_warning_learn_more": "Learn more",
  "compose_form.hashtag_warning": "This toot won't be listed under any hashtag as it is unlisted. Only public toots can be searched by hashtag.",
  "compose_form.lock_disclaimer": "Your account is not {locked}. Anyone can follow you to view your follower-only toots.",
=======
  "compose.language.change": "Change language",
  "compose.language.search": "Search languages...",
  "compose_form.direct_message_warning_learn_more": "Learn more",
  "compose_form.encryption_warning": "Posts on Mastodon are not end-to-end encrypted. Do not share any sensitive information over Mastodon.",
  "compose_form.hashtag_warning": "This post won't be listed under any hashtag as it is unlisted. Only public posts can be searched by hashtag.",
  "compose_form.lock_disclaimer": "Your account is not {locked}. Anyone can follow you to view your follower-only posts.",
>>>>>>> 54ed35f5
  "compose_form.lock_disclaimer.lock": "locked",
  "compose_form.placeholder": "What's on your mind?",
  "compose_form.poll.add_option": "Add a choice",
  "compose_form.poll.duration": "Poll duration",
  "compose_form.poll.option_placeholder": "Choice {number}",
  "compose_form.poll.remove_option": "Remove this choice",
  "compose_form.poll.switch_to_multiple": "Change poll to allow multiple choices",
  "compose_form.poll.switch_to_single": "Change poll to allow for a single choice",
  "compose_form.publish": "Publish",
  "compose_form.publish_loud": "{publish}!",
  "compose_form.save_changes": "Save changes",
  "compose_form.sensitive.hide": "{count, plural, one {Mark media as sensitive} other {Mark media as sensitive}}",
  "compose_form.sensitive.marked": "{count, plural, one {Media is marked as sensitive} other {Media is marked as sensitive}}",
  "compose_form.sensitive.unmarked": "{count, plural, one {Media is not marked as sensitive} other {Media is not marked as sensitive}}",
  "compose_form.spoiler.marked": "Remove content warning",
  "compose_form.spoiler.unmarked": "Add content warning",
  "compose_form.spoiler_placeholder": "Write your warning here",
  "confirmation_modal.cancel": "Cancel",
  "confirmations.block.block_and_report": "Block & Report",
  "confirmations.block.confirm": "Block",
  "confirmations.block.message": "Are you sure you want to block {name}?",
  "confirmations.delete.confirm": "Delete",
  "confirmations.delete.message": "Are you sure you want to delete this toot?",
  "confirmations.delete_list.confirm": "Delete",
  "confirmations.delete_list.message": "Are you sure you want to permanently delete this list?",
  "confirmations.discard_edit_media.confirm": "Discard",
  "confirmations.discard_edit_media.message": "You have unsaved changes to the media description or preview, discard them anyway?",
  "confirmations.domain_block.confirm": "Block entire domain",
  "confirmations.domain_block.message": "Are you really, really sure you want to block the entire {domain}? In most cases a few targeted blocks or mutes are sufficient and preferable. You will not see content from that domain in any public timelines or your notifications. Your followers from that domain will be removed.",
  "confirmations.logout.confirm": "Log out",
  "confirmations.logout.message": "Are you sure you want to log out?",
  "confirmations.mute.confirm": "Mute",
  "confirmations.mute.explanation": "This will hide toots from them and toots mentioning them, but it will still allow them to see your toots and follow you.",
  "confirmations.mute.message": "Are you sure you want to mute {name}?",
  "confirmations.redraft.confirm": "Delete & redraft",
  "confirmations.redraft.message": "Are you sure you want to delete this toot and re-draft it? Favourites and boosts will be lost, and replies to the original toot will be orphaned.",
  "confirmations.reply.confirm": "Reply",
  "confirmations.reply.message": "Replying now will overwrite the message you are currently composing. Are you sure you want to proceed?",
  "confirmations.unfollow.confirm": "Unfollow",
  "confirmations.unfollow.message": "Are you sure you want to unfollow {name}?",
  "conversation.delete": "Delete conversation",
  "conversation.mark_as_read": "Mark as read",
  "conversation.open": "View conversation",
  "conversation.with": "With {names}",
  "directory.federated": "From known fediverse",
  "directory.local": "From {domain} only",
  "directory.new_arrivals": "New arrivals",
  "directory.recently_active": "Recently active",
  "embed.instructions": "Embed this toot on your website by copying the code below.",
  "embed.preview": "Here is what it will look like:",
  "emoji_button.activity": "Activity",
  "emoji_button.clear": "Clear",
  "emoji_button.custom": "Custom",
  "emoji_button.flags": "Flags",
  "emoji_button.food": "Food & Drink",
  "emoji_button.label": "Insert emoji",
  "emoji_button.nature": "Nature",
  "emoji_button.not_found": "No emojos!! (╯°□°）╯︵ ┻━┻",
  "emoji_button.objects": "Objects",
  "emoji_button.people": "People",
  "emoji_button.recent": "Frequently used",
  "emoji_button.search": "Search...",
  "emoji_button.search_results": "Search results",
  "emoji_button.symbols": "Symbols",
  "emoji_button.travel": "Travel & Places",
  "empty_column.account_suspended": "Account suspended",
  "empty_column.account_timeline": "No toots here!",
  "empty_column.account_unavailable": "Profile unavailable",
  "empty_column.blocks": "You haven't blocked any users yet.",
  "empty_column.bookmarked_statuses": "You don't have any bookmarked toots yet. When you bookmark one, it will show up here.",
  "empty_column.community": "The local timeline is empty. Write something publicly to get the ball rolling!",
  "empty_column.direct": "You don't have any direct messages yet. When you send or receive one, it will show up here.",
  "empty_column.domain_blocks": "There are no blocked domains yet.",
<<<<<<< HEAD
  "empty_column.favourited_statuses": "You don't have any favourite toots yet. When you favourite one, it will show up here.",
  "empty_column.favourites": "No one has favourited this toot yet. When someone does, they will show up here.",
=======
  "empty_column.explore_statuses": "Nothing is trending right now. Check back later!",
  "empty_column.favourited_statuses": "You don't have any favourite posts yet. When you favourite one, it will show up here.",
  "empty_column.favourites": "No one has favourited this post yet. When someone does, they will show up here.",
>>>>>>> 54ed35f5
  "empty_column.follow_recommendations": "Looks like no suggestions could be generated for you. You can try using search to look for people you might know or explore trending hashtags.",
  "empty_column.follow_requests": "You don't have any follow requests yet. When you receive one, it will show up here.",
  "empty_column.hashtag": "There is nothing in this hashtag yet.",
  "empty_column.home": "Your home timeline is empty! Follow more people to fill it up. {suggestions}",
  "empty_column.home.suggestions": "See some suggestions",
  "empty_column.list": "There is nothing in this list yet. When members of this list publish new toots, they will appear here.",
  "empty_column.lists": "You don't have any lists yet. When you create one, it will show up here.",
  "empty_column.mutes": "You haven't muted any users yet.",
  "empty_column.notifications": "You don't have any notifications yet. When other people interact with you, you will see it here.",
  "empty_column.public": "There is nothing here! Write something publicly, or manually follow users from other servers to fill it up",
  "error.unexpected_crash.explanation": "Due to a bug in our code or a browser compatibility issue, this page could not be displayed correctly.",
  "error.unexpected_crash.explanation_addons": "This page could not be displayed correctly. This error is likely caused by a browser add-on or automatic translation tools.",
  "error.unexpected_crash.next_steps": "Try refreshing the page. If that does not help, you may still be able to use Mastodon through a different browser or native app.",
  "error.unexpected_crash.next_steps_addons": "Try disabling them and refreshing the page. If that does not help, you may still be able to use Mastodon through a different browser or native app.",
  "errors.unexpected_crash.copy_stacktrace": "Copy stacktrace to clipboard",
  "errors.unexpected_crash.report_issue": "Report issue",
  "explore.search_results": "Search results",
  "explore.suggested_follows": "For you",
  "explore.title": "Explore",
  "explore.trending_links": "News",
  "explore.trending_statuses": "Posts",
  "explore.trending_tags": "Hashtags",
  "follow_recommendations.done": "Done",
  "follow_recommendations.heading": "Follow people you'd like to see toots from! Here are some suggestions.",
  "follow_recommendations.lead": "Posts from people you follow will show up in chronological order on your home feed. Don't be afraid to make mistakes, you can unfollow people just as easily any time!",
  "follow_request.authorize": "Authorize",
  "follow_request.reject": "Reject",
  "follow_requests.unlocked_explanation": "Even though your account is not locked, the {domain} staff thought you might want to review follow requests from these accounts manually.",
  "generic.saved": "Saved",
  "getting_started.developers": "Developers",
  "getting_started.directory": "Profile directory",
  "getting_started.documentation": "Documentation",
  "getting_started.heading": "Getting started",
  "getting_started.invite": "Invite people",
  "getting_started.open_source_notice": "Mastodon is open source software. You can contribute or report issues on GitHub at {github}.",
  "getting_started.security": "Account settings",
  "getting_started.terms": "Terms of service",
  "hashtag.column_header.tag_mode.all": "and {additional}",
  "hashtag.column_header.tag_mode.any": "or {additional}",
  "hashtag.column_header.tag_mode.none": "without {additional}",
  "hashtag.column_settings.select.no_options_message": "No suggestions found",
  "hashtag.column_settings.select.placeholder": "Enter hashtags…",
  "hashtag.column_settings.tag_mode.all": "All of these",
  "hashtag.column_settings.tag_mode.any": "Any of these",
  "hashtag.column_settings.tag_mode.none": "None of these",
  "hashtag.column_settings.tag_toggle": "Include additional tags for this column",
  "home.column_settings.basic": "Basic",
  "home.column_settings.show_reblogs": "Show boosts",
  "home.column_settings.show_replies": "Show replies",
  "home.hide_announcements": "Hide announcements",
  "home.show_announcements": "Show announcements",
  "intervals.full.days": "{number, plural, one {# day} other {# days}}",
  "intervals.full.hours": "{number, plural, one {# hour} other {# hours}}",
  "intervals.full.minutes": "{number, plural, one {# minute} other {# minutes}}",
  "keyboard_shortcuts.back": "Navigate back",
  "keyboard_shortcuts.blocked": "Open blocked users list",
  "keyboard_shortcuts.boost": "Boost toot",
  "keyboard_shortcuts.column": "Focus column",
  "keyboard_shortcuts.compose": "Focus compose textarea",
  "keyboard_shortcuts.description": "Description",
  "keyboard_shortcuts.direct": "to open direct messages column",
  "keyboard_shortcuts.down": "Move down in the list",
  "keyboard_shortcuts.enter": "Open toot",
  "keyboard_shortcuts.favourite": "Favourite toot",
  "keyboard_shortcuts.favourites": "Open favourites list",
  "keyboard_shortcuts.federated": "Open federated timeline",
  "keyboard_shortcuts.heading": "Keyboard shortcuts",
  "keyboard_shortcuts.home": "Open home timeline",
  "keyboard_shortcuts.hotkey": "Hotkey",
  "keyboard_shortcuts.legend": "Display this legend",
  "keyboard_shortcuts.local": "Open local timeline",
  "keyboard_shortcuts.mention": "Mention author",
  "keyboard_shortcuts.muted": "Open muted users list",
  "keyboard_shortcuts.my_profile": "Open your profile",
  "keyboard_shortcuts.notifications": "Open notifications column",
  "keyboard_shortcuts.open_media": "Open media",
  "keyboard_shortcuts.pinned": "Open pinned toots list",
  "keyboard_shortcuts.profile": "Open author's profile",
  "keyboard_shortcuts.reply": "Reply to toot",
  "keyboard_shortcuts.requests": "Open follow requests list",
  "keyboard_shortcuts.search": "Focus search bar",
  "keyboard_shortcuts.spoilers": "Show/hide CW field",
  "keyboard_shortcuts.start": "Open “get started” column",
  "keyboard_shortcuts.toggle_hidden": "Show/hide text behind CW",
  "keyboard_shortcuts.toggle_sensitivity": "Show/hide media",
  "keyboard_shortcuts.toot": "Start a new toot",
  "keyboard_shortcuts.unfocus": "Unfocus compose textarea/search",
  "keyboard_shortcuts.up": "Move up in the list",
  "lightbox.close": "Close",
  "lightbox.compress": "Compress image view box",
  "lightbox.expand": "Expand image view box",
  "lightbox.next": "Next",
  "lightbox.previous": "Previous",
  "limited_account_hint.action": "Show profile anyway",
  "limited_account_hint.title": "This profile has been hidden by the moderators of your server.",
  "lists.account.add": "Add to list",
  "lists.account.remove": "Remove from list",
  "lists.delete": "Delete list",
  "lists.edit": "Edit list",
  "lists.edit.submit": "Change title",
  "lists.new.create": "Add list",
  "lists.new.title_placeholder": "New list title",
  "lists.replies_policy.followed": "Any followed user",
  "lists.replies_policy.list": "Members of the list",
  "lists.replies_policy.none": "No one",
  "lists.replies_policy.title": "Show replies to:",
  "lists.search": "Search among people you follow",
  "lists.subheading": "Your lists",
  "load_pending": "{count, plural, one {# new item} other {# new items}}",
  "loading_indicator.label": "Loading...",
  "media_gallery.toggle_visible": "{number, plural, one {Hide image} other {Hide images}}",
  "missing_indicator.label": "Not found",
  "missing_indicator.sublabel": "This resource could not be found",
  "mute_modal.duration": "Duration",
  "mute_modal.hide_notifications": "Hide notifications from this user?",
  "mute_modal.indefinite": "Indefinite",
  "navigation_bar.apps": "Mobile apps",
  "navigation_bar.blocks": "Blocked users",
  "navigation_bar.bookmarks": "Bookmarks",
  "navigation_bar.community_timeline": "Local timeline",
  "navigation_bar.compose": "Compose new toot",
  "navigation_bar.direct": "Direct messages",
  "navigation_bar.discover": "Discover",
  "navigation_bar.domain_blocks": "Blocked domains",
  "navigation_bar.edit_profile": "Edit profile",
  "navigation_bar.explore": "Explore",
  "navigation_bar.favourites": "Favourites",
  "navigation_bar.filters": "Muted words",
  "navigation_bar.follow_requests": "Follow requests",
  "navigation_bar.follows_and_followers": "Follows and followers",
  "navigation_bar.info": "About this server",
  "navigation_bar.keyboard_shortcuts": "Hotkeys",
  "navigation_bar.lists": "Lists",
  "navigation_bar.misc": "Misc",
  "navigation_bar.logout": "Logout",
  "navigation_bar.mutes": "Muted users",
  "navigation_bar.personal": "Personal",
  "navigation_bar.pins": "Pinned toots",
  "navigation_bar.preferences": "Preferences",
  "navigation_bar.public_timeline": "Federated timeline",
  "navigation_bar.security": "Security",
<<<<<<< HEAD
  "notification.favourite": "{name} favourited your toot",
=======
  "notification.admin.report": "{name} reported {target}",
  "notification.admin.sign_up": "{name} signed up",
  "notification.favourite": "{name} favourited your post",
>>>>>>> 54ed35f5
  "notification.follow": "{name} followed you",
  "notification.follow_request": "{name} has requested to follow you",
  "notification.mention": "{name} mentioned you",
  "notification.own_poll": "Your poll has ended",
  "notification.poll": "A poll you have voted in has ended",
<<<<<<< HEAD
  "notification.reblog": "{name} boosted your toot",
  "notification.status": "{name} just tooted",
=======
  "notification.reblog": "{name} boosted your post",
  "notification.status": "{name} just posted",
  "notification.update": "{name} edited a post",
>>>>>>> 54ed35f5
  "notifications.clear": "Clear notifications",
  "notifications.clear_confirmation": "Are you sure you want to permanently clear all your notifications?",
  "notifications.column_settings.admin.report": "New reports:",
  "notifications.column_settings.admin.sign_up": "New sign-ups:",
  "notifications.column_settings.alert": "Desktop notifications",
  "notifications.column_settings.favourite": "Favourites:",
  "notifications.column_settings.filter_bar.advanced": "Display all categories",
  "notifications.column_settings.filter_bar.category": "Quick filter bar",
  "notifications.column_settings.filter_bar.show_bar": "Show filter bar",
  "notifications.column_settings.follow": "New followers:",
  "notifications.column_settings.follow_request": "New follow requests:",
  "notifications.column_settings.mention": "Mentions:",
  "notifications.column_settings.poll": "Poll results:",
  "notifications.column_settings.push": "Push notifications",
  "notifications.column_settings.reblog": "Boosts:",
  "notifications.column_settings.show": "Show in column",
  "notifications.column_settings.sound": "Play sound",
  "notifications.column_settings.status": "New posts:",
  "notifications.column_settings.unread_notifications.category": "Unread notifications",
  "notifications.column_settings.unread_notifications.highlight": "Highlight unread notifications",
  "notifications.column_settings.update": "Edits:",
  "notifications.filter.all": "All",
  "notifications.filter.boosts": "Boosts",
  "notifications.filter.favourites": "Favourites",
  "notifications.filter.follows": "Follows",
  "notifications.filter.mentions": "Mentions",
  "notifications.filter.polls": "Poll results",
  "notifications.filter.statuses": "Updates from people you follow",
  "notifications.grant_permission": "Grant permission.",
  "notifications.group": "{count} notifications",
  "notifications.mark_as_read": "Mark every notification as read",
  "notifications.permission_denied": "Desktop notifications are unavailable due to previously denied browser permissions request",
  "notifications.permission_denied_alert": "Desktop notifications can't be enabled, as browser permission has been denied before",
  "notifications.permission_required": "Desktop notifications are unavailable because the required permission has not been granted.",
  "notifications_permission_banner.enable": "Enable desktop notifications",
  "notifications_permission_banner.how_to_control": "To receive notifications when Mastodon isn't open, enable desktop notifications. You can control precisely which types of interactions generate desktop notifications through the {icon} button above once they're enabled.",
  "notifications_permission_banner.title": "Never miss a thing",
  "picture_in_picture.restore": "Put it back",
  "poll.closed": "Closed",
  "poll.refresh": "Refresh",
  "poll.total_people": "{count, plural, one {# person} other {# people}}",
  "poll.total_votes": "{count, plural, one {# vote} other {# votes}}",
  "poll.vote": "Vote",
  "poll.voted": "You voted for this answer",
  "poll.votes": "{votes, plural, one {# vote} other {# votes}}",
  "poll_button.add_poll": "Add a poll",
  "poll_button.remove_poll": "Remove poll",
  "privacy.change": "Change toot privacy",
  "privacy.direct.long": "Visible for mentioned users only",
  "privacy.direct.short": "Mentioned people only",
  "privacy.private.long": "Visible for followers only",
  "privacy.private.short": "Followers only",
  "privacy.public.long": "Visible for all",
  "privacy.public.short": "Public",
  "privacy.unlisted.long": "Visible for all, but opted-out of discovery features",
  "privacy.unlisted.short": "Unlisted",
  "refresh": "Refresh",
  "regeneration_indicator.label": "Loading…",
  "regeneration_indicator.sublabel": "Your home feed is being prepared!",
  "relative_time.days": "{number}d",
  "relative_time.full.days": "{number, plural, one {# day} other {# days}} ago",
  "relative_time.full.hours": "{number, plural, one {# hour} other {# hours}} ago",
  "relative_time.full.just_now": "just now",
  "relative_time.full.minutes": "{number, plural, one {# minute} other {# minutes}} ago",
  "relative_time.full.seconds": "{number, plural, one {# second} other {# seconds}} ago",
  "relative_time.hours": "{number}h",
  "relative_time.just_now": "now",
  "relative_time.minutes": "{number}m",
  "relative_time.seconds": "{number}s",
  "relative_time.today": "today",
  "reply_indicator.cancel": "Cancel",
  "report.block": "Block",
  "report.block_explanation": "You will not see their posts. They will not be able to see your posts or follow you. They will be able to tell that they are blocked.",
  "report.categories.other": "Other",
  "report.categories.spam": "Spam",
  "report.categories.violation": "Content violates one or more server rules",
  "report.category.subtitle": "Choose the best match",
  "report.category.title": "Tell us what's going on with this {type}",
  "report.category.title_account": "profile",
  "report.category.title_status": "post",
  "report.close": "Done",
  "report.comment.title": "Is there anything else you think we should know?",
  "report.forward": "Forward to {target}",
  "report.forward_hint": "The account is from another server. Send an anonymized copy of the report there as well?",
  "report.mute": "Mute",
  "report.mute_explanation": "You will not see their posts. They can still follow you and see your posts and will not know that they are muted.",
  "report.next": "Next",
  "report.placeholder": "Additional comments",
  "report.reasons.dislike": "I don't like it",
  "report.reasons.dislike_description": "It is not something you want to see",
  "report.reasons.other": "It's something else",
  "report.reasons.other_description": "The issue does not fit into other categories",
  "report.reasons.spam": "It's spam",
  "report.reasons.spam_description": "Malicious links, fake engagement, or repetitive replies",
  "report.reasons.violation": "It violates server rules",
  "report.reasons.violation_description": "You are aware that it breaks specific rules",
  "report.rules.subtitle": "Select all that apply",
  "report.rules.title": "Which rules are being violated?",
  "report.statuses.subtitle": "Select all that apply",
  "report.statuses.title": "Are there any posts that back up this report?",
  "report.submit": "Submit",
  "report.target": "Reporting {target}",
  "report.thanks.take_action": "Here are your options for controlling what you see on Mastodon:",
  "report.thanks.take_action_actionable": "While we review this, you can take action against @{name}:",
  "report.thanks.title": "Don't want to see this?",
  "report.thanks.title_actionable": "Thanks for reporting, we'll look into this.",
  "report.unfollow": "Unfollow @{name}",
  "report.unfollow_explanation": "You are following this account. To not see their posts in your home feed anymore, unfollow them.",
  "report_notification.attached_statuses": "{count, plural, one {{count} post} other {{count} posts}} attached",
  "report_notification.categories.other": "Other",
  "report_notification.categories.spam": "Spam",
  "report_notification.categories.violation": "Rule violation",
  "report_notification.open": "Open report",
  "search.placeholder": "Search",
  "search_popout.search_format": "Advanced search format",
  "search_popout.tips.full_text": "Simple text returns toots you have written, favourited, boosted, or have been mentioned in, as well as matching usernames, display names, and hashtags.",
  "search_popout.tips.hashtag": "hashtag",
  "search_popout.tips.status": "toot",
  "search_popout.tips.text": "Simple text returns matching display names, usernames and hashtags",
  "search_popout.tips.user": "user",
  "search_results.accounts": "People",
  "search_results.all": "All",
  "search_results.hashtags": "Hashtags",
  "search_results.nothing_found": "Could not find anything for these search terms",
  "search_results.statuses": "Posts",
  "search_results.statuses_fts_disabled": "Searching toots by their content is not enabled on this Mastodon server.",
  "search_results.total": "{count, number} {count, plural, one {result} other {results}}",
  "status.admin_account": "Open moderation interface for @{name}",
  "status.admin_status": "Open this toot in the moderation interface",
  "status.block": "Block @{name}",
  "status.bookmark": "Bookmark",
  "status.cancel_reblog_private": "Unboost",
  "status.cannot_reblog": "This toot cannot be boosted",
  "status.copy": "Copy link to toot",
  "status.delete": "Delete",
  "status.detailed_status": "Detailed conversation view",
  "status.direct": "Direct message @{name}",
  "status.edit": "Edit",
  "status.edited": "Edited {date}",
  "status.edited_x_times": "Edited {count, plural, one {{count} time} other {{count} times}}",
  "status.embed": "Embed",
  "status.favourite": "Favourite",
  "status.filtered": "Filtered",
  "status.history.created": "{name} created {date}",
  "status.history.edited": "{name} edited {date}",
  "status.load_more": "Load more",
  "status.media_hidden": "Media hidden",
  "status.mention": "Mention @{name}",
  "status.more": "More",
  "status.mute": "Mute @{name}",
  "status.mute_conversation": "Mute conversation",
  "status.open": "Expand this toot",
  "status.pin": "Pin on profile",
  "status.pinned": "Pinned toot",
  "status.read_more": "Read more",
  "status.reblog": "Boost",
  "status.reblog_private": "Boost with original visibility",
  "status.reblogged_by": "{name} boosted",
  "status.reblogs.empty": "No one has boosted this toot yet. When someone does, they will show up here.",
  "status.redraft": "Delete & re-draft",
  "status.remove_bookmark": "Remove bookmark",
  "status.reply": "Reply",
  "status.replyAll": "Reply to thread",
  "status.report": "Report @{name}",
  "status.sensitive_warning": "Sensitive content",
  "status.share": "Share",
  "status.show_less": "Show less",
  "status.show_less_all": "Show less for all",
  "status.show_more": "Show more",
  "status.show_more_all": "Show more for all",
  "status.show_thread": "Show thread",
  "status.uncached_media_warning": "Not available",
  "status.unmute_conversation": "Unmute conversation",
  "status.unpin": "Unpin from profile",
  "suggestions.dismiss": "Dismiss suggestion",
  "suggestions.header": "You might be interested in…",
  "tabs_bar.federated_timeline": "Federated",
  "tabs_bar.home": "Home",
  "tabs_bar.local_timeline": "Local",
  "tabs_bar.notifications": "Notifications",
  "tabs_bar.search": "Search",
  "time_remaining.days": "{number, plural, one {# day} other {# days}} left",
  "time_remaining.hours": "{number, plural, one {# hour} other {# hours}} left",
  "time_remaining.minutes": "{number, plural, one {# minute} other {# minutes}} left",
  "time_remaining.moments": "Moments remaining",
  "time_remaining.seconds": "{number, plural, one {# second} other {# seconds}} left",
  "timeline_hint.remote_resource_not_displayed": "{resource} from other servers are not displayed.",
  "timeline_hint.resources.followers": "Followers",
  "timeline_hint.resources.follows": "Follows",
  "timeline_hint.resources.statuses": "Older toots",
  "trends.counter_by_accounts": "{count, plural, one {{counter} person} other {{counter} people}} talking",
  "trends.trending_now": "Trending now",
  "ui.beforeunload": "Your draft will be lost if you leave Mastodon.",
  "units.short.billion": "{count}B",
  "units.short.million": "{count}M",
  "units.short.thousand": "{count}K",
  "upload_area.title": "Drag & drop to upload",
  "upload_button.label": "Add images, a video or an audio file",
  "upload_error.limit": "File upload limit exceeded.",
  "upload_error.poll": "File upload not allowed with polls.",
  "upload_form.audio_description": "Describe for people with hearing loss",
  "upload_form.description": "Describe for the visually impaired",
  "upload_form.description_missing": "No description added",
  "upload_form.edit": "Edit",
  "upload_form.thumbnail": "Change thumbnail",
  "upload_form.undo": "Delete",
  "upload_form.video_description": "Describe for people with hearing loss or visual impairment",
  "upload_modal.analyzing_picture": "Analyzing picture…",
  "upload_modal.apply": "Apply",
  "upload_modal.applying": "Applying…",
  "upload_modal.choose_image": "Choose image",
  "upload_modal.description_placeholder": "A quick brown fox jumps over the lazy dog",
  "upload_modal.detect_text": "Detect text from picture",
  "upload_modal.edit_media": "Edit media",
  "upload_modal.hint": "Click or drag the circle on the preview to choose the focal point which will always be in view on all thumbnails.",
  "upload_modal.preparing_ocr": "Preparing OCR…",
  "upload_modal.preview_label": "Preview ({ratio})",
  "upload_progress.label": "Uploading...",
  "video.close": "Close video",
  "video.download": "Download file",
  "video.exit_fullscreen": "Exit full screen",
  "video.expand": "Expand video",
  "video.fullscreen": "Full screen",
  "video.hide": "Hide video",
  "video.mute": "Mute sound",
  "video.pause": "Pause",
  "video.play": "Play",
  "video.unmute": "Unmute sound"
}<|MERGE_RESOLUTION|>--- conflicted
+++ resolved
@@ -32,14 +32,9 @@
   "account.mute": "Mute @{name}",
   "account.mute_notifications": "Mute notifications from @{name}",
   "account.muted": "Muted",
-<<<<<<< HEAD
   "account.never_active": "Never",
   "account.posts": "Toots",
   "account.posts_with_replies": "Toots and replies",
-=======
-  "account.posts": "Posts",
-  "account.posts_with_replies": "Posts and replies",
->>>>>>> 54ed35f5
   "account.report": "Report @{name}",
   "account.requested": "Awaiting approval. Click to cancel follow request",
   "account.share": "Share @{name}'s profile",
@@ -102,19 +97,12 @@
   "community.column_settings.local_only": "Local only",
   "community.column_settings.media_only": "Media Only",
   "community.column_settings.remote_only": "Remote only",
-<<<<<<< HEAD
-  "compose_form.direct_message_warning": "This toot will only be sent to the mentioned users.",
-  "compose_form.direct_message_warning_learn_more": "Learn more",
-  "compose_form.hashtag_warning": "This toot won't be listed under any hashtag as it is unlisted. Only public toots can be searched by hashtag.",
-  "compose_form.lock_disclaimer": "Your account is not {locked}. Anyone can follow you to view your follower-only toots.",
-=======
   "compose.language.change": "Change language",
   "compose.language.search": "Search languages...",
   "compose_form.direct_message_warning_learn_more": "Learn more",
   "compose_form.encryption_warning": "Posts on Mastodon are not end-to-end encrypted. Do not share any sensitive information over Mastodon.",
   "compose_form.hashtag_warning": "This post won't be listed under any hashtag as it is unlisted. Only public posts can be searched by hashtag.",
   "compose_form.lock_disclaimer": "Your account is not {locked}. Anyone can follow you to view your follower-only posts.",
->>>>>>> 54ed35f5
   "compose_form.lock_disclaimer.lock": "locked",
   "compose_form.placeholder": "What's on your mind?",
   "compose_form.poll.add_option": "Add a choice",
@@ -188,14 +176,9 @@
   "empty_column.community": "The local timeline is empty. Write something publicly to get the ball rolling!",
   "empty_column.direct": "You don't have any direct messages yet. When you send or receive one, it will show up here.",
   "empty_column.domain_blocks": "There are no blocked domains yet.",
-<<<<<<< HEAD
-  "empty_column.favourited_statuses": "You don't have any favourite toots yet. When you favourite one, it will show up here.",
-  "empty_column.favourites": "No one has favourited this toot yet. When someone does, they will show up here.",
-=======
   "empty_column.explore_statuses": "Nothing is trending right now. Check back later!",
   "empty_column.favourited_statuses": "You don't have any favourite posts yet. When you favourite one, it will show up here.",
   "empty_column.favourites": "No one has favourited this post yet. When someone does, they will show up here.",
->>>>>>> 54ed35f5
   "empty_column.follow_recommendations": "Looks like no suggestions could be generated for you. You can try using search to look for people you might know or explore trending hashtags.",
   "empty_column.follow_requests": "You don't have any follow requests yet. When you receive one, it will show up here.",
   "empty_column.hashtag": "There is nothing in this hashtag yet.",
@@ -337,26 +320,17 @@
   "navigation_bar.preferences": "Preferences",
   "navigation_bar.public_timeline": "Federated timeline",
   "navigation_bar.security": "Security",
-<<<<<<< HEAD
   "notification.favourite": "{name} favourited your toot",
-=======
   "notification.admin.report": "{name} reported {target}",
   "notification.admin.sign_up": "{name} signed up",
-  "notification.favourite": "{name} favourited your post",
->>>>>>> 54ed35f5
   "notification.follow": "{name} followed you",
   "notification.follow_request": "{name} has requested to follow you",
   "notification.mention": "{name} mentioned you",
   "notification.own_poll": "Your poll has ended",
   "notification.poll": "A poll you have voted in has ended",
-<<<<<<< HEAD
   "notification.reblog": "{name} boosted your toot",
   "notification.status": "{name} just tooted",
-=======
-  "notification.reblog": "{name} boosted your post",
-  "notification.status": "{name} just posted",
-  "notification.update": "{name} edited a post",
->>>>>>> 54ed35f5
+  "notification.update": "{name} edited a toot",
   "notifications.clear": "Clear notifications",
   "notifications.clear_confirmation": "Are you sure you want to permanently clear all your notifications?",
   "notifications.column_settings.admin.report": "New reports:",

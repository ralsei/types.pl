--- conflicted
+++ resolved
@@ -1,190 +1,8 @@
 import './public-path';
-<<<<<<< HEAD
-import ready from '../mastodon/ready';
 import { createRoot } from 'react-dom/client';
-
-=======
-import React from 'react';
-import { createRoot } from 'react-dom/client';
-
-import { delegate } from '@rails/ujs';
 
 import ready from '../mastodon/ready';
 
-const setAnnouncementEndsAttributes = (target) => {
-  const valid = target?.value && target?.validity?.valid;
-  const element = document.querySelector('input[type="datetime-local"]#announcement_ends_at');
-  if (valid) {
-    element.classList.remove('optional');
-    element.required = true;
-    element.min = target.value;
-  } else {
-    element.classList.add('optional');
-    element.removeAttribute('required');
-    element.removeAttribute('min');
-  }
-};
-
-delegate(document, 'input[type="datetime-local"]#announcement_starts_at', 'change', ({ target }) => {
-  setAnnouncementEndsAttributes(target);
-});
-
-const batchCheckboxClassName = '.batch-checkbox input[type="checkbox"]';
-
-const showSelectAll = () => {
-  const selectAllMatchingElement = document.querySelector('.batch-table__select-all');
-  selectAllMatchingElement.classList.add('active');
-};
-
-const hideSelectAll = () => {
-  const selectAllMatchingElement = document.querySelector('.batch-table__select-all');
-  const hiddenField = document.querySelector('#select_all_matching');
-  const selectedMsg = document.querySelector('.batch-table__select-all .selected');
-  const notSelectedMsg = document.querySelector('.batch-table__select-all .not-selected');
-
-  selectAllMatchingElement.classList.remove('active');
-  selectedMsg.classList.remove('active');
-  notSelectedMsg.classList.add('active');
-  hiddenField.value = '0';
-};
-
-delegate(document, '#batch_checkbox_all', 'change', ({ target }) => {
-  const selectAllMatchingElement = document.querySelector('.batch-table__select-all');
-
-  [].forEach.call(document.querySelectorAll(batchCheckboxClassName), (content) => {
-    content.checked = target.checked;
-  });
-
-  if (selectAllMatchingElement) {
-    if (target.checked) {
-      showSelectAll();
-    } else {
-      hideSelectAll();
-    }
-  }
-});
-
-delegate(document, '.batch-table__select-all button', 'click', () => {
-  const hiddenField = document.querySelector('#select_all_matching');
-  const active = hiddenField.value === '1';
-  const selectedMsg = document.querySelector('.batch-table__select-all .selected');
-  const notSelectedMsg = document.querySelector('.batch-table__select-all .not-selected');
-
-  if (active) {
-    hiddenField.value = '0';
-    selectedMsg.classList.remove('active');
-    notSelectedMsg.classList.add('active');
-  } else {
-    hiddenField.value = '1';
-    notSelectedMsg.classList.remove('active');
-    selectedMsg.classList.add('active');
-  }
-});
-
-delegate(document, batchCheckboxClassName, 'change', () => {
-  const checkAllElement = document.querySelector('#batch_checkbox_all');
-  const selectAllMatchingElement = document.querySelector('.batch-table__select-all');
-
-  if (checkAllElement) {
-    checkAllElement.checked = [].every.call(document.querySelectorAll(batchCheckboxClassName), (content) => content.checked);
-    checkAllElement.indeterminate = !checkAllElement.checked && [].some.call(document.querySelectorAll(batchCheckboxClassName), (content) => content.checked);
-
-    if (selectAllMatchingElement) {
-      if (checkAllElement.checked) {
-        showSelectAll();
-      } else {
-        hideSelectAll();
-      }
-    }
-  }
-});
-
-delegate(document, '.media-spoiler-show-button', 'click', () => {
-  [].forEach.call(document.querySelectorAll('button.media-spoiler'), (element) => {
-    element.click();
-  });
-});
-
-delegate(document, '.media-spoiler-hide-button', 'click', () => {
-  [].forEach.call(document.querySelectorAll('.spoiler-button.spoiler-button--visible button'), (element) => {
-    element.click();
-  });
-});
-
-delegate(document, '.filter-subset--with-select select', 'change', ({ target }) => {
-  target.form.submit();
-});
-
-const onDomainBlockSeverityChange = (target) => {
-  const rejectMediaDiv   = document.querySelector('.input.with_label.domain_block_reject_media');
-  const rejectReportsDiv = document.querySelector('.input.with_label.domain_block_reject_reports');
-
-  if (rejectMediaDiv) {
-    rejectMediaDiv.style.display = (target.value === 'suspend') ? 'none' : 'block';
-  }
-
-  if (rejectReportsDiv) {
-    rejectReportsDiv.style.display = (target.value === 'suspend') ? 'none' : 'block';
-  }
-};
-
-delegate(document, '#domain_block_severity', 'change', ({ target }) => onDomainBlockSeverityChange(target));
-
-const onEnableBootstrapTimelineAccountsChange = (target) => {
-  const bootstrapTimelineAccountsField = document.querySelector('#form_admin_settings_bootstrap_timeline_accounts');
-
-  if (bootstrapTimelineAccountsField) {
-    bootstrapTimelineAccountsField.disabled = !target.checked;
-    if (target.checked) {
-      bootstrapTimelineAccountsField.parentElement.classList.remove('disabled');
-      bootstrapTimelineAccountsField.parentElement.parentElement.classList.remove('disabled');
-    } else {
-      bootstrapTimelineAccountsField.parentElement.classList.add('disabled');
-      bootstrapTimelineAccountsField.parentElement.parentElement.classList.add('disabled');
-    }
-  }
-};
-
-delegate(document, '#form_admin_settings_enable_bootstrap_timeline_accounts', 'change', ({ target }) => onEnableBootstrapTimelineAccountsChange(target));
-
-const onChangeRegistrationMode = (target) => {
-  const enabled = target.value === 'approved';
-
-  [].forEach.call(document.querySelectorAll('#form_admin_settings_require_invite_text'), (input) => {
-    input.disabled = !enabled;
-    if (enabled) {
-      let element = input;
-      do {
-        element.classList.remove('disabled');
-        element = element.parentElement;
-      } while (element && !element.classList.contains('fields-group'));
-    } else {
-      let element = input;
-      do {
-        element.classList.add('disabled');
-        element = element.parentElement;
-      } while (element && !element.classList.contains('fields-group'));
-    }
-  });
-};
-
-const convertUTCDateTimeToLocal = (value) => {
-  const date = new Date(value + 'Z');
-  const twoChars = (x) => (x.toString().padStart(2, '0'));
-  return `${date.getFullYear()}-${twoChars(date.getMonth()+1)}-${twoChars(date.getDate())}T${twoChars(date.getHours())}:${twoChars(date.getMinutes())}`;
-};
-
-const convertLocalDatetimeToUTC = (value) => {
-  const re = /^([0-9]{4,})-([0-9]{2})-([0-9]{2})T([0-9]{2}):([0-9]{2})/;
-  const match = re.exec(value);
-  const date = new Date(match[1], match[2] - 1, match[3], match[4], match[5]);
-  const fullISO8601 = date.toISOString();
-  return fullISO8601.slice(0, fullISO8601.indexOf('T') + 6);
-};
-
-delegate(document, '#form_admin_settings_registrations_mode', 'change', ({ target }) => onChangeRegistrationMode(target));
-
->>>>>>> d27216dc
 ready(() => {
   [].forEach.call(document.querySelectorAll('[data-admin-component]'), element => {
     const componentName  = element.getAttribute('data-admin-component');

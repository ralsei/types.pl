--- conflicted
+++ resolved
@@ -1,7 +1,5 @@
 import loadPolyfills from '../mastodon/load_polyfills';
-<<<<<<< HEAD
 import { processBio } from '../glitch/util/bio_metadata';
-=======
 import ready from '../mastodon/ready';
 
 window.addEventListener('message', e => {
@@ -19,7 +17,6 @@
     }, '*');
   });
 });
->>>>>>> 90712d42
 
 function main() {
   const { length } = require('stringz');

--- conflicted
+++ resolved
@@ -3,10 +3,6 @@
 
 import { defineMessages, injectIntl } from 'react-intl';
 
-<<<<<<< HEAD
-import NavigationPortal from 'flavours/glitch/components/navigation_portal';
-import { timelinePreview } from 'flavours/glitch/initial_state';
-=======
 import BookmarksIcon from '@/material-icons/400-24px/bookmarks-fill.svg?react';
 import HomeIcon from '@/material-icons/400-24px/home-fill.svg?react';
 import ListAltIcon from '@/material-icons/400-24px/list_alt.svg?react';
@@ -20,7 +16,6 @@
 import TagIcon from '@/material-icons/400-24px/tag.svg?react';
 import { NavigationPortal } from 'flavours/glitch/components/navigation_portal';
 import { timelinePreview, trendsEnabled } from 'flavours/glitch/initial_state';
->>>>>>> 970320d7
 import { transientSingleColumn } from 'flavours/glitch/is_mobile';
 import { preferencesLink } from 'flavours/glitch/utils/backend_links';
 
@@ -97,14 +92,6 @@
           </>
         )}
 
-<<<<<<< HEAD
-        {(signedIn || timelinePreview) && (
-          <ColumnLink transparent to='/public/local' icon='users' text={intl.formatMessage(messages.local)} />
-        )}
-
-        {(signedIn || timelinePreview) && (
-          <ColumnLink transparent to='/public/remote' icon='globe' text={intl.formatMessage(messages.federated)} />
-=======
         {trendsEnabled ? (
           <ColumnLink transparent to='/explore' icon='hashtag' iconComponent={TagIcon} text={intl.formatMessage(messages.explore)} />
         ) : (
@@ -112,8 +99,11 @@
         )}
 
         {(signedIn || timelinePreview) && (
-          <ColumnLink transparent to='/public/local' isActive={this.isFirehoseActive} icon='globe' iconComponent={PublicIcon} text={intl.formatMessage(messages.firehose)} />
->>>>>>> 970320d7
+          <ColumnLink transparent to='/public/local' icon='users' text={intl.formatMessage(messages.local)} />
+        )}
+
+        {(signedIn || timelinePreview) && (
+          <ColumnLink transparent to='/public/remote' icon='globe' text={intl.formatMessage(messages.federated)} />
         )}
 
         {!signedIn && (

--- conflicted
+++ resolved
@@ -1618,14 +1618,8 @@
 
 .column,
 .drawer {
-<<<<<<< HEAD
-  @supports(display: grid) { // hack to fix Chrome <57
-    contain: strict;
-  }
-=======
   flex: 1 1 100%;
   overflow: hidden;
->>>>>>> 4aea3f88
 }
 
 @include limited-single-column('screen and (max-width: 360px)', $parent: null) {
@@ -2657,7 +2651,6 @@
   border: 0;
   width: 100%;
   height: 100%;
-<<<<<<< HEAD
   justify-content: center;
   position: relative;
   text-align: center;
@@ -2670,14 +2663,6 @@
   }
 
   @include fullwidth-gallery;
-=======
-
-  &:hover,
-  &:active,
-  &:focus {
-    color: lighten($ui-primary-color, 8%);
-  }
->>>>>>> 4aea3f88
 }
 
 .media-spoiler__warning {

.app-body {
  -webkit-overflow-scrolling: touch;
  -ms-overflow-style: -ms-autohiding-scrollbar;
}

.animated-number {
  display: inline-flex;
  flex-direction: column;
  align-items: stretch;
  overflow: hidden;
  position: relative;
}

.inline-alert {
  color: $valid-value-color;
  font-weight: 400;

  .no-reduce-motion & {
    transition: opacity 200ms ease;
  }
}

.link-button {
  display: block;
  font-size: 15px;
  line-height: 20px;
  color: $highlight-text-color;
  border: 0;
  background: transparent;
  padding: 0;
  cursor: pointer;
  text-decoration: none;

  &--destructive {
    color: $error-value-color;
  }

  &:hover,
  &:active {
    text-decoration: underline;
  }

  &:disabled {
    color: $ui-primary-color;
    cursor: default;
  }

  &:focus-visible {
    outline: $ui-button-icon-focus-outline;
  }
}

.help-button {
  background: $ui-button-background-color;
  border: 0;
  color: $ui-button-color;
  border-radius: 20px;
  cursor: pointer;
  width: 24px;
  height: 24px;
  display: flex;
  align-items: center;
  justify-content: center;

  &:active,
  &:focus,
  &:hover {
    background-color: $ui-button-focus-background-color;
  }

  &:focus-visible {
    outline: $ui-button-icon-focus-outline;
  }

  .icon {
    width: 14px;
    height: 14px;
  }
}

.button {
  background-color: $ui-button-background-color;
  border: 10px none;
  border-radius: 4px;
  box-sizing: border-box;
  color: $ui-button-color;
  cursor: pointer;
  display: inline-flex;
  align-items: center;
  justify-content: center;
  gap: 6px;
  font-family: inherit;
  font-size: 15px;
  font-weight: 500;
  letter-spacing: 0;
  line-height: 22px;
  overflow: hidden;
  padding: 7px 18px;
  position: relative;
  text-align: center;
  text-decoration: none;
  text-overflow: ellipsis;
  white-space: nowrap;
  width: auto;

  &:active,
  &:focus,
  &:hover {
    background-color: $ui-button-focus-background-color;
  }

  &:focus-visible {
    outline: $ui-button-icon-focus-outline;
  }

  &--compact {
    font-size: 14px;
    line-height: normal;
    font-weight: 700;
    padding: 5px 12px;
    border-radius: 4px;
  }

  &--dangerous {
    background-color: var(--error-background-color);
    color: var(--on-error-color);

    &:active,
    &:focus,
    &:hover {
      background-color: var(--error-active-background-color);
      transition: none;
    }
  }

  &--destructive {
    &:active,
    &:focus,
    &:hover {
      background-color: $ui-button-destructive-focus-background-color;
      transition: none;
    }
  }

  &:disabled,
  &.disabled {
    background-color: $ui-button-disabled-color;
    cursor: not-allowed;
  }

  &.copyable {
    transition: background 300ms linear;
  }

  &.copied {
    background: $valid-value-color;
    transition: none;
  }

  &.button-secondary {
    color: $highlight-text-color;
    background: transparent;
    padding: 6px 17px;
    border: 1px solid $highlight-text-color;

    &:active,
    &:focus,
    &:hover {
      border-color: lighten($highlight-text-color, 4%);
      color: lighten($highlight-text-color, 4%);
      background-color: transparent;
      text-decoration: none;
    }

    &.button--destructive {
      &:active,
      &:focus,
      &:hover {
        border-color: $ui-button-destructive-focus-background-color;
        color: $ui-button-destructive-focus-background-color;
      }
    }

    &:disabled,
    &.disabled {
      opacity: 0.7;
      border-color: $ui-button-disabled-color;
      color: $ui-button-disabled-color;

      &:active,
      &:focus,
      &:hover {
        border-color: $ui-button-disabled-color;
        color: $ui-button-disabled-color;
      }
    }
  }

  &.button-tertiary {
    background: transparent;
    padding: 6px 17px;
    color: $ui-button-tertiary-color;
    border: 1px solid $ui-button-tertiary-border-color;

    &:active,
    &:focus,
    &:hover {
      background-color: $ui-button-tertiary-focus-background-color;
      color: $ui-button-tertiary-focus-color;
      border: 0;
      padding: 7px 18px;
    }

    &:disabled {
      opacity: 0.5;
    }

    &.button--confirmation {
      color: $valid-value-color;
      border-color: $valid-value-color;

      &:active,
      &:focus,
      &:hover {
        background: $valid-value-color;
        color: $primary-text-color;
      }
    }

    &.button--destructive {
      color: $error-value-color;
      border-color: $error-value-color;

      &:active,
      &:focus,
      &:hover {
        background: $error-value-color;
        color: $primary-text-color;
      }
    }
  }

  &.button--block {
    width: 100%;
  }

  .icon {
    width: 18px;
    height: 18px;
  }
}

.column__wrapper {
  display: flex;
  flex: 1 1 auto;
  position: relative;
}

.icon {
  flex: 0 0 auto;
  width: 24px;
  height: 24px;
  aspect-ratio: 1;

  path {
    fill: currentColor;
  }
}

.icon-button {
  display: inline-flex;
  color: $action-button-color;
  border: 0;
  padding: 0;
  border-radius: 4px;
  background: transparent;
  cursor: pointer;
  align-items: center;
  justify-content: center;
  text-decoration: none;
  gap: 4px;
  flex: 0 0 auto;

  a {
    display: flex;
    color: inherit;
    text-decoration: none;
  }

  &:hover,
  &:active,
  &:focus {
    color: lighten($action-button-color, 7%);
    background-color: rgba($action-button-color, 0.15);
  }

  &:focus-visible {
    outline: $ui-button-icon-focus-outline;
  }

  &.disabled {
    color: darken($action-button-color, 13%);
    background-color: transparent;
    cursor: default;
  }

  &.inverted {
    color: $lighter-text-color;

    &:hover,
    &:active,
    &:focus {
      color: darken($lighter-text-color, 7%);
      background-color: rgba($lighter-text-color, 0.15);
    }

    &:focus-visible {
      outline: $ui-button-icon-focus-outline;
    }

    &.disabled {
      color: lighten($lighter-text-color, 7%);
      background-color: transparent;
    }
  }

  &.active {
    color: $highlight-text-color;

    &:hover,
    &:active,
    &:focus {
      color: $highlight-text-color;
      background-color: transparent;
    }

    &.disabled {
      color: lighten($highlight-text-color, 13%);
    }
  }

  &.overlayed {
    box-sizing: content-box;
    background: rgba($black, 0.65);
    backdrop-filter: blur(10px) saturate(180%) contrast(75%) brightness(70%);
    color: rgba($white, 0.7);
    border-radius: 4px;
    padding: 2px;

    &:hover {
      background: rgba($black, 0.9);
    }
  }

  &--with-counter {
    padding-inline-end: 4px;
  }

  &__counter {
    display: block;
    width: auto;
    font-size: 12px;
    font-weight: 500;
  }

  &.copyable {
    transition: all 300ms linear;
  }

  &.copied {
    border-color: $valid-value-color;
    color: $valid-value-color;
    transition: none;
    background-color: rgba($valid-value-color, 0.15);
  }
}

.text-icon-button {
  color: $lighter-text-color;
  border: 0;
  border-radius: 4px;
  background: transparent;
  cursor: pointer;
  font-weight: 600;
  font-size: 11px;
  padding: 0 3px;
  line-height: 27px;
  white-space: nowrap;

  &:hover,
  &:active,
  &:focus {
    color: darken($lighter-text-color, 7%);
    background-color: rgba($lighter-text-color, 0.15);
  }

  &:focus-visible {
    outline: $ui-button-icon-focus-outline;
  }

  &.disabled {
    color: lighten($lighter-text-color, 20%);
    background-color: transparent;
    cursor: default;
  }

  &.active {
    color: $highlight-text-color;

    &:hover,
    &:active,
    &:focus {
      color: $highlight-text-color;
      background-color: transparent;
    }
  }
}

body > [data-popper-placement] {
  z-index: 3;
}

.invisible {
  font-size: 0;
  line-height: 0;
  display: inline-block;
  width: 0;
  height: 0;
  position: absolute;

  img,
  svg {
    margin: 0 !important;
    border: 0 !important;
    padding: 0 !important;
    width: 0 !important;
    height: 0 !important;
  }
}

.ellipsis {
  &::after {
    content: '…';
  }
}

.autosuggest-textarea {
  &__textarea {
    background: transparent;
    min-height: 100px;
    padding-bottom: 0;
    resize: none;
    scrollbar-color: initial;

    &::-webkit-scrollbar {
      all: unset;
    }
  }

  &__suggestions {
    box-shadow: var(--dropdown-shadow);
    background: var(--input-background-color);
    border: 1px solid var(--background-border-color);
    border-radius: 0 0 4px 4px;
    color: var(--on-input-color);
    font-size: 14px;
    padding: 0;

    &__item {
      box-sizing: border-box;
      display: flex;
      align-items: center;
      height: 48px;
      cursor: pointer;
      font-size: 14px;
      line-height: 20px;
      letter-spacing: 0.25px;
      color: var(--on-input-color);

      &:last-child {
        border-radius: 0 0 4px 4px;
      }

      &:hover,
      &:focus,
      &:active {
        background: var(--dropdown-border-color);

        .autosuggest-account .display-name__account {
          color: inherit;
        }
      }

      &.selected {
        background: $ui-highlight-color;
        color: $ui-button-color;

        .autosuggest-account .display-name__account {
          color: inherit;
        }
      }
    }
  }
}

.autosuggest-account,
.autosuggest-emoji,
.autosuggest-hashtag {
  flex: 1 0 0;
  display: flex;
  flex-direction: row;
  align-items: center;
  justify-content: flex-start;
  gap: 12px;
  padding: 8px 12px;
  overflow: hidden;
  text-overflow: ellipsis;
}

.autosuggest-account {
  .display-name {
    font-weight: 400;
    display: flex;
    flex-direction: column;
    flex: 1 0 0;
  }

  .display-name__account {
    display: block;
    line-height: 16px;
    font-size: 12px;
    color: $ui-primary-color;
  }
}

.autosuggest-hashtag {
  justify-content: space-between;

  &__name {
    flex: 1 1 auto;
    overflow: hidden;
    text-overflow: ellipsis;
    white-space: nowrap;
  }

  &__uses {
    flex: 0 0 auto;
    text-align: end;
    overflow: hidden;
    text-overflow: ellipsis;
    white-space: nowrap;
  }
}

.autosuggest-emoji {
  &__name {
    flex: 1 0 0;
    overflow: hidden;
    text-overflow: ellipsis;
    white-space: nowrap;
  }
}

.autosuggest-account .account__avatar,
.autosuggest-emoji img {
  display: block;
  width: 24px;
  height: 24px;
  flex: 0 0 auto;
}

.compose-form {
  display: flex;
  flex-direction: column;
  gap: 32px;

  .layout-multiple-columns &,
  .column & {
    padding: 15px;
  }

  &__highlightable {
    display: flex;
    flex-direction: column;
    gap: 16px;
    flex: 0 1 auto;
    border-radius: 4px;
    border: 1px solid var(--background-border-color);
    transition: border-color 300ms linear;
    min-height: 0;
    position: relative;
    background: var(--input-background-color);
    overflow-y: auto;

    &.active {
      transition: none;
      border-color: $ui-highlight-color;
    }
  }

  &__warning {
    color: $inverted-text-color;
    background: $ui-primary-color;
    box-shadow: 0 2px 6px rgba($base-shadow-color, 0.3);
    padding: 8px 10px;
    border-radius: 4px;
    font-size: 13px;
    font-weight: 400;

    strong {
      color: $inverted-text-color;
      font-weight: 500;

      @each $lang in $cjk-langs {
        &:lang(#{$lang}) {
          font-weight: 700;
        }
      }
    }

    a {
      color: $lighter-text-color;
      font-weight: 500;
      text-decoration: underline;

      &:hover,
      &:active,
      &:focus {
        text-decoration: none;
      }
    }
  }

  .spoiler-input {
    display: flex;
    align-items: stretch;

    &__border {
      background: url('~images/warning-stripes.svg') repeat-y;
      width: 5px;
      flex: 0 0 auto;

      &:first-child {
        border-start-start-radius: 4px;
      }

      &:last-child {
        border-start-end-radius: 4px;
      }
    }

    .autosuggest-input {
      flex: 1 1 auto;
      border-bottom: 1px solid var(--background-border-color);
    }
  }

  .autosuggest-textarea__textarea,
  .spoiler-input__input {
    display: block;
    box-sizing: border-box;
    width: 100%;
    margin: 0;
    color: $secondary-text-color;
    background: var(--input-background-color);
    font-family: inherit;
    font-size: 14px;
    padding: 12px;
    line-height: normal;
    border: 0;
    outline: 0;

    &:focus {
      outline: 0;
    }
  }

  .spoiler-input__input {
    padding: 12px 12px - 5px;
    background: rgba($ui-highlight-color, 0.05);
    color: $highlight-text-color;
  }

  &__dropdowns {
    display: flex;
    align-items: center;
    gap: 8px;

    & > div {
      overflow: hidden;
      display: flex;
    }
  }

  &__uploads {
    padding: 0 12px;
    aspect-ratio: 3/2;
  }

  .media-gallery {
    gap: 8px;
  }

  &__upload {
    position: relative;
    cursor: grab;

    &.dragging {
      opacity: 0;
    }

    &.overlay {
      height: 100%;
      border-radius: 8px;
      pointer-events: none;
    }

    &__drag-handle {
      position: absolute;
      top: 50%;
      inset-inline-start: 0;
      transform: translateY(-50%);
      color: $white;
      background: transparent;
      border: 0;
      padding: 8px 3px;
      cursor: grab;
    }

    &__actions {
      display: flex;
      align-items: flex-start;
      justify-content: space-between;
      padding: 8px;
    }

    &__preview {
      position: absolute;
      width: 100%;
      height: 100%;
      border-radius: 6px;
      z-index: -1;
      top: 0;
      inset-inline-start: 0;
    }

    &__thumbnail {
      width: 100%;
      height: 100%;
      background-position: center;
      background-size: cover;
      background-repeat: no-repeat;
      overflow: hidden;
    }

    .icon-button {
      flex: 0 0 auto;
      color: $white;
      background: rgba(0, 0, 0, 75%);
      border-radius: 6px;
      font-size: 12px;
      line-height: 16px;
      font-weight: 500;
      padding: 4px 8px;
      font-family: inherit;

      .icon {
        width: 15px;
        height: 15px;
      }
    }

    .icon-button.compose-form__upload__delete {
      padding: 2px;
      border-radius: 50%;

      .icon {
        width: 20px;
        height: 20px;
      }
    }

    &__warning {
      position: absolute;
      z-index: 2;
      bottom: 0;
      inset-inline-start: 0;
      inset-inline-end: 0;
      padding: 8px;

      .icon-button.active {
        color: #ffbe2e;
        background: rgba(0, 0, 0, 75%);
      }
    }
  }

  &__footer {
    display: flex;
    flex-direction: column;
    gap: 12px;
    padding: 12px;
    padding-top: 0;
  }

  &__submit {
    display: flex;
    align-items: center;
    flex: 1 1 auto;
    max-width: 100%;
    overflow: hidden;
  }

  &__buttons {
    display: flex;
    gap: 8px;
    align-items: center;
    flex: 1 1 auto;

    & > div {
      display: flex;
    }

    .icon-button {
      padding: 2px;
    }

    .icon-button .icon {
      width: 20px;
      height: 20px;
    }
  }

  &__actions {
    display: flex;
    align-items: center;
    flex: 0 0 auto;
    gap: 12px;
    flex-wrap: wrap;

    .icon-button {
      box-sizing: content-box;
      color: $highlight-text-color;

      &:hover,
      &:focus,
      &:active {
        color: $highlight-text-color;
      }

      &.disabled {
        color: $highlight-text-color;
        opacity: 0.5;
      }

      &.active {
        background: $ui-highlight-color;
        color: $primary-text-color;
      }
    }
  }

  &__poll {
    display: flex;
    flex-direction: column;
    align-self: stretch;
    gap: 8px;

    .poll__option {
      padding: 0 12px;
      gap: 8px;

      &.empty:not(:focus-within) {
        opacity: 0.5;
      }
    }

    .poll__input {
      width: 17px;
      height: 17px;
      border-color: $darker-text-color;
    }

    &__footer {
      display: flex;
      align-items: center;
      gap: 16px;
      padding-inline-start: 37px;
      padding-inline-end: 40px;

      &__sep {
        width: 1px;
        height: 22px;
        background: lighten($ui-base-color, 8%);
        flex: 0 0 auto;
      }
    }

    &__select {
      display: flex;
      flex-direction: column;
      gap: 2px;
      flex: 1 1 auto;
      min-width: 0;

      &__label {
        flex: 0 0 auto;
        font-size: 11px;
        font-weight: 500;
        line-height: 16px;
        letter-spacing: 0.5px;
        color: $darker-text-color;
        white-space: nowrap;
        text-overflow: ellipsis;
        overflow: hidden;
      }

      &__value {
        flex: 0 0 auto;
        appearance: none;
        background: transparent;
        border: none;
        padding: 0;
        font-size: 14px;
        font-weight: 500;
        line-height: 20px;
        letter-spacing: 0.1px;
        color: $highlight-text-color;
        white-space: nowrap;
        text-overflow: ellipsis;
        overflow: hidden;
      }
    }
  }
}

.dropdown-button {
  display: flex;
  align-items: center;
  gap: 4px;
  background: transparent;
  color: $highlight-text-color;
  border-radius: 6px;
  border: 1px solid $highlight-text-color;
  padding: 4px 8px;
  font-size: 13px;
  line-height: normal;
  font-weight: 400;
  overflow: hidden;
  text-overflow: ellipsis;
  white-space: nowrap;

  &[disabled] {
    cursor: default;
    color: $highlight-text-color;
    border-color: $highlight-text-color;
    opacity: 0.5;
  }

  .icon {
    width: 15px;
    height: 15px;
    flex: 0 0 auto;
  }

  &__label {
    overflow: hidden;
    text-overflow: ellipsis;
    white-space: nowrap;
    flex: 1 1 auto;
  }

  &.active {
    background: $ui-highlight-color;
    border-color: $ui-highlight-color;
    color: $primary-text-color;
  }

  &.warning {
    border-color: var(--goldenrod-2);
    color: var(--goldenrod-2);

    &.active {
      background-color: var(--goldenrod-2);
      color: var(--indigo-1);
    }
  }
}

.character-counter {
  cursor: default;
  font-family: $font-sans-serif, sans-serif;
  font-size: 14px;
  font-weight: 400;
  line-height: normal;
  color: $darker-text-color;
  flex: 1 0 auto;
  text-align: end;

  &.character-counter--over {
    color: $error-red;
  }
}

.no-reduce-motion .spoiler-input {
  transition:
    height 0.4s ease,
    opacity 0.4s ease;
}

.sign-in-banner {
  padding: 10px;

  p {
    font-size: 15px;
    line-height: 22px;
    color: $secondary-text-color;
    margin-bottom: 20px;

    strong {
      font-weight: 700;
    }

    a {
      color: $secondary-text-color;
      text-decoration: none;
      unicode-bidi: isolate;

      &:hover {
        text-decoration: underline;
      }
    }
  }

  .button {
    margin-bottom: 10px;
  }
}

.emojione {
  font-size: inherit;
  vertical-align: middle;
  object-fit: contain;
  margin: -0.2ex 0.15em 0.2ex;
  width: 16px;
  height: 16px;

  img {
    width: auto;
  }
}

.status__content--with-action {
  cursor: pointer;
}

.status__content {
  clear: both;
}

.status__content,
.edit-indicator__content,
.reply-indicator__content {
  position: relative;
  word-wrap: break-word;
  font-weight: 400;
  overflow: hidden;
  text-overflow: ellipsis;
  font-size: 15px;
  line-height: 22px;
  padding-top: 2px;
  color: $primary-text-color;

  &:focus {
    outline: 0;
  }

  &.status__content--with-spoiler {
    white-space: normal;

    .status__content__text {
      white-space: pre-wrap;
    }
  }

  .emojione {
    width: 20px;
    height: 20px;
    margin: -3px 0 0;
  }

  p {
    margin-bottom: 22px;
    white-space: pre-wrap;
    unicode-bidi: plaintext;

    &:last-child {
      margin-bottom: 0;
    }
  }

  a {
    color: $secondary-text-color;
    text-decoration: none;
    unicode-bidi: isolate;

    &:hover {
      text-decoration: underline;
    }

    &.mention {
      &:hover {
        text-decoration: none;

        span {
          text-decoration: underline;
        }
      }
    }
  }

  a.unhandled-link {
    color: $highlight-text-color;
  }

  .status__content__text {
    display: none;

    &.status__content__text--visible {
      display: block;
    }
  }
}

.reply-indicator {
  display: grid;
  grid-template-columns: 46px minmax(0, 1fr);
  grid-template-rows: 46px max-content;
  gap: 0 10px;

  .detailed-status__display-name {
    margin-bottom: 4px;
  }

  .detailed-status__display-avatar {
    grid-column-start: 1;
    grid-row-start: 1;
    grid-row-end: span 1;
  }

  &__main {
    grid-column-start: 2;
    grid-row-start: 1;
    grid-row-end: span 2;
  }

  .display-name {
    font-size: 14px;
    line-height: 16px;

    &__account {
      display: none;
    }
  }

  &__line {
    grid-column-start: 1;
    grid-row-start: 2;
    grid-row-end: span 1;
    position: relative;

    &::before {
      display: block;
      content: '';
      position: absolute;
      inset-inline-start: 50%;
      top: 4px;
      transform: translateX(-50%);
      background: lighten($ui-base-color, 8%);
      width: 2px;
      height: calc(100% + 32px - 8px); // Account for gap to next element
    }
  }

  &__content {
    font-size: 14px;
    line-height: 20px;
    letter-spacing: 0.25px;
    display: -webkit-box;
    -webkit-line-clamp: 4;
    -webkit-box-orient: vertical;
    padding: 0;
    max-height: 4 * 20px;
    overflow: hidden;
    color: $darker-text-color;
  }

  &__attachments {
    margin-top: 4px;
    color: $darker-text-color;
    font-size: 12px;
    line-height: 16px;
    display: flex;
    align-items: center;
    gap: 4px;

    .icon {
      width: 18px;
      height: 18px;
    }
  }
}

.edit-indicator {
  border-radius: 4px 4px 0 0;
  background: lighten($ui-base-color, 4%);
  padding: 12px;
  overflow-y: auto;
  flex: 0 0 auto;
  border-bottom: 0.5px solid lighten($ui-base-color, 8%);
  display: flex;
  flex-direction: column;
  gap: 4px;

  &__header {
    display: flex;
    justify-content: space-between;
    align-items: center;
    color: $darker-text-color;
    font-size: 12px;
    line-height: 16px;
    overflow: hidden;
    text-overflow: ellipsis;
  }

  &__cancel {
    display: flex;

    .icon {
      width: 18px;
      height: 18px;
    }
  }

  &__display-name {
    display: flex;
    gap: 4px;

    a {
      color: inherit;
      text-decoration: none;

      &:hover,
      &:focus,
      &:active {
        text-decoration: underline;
      }
    }
  }

  &__content {
    color: $secondary-text-color;
    font-size: 14px;
    line-height: 20px;
    letter-spacing: 0.25px;
    padding-top: 0 !important;
    display: -webkit-box;
    -webkit-line-clamp: 4;
    -webkit-box-orient: vertical;
    max-height: 4 * 20px;
    overflow: hidden;

    a {
      color: $highlight-text-color;
    }
  }

  &__attachments {
    color: $darker-text-color;
    font-size: 12px;
    line-height: 16px;
    opacity: 0.75;
    display: flex;
    align-items: center;
    gap: 4px;

    .icon {
      width: 18px;
      height: 18px;
    }
  }
}

.edit-indicator__content,
.reply-indicator__content {
  .emojione {
    width: 18px;
    height: 18px;
    margin: -3px 0 0;
  }
}

.announcements__item__content {
  word-wrap: break-word;
  overflow-y: auto;

  .emojione {
    width: 20px;
    height: 20px;
    margin: -3px 0 0;
  }

  p {
    margin-bottom: 10px;
    white-space: pre-wrap;

    &:last-child {
      margin-bottom: 0;
    }
  }

  a {
    color: $secondary-text-color;
    text-decoration: none;

    &:hover {
      text-decoration: underline;
    }

    &.mention {
      &:hover {
        text-decoration: none;

        span {
          text-decoration: underline;
        }
      }
    }

    &.unhandled-link {
      color: $highlight-text-color;
    }
  }
}

.status__content.status__content--collapsed {
  max-height: 22px * 15; // 15 lines is roughly above 500 characters
}

.status__content__read-more-button,
.status__content__translate-button {
  display: flex;
  align-items: center;
  font-size: 15px;
  line-height: 22px;
  color: $highlight-text-color;
  border: 0;
  background: transparent;
  padding: 0;
  padding-top: 16px;
  text-decoration: none;

  &:hover,
  &:active {
    text-decoration: underline;
  }

  .icon {
    width: 15px;
    height: 15px;
  }
}

.translate-button {
  margin-top: 16px;
  font-size: 15px;
  line-height: 22px;
  display: flex;
  justify-content: space-between;
  color: $dark-text-color;
}

.status__wrapper--filtered {
  color: $dark-text-color;
  border: 0;
  font-size: inherit;
  text-align: center;
  line-height: inherit;
  margin: 0;
  padding: 15px;
  box-sizing: border-box;
  width: 100%;
  clear: both;
  border-bottom: 1px solid var(--background-border-color);

  &__button {
    display: inline;
    color: lighten($ui-highlight-color, 8%);
    border: 0;
    background: transparent;
    padding: 0;
    font-size: inherit;
    line-height: inherit;

    &:hover,
    &:active {
      text-decoration: underline;
    }
  }
}

.focusable {
  &:focus {
    outline: 0;
    background: rgba($ui-highlight-color, 0.05);
  }
}

.status {
  padding: 16px;
  min-height: 54px;
  border-bottom: 1px solid var(--background-border-color);
  cursor: auto;
  opacity: 1;
  animation: fade 150ms linear;

  @keyframes fade {
    0% {
      opacity: 0;
    }

    100% {
      opacity: 1;
    }
  }

  .content-warning {
    margin-bottom: 10px;

    &:last-child {
      margin-bottom: 0;
    }
  }

  .media-gallery,
  .video-player,
  .audio-player,
  .attachment-list {
    margin-top: 16px;
  }

  &.light {
    .status__relative-time,
    .status__visibility-icon {
      color: $light-text-color;
    }

    .status__display-name {
      color: $inverted-text-color;
    }

    .display-name {
      color: $light-text-color;

      strong {
        color: $inverted-text-color;
      }
    }

    .status__content {
      color: $inverted-text-color;

      a {
        color: $highlight-text-color;
      }

      &__spoiler-link {
        color: $primary-text-color;
        background: $ui-primary-color;

        &:hover,
        &:focus {
          background: lighten($ui-primary-color, 8%);
        }
      }
    }
  }

  &--in-thread {
    $thread-margin: 46px + 10px;

    border-bottom: 0;

    .status__content,
    .status__action-bar,
    .media-gallery,
    .video-player,
    .audio-player,
    .attachment-list,
    .picture-in-picture-placeholder,
    .more-from-author,
    .status-card,
    .hashtag-bar,
    .content-warning,
    .filter-warning {
      margin-inline-start: $thread-margin;
      width: calc(100% - $thread-margin);
    }

    .more-from-author {
      width: calc(100% - $thread-margin + 2px);
    }

    .status__content__read-more-button {
      margin-inline-start: $thread-margin;
    }
  }

  &__action-bar__button-wrapper {
    flex-basis: 0;
    flex-grow: 1;

    &:last-child {
      flex-grow: 0;
    }
  }

  &--first-in-thread {
    border-top: 1px solid var(--background-border-color);
  }

  &__line {
    height: 16px - 4px;
    border-inline-start: 2px solid lighten($ui-base-color, 8%);
    width: 0;
    position: absolute;
    top: 0;
    inset-inline-start: 16px + ((46px - 2px) * 0.5);

    &--full {
      top: 0;
      height: 100%;

      &::before {
        content: '';
        display: block;
        position: absolute;
        top: 16px - 4px;
        height: 46px + 4px + 4px;
        width: 2px;
        background: $ui-base-color;
        inset-inline-start: -2px;
      }
    }

    &--first {
      top: 16px + 46px + 4px;
      height: calc(100% - (16px + 46px + 4px));

      &::before {
        display: none;
      }
    }
  }
}

.status__relative-time {
  display: block;
  font-size: 15px;
  line-height: 22px;
  height: 40px;
  order: 2;
  flex: 0 0 auto;
  color: $dark-text-color;
}

.notification__relative_time {
  color: $dark-text-color;
  float: right;
  font-size: 14px;
  padding-bottom: 1px;
}

.status__visibility-icon {
  padding: 0 4px;

  .icon {
    width: 1em;
    height: 1em;
    margin-bottom: -2px;
  }
}

.status__display-name {
  color: $dark-text-color;
}

.status__info .status__display-name {
  max-width: 100%;
  display: flex;
  font-size: 15px;
  line-height: 22px;
  align-items: center;
  gap: 10px;
  overflow: hidden;

  .display-name {
    bdi {
      overflow: hidden;
      text-overflow: ellipsis;
    }

    &__account {
      white-space: nowrap;
      display: block;
      overflow: hidden;
      text-overflow: ellipsis;
    }
  }
}

.status__info {
  font-size: 15px;
  padding-bottom: 10px;
  display: flex;
  align-items: center;
  justify-content: space-between;
  gap: 10px;
  cursor: pointer;
}

.status-check-box__status {
  display: block;
  box-sizing: border-box;
  width: 100%;
  padding: 0 10px;

  .detailed-status__display-name {
    color: $dark-text-color;

    span {
      display: inline;
    }

    &:hover strong {
      text-decoration: none;
    }
  }

  .media-gallery,
  .audio-player,
  .video-player {
    margin-top: 15px;
    max-width: 250px;
  }

  .status__content {
    padding: 0;
    white-space: normal;
  }

  .media-gallery__item-thumbnail {
    cursor: default;
  }
}

.status__prepend {
  padding: 16px;
  padding-bottom: 0;
  display: flex;
  align-items: center;
  gap: 8px;
  font-size: 15px;
  line-height: 22px;
  font-weight: 500;
  color: $dark-text-color;

  &__icon {
    display: flex;
    align-items: center;
    justify-content: center;
    flex: 0 0 auto;

    .icon {
      width: 16px;
      height: 16px;
    }
  }

  a {
    color: inherit;
    text-decoration: none;
  }

  > span {
    display: block;
    overflow: hidden;
    text-overflow: ellipsis;
  }
}

.status__wrapper-direct,
.notification-ungrouped--direct,
.notification-group--direct,
.notification-group--annual-report {
  background: rgba($ui-highlight-color, 0.05);

  &:focus {
    background: rgba($ui-highlight-color, 0.1);
  }
}

.status__wrapper-direct,
.notification-ungrouped--direct {
  .status__prepend,
  .notification-ungrouped__header {
    color: $highlight-text-color;
  }
}

.status__action-bar {
  display: flex;
  justify-content: space-between;
  align-items: center;
  gap: 18px;
  margin-top: 16px;
}

.detailed-status__action-bar-dropdown {
  flex: 1 1 auto;
  display: flex;
  align-items: center;
  justify-content: center;
  position: relative;
}

.detailed-status {
  padding: 16px;
  border-top: 1px solid var(--background-border-color);

  .status__content {
    font-size: 19px;
    line-height: 24px;

    .emojione {
      width: 24px;
      height: 24px;
      margin: -1px 0 0;
    }
  }

  .media-gallery,
  .video-player,
  .audio-player {
    margin-top: 16px;
  }

  .status__prepend {
    padding: 0;
    margin-bottom: 16px;
  }

  .content-warning {
    margin-bottom: 16px;

    &:last-child {
      margin-bottom: 0;
    }
  }

  .logo {
    width: 40px;
    height: 40px;
    color: $dark-text-color;
  }
}

.embed {
  position: relative;

  &__overlay {
    display: block;
    position: absolute;
    top: 0;
    left: 0;
    width: 100%;
    height: 100%;
  }

  .detailed-status {
    border-top: 0;
  }
}

.scrollable > div:first-child .detailed-status {
  border-top: 0;
}

.detailed-status__meta {
  margin-top: 24px;
  color: $dark-text-color;
  font-size: 14px;
  line-height: 18px;

  &__line {
    border-bottom: 1px solid var(--background-border-color);
    padding: 8px 0;
    display: flex;
    align-items: center;
    gap: 8px;

    &:first-child {
      padding-top: 0;
    }

    &:last-child {
      padding-bottom: 0;
      border-bottom: 0;
    }
  }

  .icon {
    width: 18px;
    height: 18px;
  }

  .animated-number {
    color: $secondary-text-color;
    font-weight: 500;
  }
}

.detailed-status__action-bar {
  border-top: 1px solid var(--background-border-color);
  border-bottom: 1px solid var(--background-border-color);
  display: flex;
  flex-direction: row;
  padding: 10px 0;
}

.detailed-status__wrapper-direct {
  .detailed-status,
  .detailed-status__action-bar {
    background: mix($ui-base-color, $ui-highlight-color, 95%);
  }

  &:focus {
    .detailed-status,
    .detailed-status__action-bar {
      background: mix(lighten($ui-base-color, 4%), $ui-highlight-color, 95%);
    }
  }

  .detailed-status__action-bar {
    border-top-color: mix(
      lighten($ui-base-color, 8%),
      $ui-highlight-color,
      95%
    );
  }

  .status__prepend {
    color: $highlight-text-color;
  }
}

.detailed-status__link {
  display: inline-flex;
  align-items: center;
  color: inherit;
  text-decoration: none;
  gap: 6px;
}

.domain {
  padding: 10px;
  border-bottom: 1px solid var(--background-border-color);

  .domain__domain-name {
    flex: 1 1 auto;
    display: block;
    color: $primary-text-color;
    text-decoration: none;
    font-size: 14px;
    font-weight: 500;
  }
}

.domain__wrapper {
  display: flex;
}

.domain_buttons {
  height: 18px;
  padding: 10px;
  white-space: nowrap;
}

.account {
  padding: 16px;
  border-bottom: 1px solid var(--background-border-color);

  .account__display-name {
    flex: 1 1 auto;
    display: flex;
    align-items: center;
    gap: 10px;
    color: $darker-text-color;
    overflow: hidden;
    text-decoration: none;
    font-size: 14px;

    .display-name {
      margin-bottom: 4px;
    }

    .display-name strong {
      display: inline;
    }
  }

  &--minimal {
    .account__display-name {
      .display-name {
        margin-bottom: 0;
      }

      .display-name strong {
        display: block;
      }
    }
  }

  &__domain-pill {
    display: inline-flex;
    background: rgba($highlight-text-color, 0.2);
    border-radius: 4px;
    border: 0;
    color: $highlight-text-color;
    font-weight: 500;
    font-size: 12px;
    line-height: 16px;
    padding: 4px 8px;

    &.active {
      color: $white;
      background: $ui-highlight-color;
    }

    &__popout {
      background: var(--dropdown-background-color);
      backdrop-filter: var(--background-filter);
      border: 1px solid var(--dropdown-border-color);
      box-shadow: var(--dropdown-shadow);
      max-width: 320px;
      padding: 16px;
      border-radius: 8px;
      display: flex;
      flex-direction: column;
      gap: 24px;
      font-size: 14px;
      line-height: 20px;
      color: $darker-text-color;

      .link-button {
        display: inline;
        font-size: inherit;
        line-height: inherit;
      }

      &__header {
        display: flex;
        align-items: center;
        gap: 12px;

        &__icon {
          width: 40px;
          height: 40px;
          background: $ui-highlight-color;
          color: $white;
          display: flex;
          align-items: center;
          justify-content: center;
          border-radius: 50%;
          flex-shrink: 0;
        }

        h3 {
          font-size: 17px;
          line-height: 22px;
          color: $primary-text-color;
        }
      }

      &__handle {
        border: 2px dashed $highlight-text-color;
        background: rgba($highlight-text-color, 0.1);
        padding: 12px 8px;
        color: $highlight-text-color;
        border-radius: 4px;

        &__label {
          font-size: 11px;
          line-height: 16px;
          font-weight: 500;
        }

        &__handle {
          overflow: hidden;
          text-overflow: ellipsis;
          user-select: all;
        }
      }

      &__parts {
        display: flex;
        flex-direction: column;
        gap: 8px;
        font-size: 12px;
        line-height: 16px;

        & > div {
          display: flex;
          align-items: flex-start;
          gap: 12px;
        }

        &__icon {
          width: 40px;
          height: 40px;
          display: flex;
          align-items: center;
          justify-content: center;
          flex-shrink: 0;
          color: $highlight-text-color;
        }

        h6 {
          font-size: 14px;
          line-height: 20px;
          font-weight: 500;
          color: $primary-text-color;
        }
      }
    }
  }

  &__note {
    font-size: 14px;
    font-weight: 400;
    overflow: hidden;
    text-overflow: ellipsis;
    display: -webkit-box;
    -webkit-line-clamp: 1;
    -webkit-box-orient: vertical;
    margin-top: 10px;
    color: $darker-text-color;

    &--missing {
      color: $dark-text-color;
    }

    p {
      margin-bottom: 10px;

      &:last-child {
        margin-bottom: 0;
      }
    }

    a {
      color: inherit;

      &:hover,
      &:focus,
      &:active {
        text-decoration: none;
      }
    }
  }
}

.account__wrapper {
  display: flex;
  gap: 10px;
  align-items: center;
}

.account__avatar {
  display: block;
  position: relative;
  border-radius: var(--avatar-border-radius);

  img {
    width: 100%;
    height: 100%;
    object-fit: cover;
    border-radius: var(--avatar-border-radius);
    display: inline-block; // to not show broken images
  }

  &--loading {
    background-color: var(--surface-background-color);
  }

  &--inline {
    display: inline-block;
    vertical-align: middle;
    margin-inline-end: 5px;
  }

  &-composite {
    border-radius: 50%;
    overflow: hidden;
    position: relative;

    & > div {
      float: left;
      position: relative;
      box-sizing: border-box;
    }

    .account__avatar {
      width: 100% !important;
      height: 100% !important;
    }

    &__label {
      display: block;
      position: absolute;
      top: 50%;
      inset-inline-start: 50%;
      transform: translate(-50%, -50%);
      color: $primary-text-color;
      text-shadow: 1px 1px 2px $base-shadow-color;
      font-weight: 700;
      font-size: 15px;
    }
  }

  &__counter {
    $height: 16px;
    $h-padding: 5px;

    position: absolute;
    bottom: -3px;
    inset-inline-end: -3px;
    padding-left: $h-padding;
    padding-right: $h-padding;
    height: $height;
    border-radius: $height;
    min-width: $height - 2 * $h-padding; // to ensure that it is never narrower than a circle
    line-height: $height + 1px; // to visually center the numbers
    background-color: $ui-button-background-color;
    color: $white;
    border-width: 1px;
    border-style: solid;
    border-color: var(--background-color);
    font-size: 11px;
    font-weight: 500;
    text-align: center;
  }
}

a .account__avatar {
  cursor: pointer;
}

.account__avatar-overlay {
  position: relative;

  &-overlay {
    position: absolute;
    bottom: 0;
    inset-inline-end: 0;
    z-index: 1;
  }
}

.account__relationship {
  white-space: nowrap;
  display: flex;
  align-items: center;
  gap: 8px;
}

.account__relationship,
.explore__suggestions__card {
  .icon-button {
    border: 1px solid var(--background-border-color);
    border-radius: 4px;
    box-sizing: content-box;
    padding: 5px;

    .icon {
      width: 24px;
      height: 24px;
    }
  }
}

.account-authorize {
  padding: 14px 10px;

  .detailed-status__display-name {
    display: block;
    margin-bottom: 15px;
    overflow: hidden;
  }
}

.account-authorize__avatar {
  float: left;
  margin-inline-end: 10px;
}

.status__display-name,
.status__relative-time,
.detailed-status__display-name,
.detailed-status__datetime,
.detailed-status__application,
.account__display-name {
  text-decoration: none;
}

.status__display-name,
.account__display-name {
  .display-name strong {
    color: $primary-text-color;
  }
}

.muted {
  .emojione {
    opacity: 0.5;
  }
}

.status__display-name,
.detailed-status__display-name,
a.account__display-name {
  &:hover .display-name strong {
    text-decoration: underline;
  }
}

.account__display-name .display-name strong {
  display: block;
  overflow: hidden;
  text-overflow: ellipsis;
}

.detailed-status__application,
.detailed-status__datetime {
  color: inherit;
}

.detailed-status__display-name {
  color: $darker-text-color;
  display: flex;
  align-items: center;
  gap: 10px;
  font-size: 15px;
  line-height: 22px;
  margin-bottom: 16px;
  overflow: hidden;

  strong,
  span {
    display: block;
    text-overflow: ellipsis;
    overflow: hidden;
  }

  strong {
    color: $primary-text-color;
  }
}

.status__avatar {
  width: 46px;
  height: 46px;
}

.muted {
  .status__content,
  .status__content p,
  .status__content a {
    color: $dark-text-color;
  }

  .status__display-name strong {
    color: $dark-text-color;
  }

  .status__avatar {
    opacity: 0.5;
  }
}

.notification__report {
  padding: 16px;
  border-bottom: 1px solid var(--background-border-color);
  display: flex;
  gap: 10px;

  &__avatar {
    flex: 0 0 auto;
  }

  &__details {
    flex: 1 1 auto;
    display: flex;
    justify-content: space-between;
    align-items: center;
    color: $darker-text-color;
    gap: 10px;
    font-size: 15px;
    line-height: 22px;
    white-space: nowrap;
    overflow: hidden;

    & > div {
      overflow: hidden;
      text-overflow: ellipsis;
    }

    strong {
      font-weight: 500;
    }
  }

  &__actions {
    flex: 0 0 auto;
  }
}

.notification-group--link {
  color: $secondary-text-color;
  text-decoration: none;

  .notification-group__main {
    display: flex;
    flex-direction: column;
    align-items: flex-start;
    gap: 8px;
    flex-grow: 1;
    font-size: 15px;
    line-height: 22px;

    strong,
    bdi {
      font-weight: 700;
    }

    .link-button {
      font-size: inherit;
      line-height: inherit;
      font-weight: inherit;
    }
  }
}

.notification__message {
  padding: 16px;
  padding-bottom: 0;
  cursor: default;
  color: $darker-text-color;
  font-size: 15px;
  line-height: 22px;
  font-weight: 500;
  display: flex;
  align-items: center;
  gap: 10px;

  .icon {
    color: $highlight-text-color;
    width: 18px;
    height: 18px;
  }

  .icon-star {
    color: $gold-star;
  }

  > span {
    display: inline;
    overflow: hidden;
    text-overflow: ellipsis;
  }
}

.icon-button.star-icon.active {
  color: $gold-star;
}

.icon-button.bookmark-icon.active {
  color: $red-bookmark;
}

.no-reduce-motion .icon-button.star-icon {
  &.activate {
    & > .icon {
      animation: spring-rotate-in 1s linear;
      transform-origin: 50% 52%;
    }
  }

  &.deactivate {
    & > .icon {
      animation: spring-rotate-out 1s linear;
      transform-origin: 50% 52%;
    }
  }
}

.notification__display-name {
  color: inherit;
  font-weight: 500;
  text-decoration: none;

  &:hover {
    text-decoration: underline;
  }
}

.display-name {
  display: block;
  max-width: 100%;
  overflow: hidden;
  text-overflow: ellipsis;
  white-space: nowrap;

  &__account {
    text-overflow: ellipsis;
    overflow: hidden;
  }
}

.display-name__html {
  font-weight: 500;
}

.status__relative-time,
.detailed-status__datetime {
  &:hover {
    text-decoration: underline;
  }
}

.zoomable-image {
  position: relative;
  width: 100%;
  height: 100%;
  display: flex;
  align-items: center;
  justify-content: center;
  scrollbar-width: none;
  overflow: hidden;
  user-select: none;

  img {
    max-width: $media-modal-media-max-width;
    max-height: $media-modal-media-max-height;
<<<<<<< HEAD
    background: url('~images/void.png') repeat;
    object-fit: contain;
=======
    width: auto;
    height: auto;
    outline: 1px solid var(--media-outline-color);
    outline-offset: -1px;
    border-radius: 8px;
    touch-action: none;
>>>>>>> 2e9b2df5
  }

  &--zoomed-in {
    z-index: 9999;
    cursor: grab;

    img {
      outline: none;
      border-radius: 0;
    }
  }

  &--dragging {
    cursor: grabbing;
  }

  &--error img {
    visibility: hidden;
  }

  &__preview {
    max-width: $media-modal-media-max-width;
    max-height: $media-modal-media-max-height;
    position: absolute;
    z-index: 1;
    outline: 1px solid var(--media-outline-color);
    outline-offset: -1px;
    border-radius: 8px;
    overflow: hidden;

    canvas {
      position: absolute;
      width: 100%;
      height: 100%;
      object-fit: cover;
      z-index: -1;
    }
  }

  .loading-indicator {
    z-index: 2;
    mix-blend-mode: luminosity;
  }
}

.navigation-bar {
  display: flex;
  align-items: center;
  flex-shrink: 0;
  cursor: default;
  gap: 10px;

  .column > & {
    padding: 15px;
  }

  .account {
    border-bottom: 0;
    padding: 0;
    flex: 1 1 auto;
    min-width: 0;

    &__display-name {
      font-size: 16px;
      line-height: 24px;
      letter-spacing: 0.15px;
      font-weight: 500;

      .display-name__account {
        font-size: 14px;
        line-height: 20px;
        letter-spacing: 0.1px;
      }
    }
  }

  .icon-button {
    padding: 8px;
    color: $secondary-text-color;
  }

  .icon-button .icon {
    width: 24px;
    height: 24px;
  }
}

.dropdown-animation {
  animation: dropdown 250ms cubic-bezier(0.1, 0.7, 0.1, 1);

  @keyframes dropdown {
    from {
      opacity: 0;
    }

    to {
      opacity: 1;
    }
  }

  .reduce-motion & {
    animation: none;
  }
}

.dropdown {
  display: inline-block;
}

.dropdown__content {
  display: none;
  position: absolute;
}

.dropdown-menu__separator {
  border-bottom: 1px solid var(--dropdown-border-color);
  margin: 5px 0;
  height: 0;
}

.dropdown-menu {
  background: var(--dropdown-background-color);
  backdrop-filter: var(--background-filter);
  border: 1px solid var(--dropdown-border-color);
  padding: 4px;
  border-radius: 4px;
  box-shadow: var(--dropdown-shadow);
  z-index: 9999;

  &__text-button {
    display: inline-flex;
    align-items: center;
    color: inherit;
    background: transparent;
    border: 0;
    margin: 0;
    padding: 0;
    font-family: inherit;
    font-size: inherit;
    line-height: inherit;

    &:focus-visible {
      outline: 1px dotted;
    }

    &:hover {
      text-decoration: underline;
    }

    .icon {
      width: 15px;
      height: 15px;
    }
  }

  &__container {
    &__header {
      border-bottom: 1px solid var(--dropdown-border-color);
      padding: 10px 14px;
      padding-bottom: 14px;
      margin-bottom: 4px;
      font-size: 13px;
      line-height: 18px;
      color: $darker-text-color;
    }

    &__list {
      list-style: none;

      &--scrollable {
        max-height: 300px;
        overflow-y: scroll;
      }
    }

    &--loading {
      display: flex;
      align-items: center;
      justify-content: center;
      padding: 30px 45px;
    }
  }

  &.left {
    transform-origin: 100% 50%;
  }

  &.top {
    transform-origin: 50% 100%;
  }

  &.bottom {
    transform-origin: 50% 0;
  }

  &.right {
    transform-origin: 0 50%;
  }
}

.dropdown-menu__item {
  font-size: 13px;
  line-height: 18px;
  font-weight: 500;
  display: block;

  &--dangerous {
    color: $error-value-color;
  }

  a,
  button {
    font: inherit;
    display: block;
    width: 100%;
    padding: 10px 14px;
    border: 0;
    margin: 0;
    background: transparent;
    box-sizing: border-box;
    text-decoration: none;
    color: inherit;
    overflow: hidden;
    text-overflow: ellipsis;
    white-space: nowrap;
    text-align: inherit;
    border-radius: 4px;

    &:focus,
    &:hover,
    &:active {
      background: var(--dropdown-border-color);
      outline: 0;
    }
  }
}

.inline-account {
  display: inline-flex;
  align-items: center;
  vertical-align: top;

  .account__avatar {
    margin-inline-end: 5px;
    border-radius: 50%;
  }

  strong {
    font-weight: 600;
  }
}

.columns-area {
  display: flex;
  flex: 1 1 auto;
  flex-direction: row;
  justify-content: flex-start;
  overflow-x: auto;
  position: relative;

  &.unscrollable {
    overflow-x: hidden;
  }

  &__panels {
    display: flex;
    justify-content: center;
    gap: 16px;
    width: 100%;
    height: 100%;
    min-height: 100vh;

    &__pane {
      height: 100%;
      overflow: hidden;
      pointer-events: none;
      display: flex;
      justify-content: flex-end;
      min-width: 285px;

      &--start {
        justify-content: flex-start;
      }

      &__inner {
        position: fixed;
        width: 285px;
        pointer-events: auto;
        height: 100%;
      }
    }

    &__main {
      box-sizing: border-box;
      width: 100%;
      flex: 0 1 auto;
      display: flex;
      flex-direction: column;
      contain: inline-size layout paint style;

      @media screen and (min-width: $no-gap-breakpoint) {
        max-width: 600px;
      }
    }
  }
}

$ui-header-height: 55px;
$ui-header-logo-wordmark-width: 99px;

.ui__header {
  display: none;
  box-sizing: border-box;
  height: $ui-header-height;
  position: sticky;
  top: 0;
  z-index: 3;
  justify-content: space-between;
  align-items: center;
  backdrop-filter: var(--background-filter);

  &__logo {
    display: inline-flex;
    padding: 15px;
    flex-grow: 1;
    flex-shrink: 1;
    overflow: hidden;
    container: header-logo / inline-size;

    .logo {
      height: $ui-header-height - 30px;
      width: auto;
    }

    .logo--wordmark {
      display: none;
    }

    @container header-logo (min-width: #{$ui-header-logo-wordmark-width}) {
      .logo--wordmark {
        display: block;
      }

      .logo--icon {
        display: none;
      }
    }
  }

  &__links {
    display: flex;
    align-items: center;
    gap: 10px;
    padding: 0 10px;
    overflow: hidden;
    flex-shrink: 0;

    .button {
      flex: 0 0 auto;
    }

    .button-tertiary {
      flex-shrink: 1;
    }

    .icon {
      width: 22px;
      height: 22px;
    }
  }
}

.tabs-bar__wrapper {
  background: var(--background-color);
  backdrop-filter: var(--background-filter);
  position: sticky;
  top: $ui-header-height;
  z-index: 2;
  padding-top: 0;

  @media screen and (min-width: $no-gap-breakpoint) {
    padding-top: 10px;
    top: 0;
  }
}

.react-swipeable-view-container {
  &,
  .columns-area,
  .drawer,
  .column {
    height: 100%;
  }
}

.react-swipeable-view-container > * {
  display: flex;
  align-items: center;
  justify-content: center;
  height: 100%;
}

.column {
  width: clamp(380px, calc((100% - 350px) / 4), 400px);
  position: relative;
  box-sizing: border-box;
  display: flex;
  flex-direction: column;

  > .scrollable {
    border: 1px solid var(--background-border-color);
    border-top: 0;
    border-radius: 0 0 4px 4px;

    &.about,
    &.privacy-policy {
      border-top: 1px solid var(--background-border-color);
      border-radius: 4px;

      @media screen and (max-width: $no-gap-breakpoint) {
        border-top: 0;
        border-bottom: 0;
      }
    }
  }
}

.ui {
  flex: 0 0 auto;
  display: flex;
  flex-direction: column;
  width: 100%;
  height: 100%;
}

.drawer {
  width: 350px;
  box-sizing: border-box;
  display: flex;
  flex-direction: column;
  overflow-y: hidden;
}

.drawer__tab {
  display: flex;
  flex: 1 1 auto;
  padding: 13px 3px 11px;
  color: $darker-text-color;
  text-decoration: none;
  text-align: center;
  font-size: 16px;
  align-items: center;
  justify-content: center;
}

.column,
.drawer {
  flex: 1 1 100%;
  overflow: hidden;
}

@media screen and (width > $mobile-breakpoint) {
  .columns-area {
    padding: 0;
  }

  .column,
  .drawer {
    flex: 0 0 auto;
    padding: 10px;
    padding-inline-start: 5px;
    padding-inline-end: 5px;

    &:first-child {
      padding-inline-start: 10px;
    }

    &:last-child {
      padding-inline-end: 10px;
    }
  }

  .columns-area > div {
    .column,
    .drawer {
      padding-inline-start: 5px;
      padding-inline-end: 5px;
    }
  }
}

.columns-area--mobile {
  flex-direction: column;
  width: 100%;
  height: 100%;
  margin: 0 auto;

  .column,
  .drawer {
    width: 100%;
    height: 100%;
    padding: 0;
  }

  .account-card {
    margin-bottom: 0;
  }

  .filter-form {
    display: flex;
    flex-wrap: wrap;
  }

  .autosuggest-textarea__textarea {
    font-size: 16px;
  }

  .search__input {
    line-height: 18px;
    font-size: 16px;
    padding: 15px;
    padding-inline-end: 30px;
  }

  .scrollable {
    overflow: visible;

    @supports (display: grid) {
      contain: content;
    }
  }

  @media screen and (min-width: $no-gap-breakpoint) {
    padding: 10px 0;
    padding-top: 0;
  }
}

@media screen and (min-width: $no-gap-breakpoint) {
  .react-swipeable-view-container .columns-area--mobile {
    height: calc(100% - 10px) !important;
  }

  .getting-started__wrapper {
    margin-bottom: 10px;
  }

  .search-page .search {
    display: none;
  }

  .navigation-panel__legal {
    display: none;
  }
}

@media screen and (max-width: $no-gap-breakpoint - 1px) {
  $sidebar-width: 285px;

  .columns-area__panels__main {
    width: calc(100% - $sidebar-width);
  }

  .columns-area__panels {
    min-height: calc(100vh - $ui-header-height);
    gap: 0;
  }

  .columns-area__panels__pane--navigational {
    min-width: $sidebar-width;

    .columns-area__panels__pane__inner {
      width: $sidebar-width;
    }

    .navigation-panel {
      margin: 0;
      border-inline-start: 1px solid var(--background-border-color);
      height: 100vh;
    }

    .navigation-panel__sign-in-banner,
    .navigation-panel__logo,
    .navigation-panel__banner,
    .getting-started__trends {
      display: none;
    }

    .column-link__icon {
      font-size: 18px;
    }
  }

  .layout-single-column {
    .ui__header {
      display: flex;
      background: var(--background-color);
      border-bottom: 1px solid var(--background-border-color);
    }

    .column > .scrollable,
    .tabs-bar__wrapper .column-header,
    .tabs-bar__wrapper .column-back-button,
    .explore__search-header,
    .column-search-header {
      border-left: 0;
      border-right: 0;
    }

    .column-header,
    .column-back-button,
    .scrollable,
    .error-column {
      border-radius: 0 !important;
    }

    .column-header,
    .column-back-button {
      border-top: 0;
    }
  }
}

@media screen and (max-width: $no-gap-breakpoint - 285px - 1px) {
  $sidebar-width: 55px;

  .columns-area__panels__main {
    width: calc(100% - $sidebar-width);
  }

  .columns-area__panels__pane--navigational {
    min-width: $sidebar-width;

    .columns-area__panels__pane__inner {
      width: $sidebar-width;
    }

    .column-link span {
      display: none;
    }

    .list-panel {
      display: none;
    }
  }
}

.explore__suggestions__card {
  padding: 12px 16px;
  gap: 8px;
  display: flex;
  flex-direction: column;
  border-bottom: 1px solid var(--background-border-color);

  &:last-child {
    border-bottom: 0;
  }

  &__source {
    padding-inline-start: 60px;
    font-size: 13px;
    line-height: 16px;
    color: $dark-text-color;
    text-overflow: ellipsis;
    overflow: hidden;
    white-space: nowrap;
  }

  &__body {
    display: flex;
    gap: 12px;
    align-items: center;

    &__main {
      flex: 1 1 auto;
      display: flex;
      flex-direction: column;
      gap: 8px;
      min-width: 0;

      &__name-button {
        display: flex;
        align-items: center;
        gap: 8px;

        &__name {
          display: block;
          color: inherit;
          text-decoration: none;
          flex: 1 1 auto;
          min-width: 0;
        }

        .button {
          min-width: 80px;
        }

        .display-name {
          font-size: 15px;
          line-height: 20px;
          color: $secondary-text-color;

          strong {
            font-weight: 700;
          }

          &__account {
            color: $darker-text-color;
            display: block;
          }
        }
      }
    }
  }
}

@media screen and (max-width: $no-gap-breakpoint - 1px) {
  .columns-area__panels__pane--compositional {
    display: none;
  }
}

.icon-with-badge {
  display: inline-flex;
  position: relative;

  &__badge {
    position: absolute;
    inset-inline-start: 9px;
    top: -13px;
    background: $ui-highlight-color;
    border: 2px solid var(--background-color);
    padding: 1px 6px;
    border-radius: 6px;
    font-size: 10px;
    font-weight: 500;
    line-height: 14px;
    color: $primary-text-color;
  }

  &__issue-badge {
    position: absolute;
    inset-inline-start: 11px;
    bottom: 1px;
    display: block;
    background: $error-red;
    border-radius: 50%;
    width: 0.625rem;
    height: 0.625rem;
  }
}

.column-link--transparent .icon-with-badge__badge {
  border-color: var(--background-color);
}

.column-title {
  text-align: center;
  padding-bottom: 32px;

  h3 {
    font-size: 24px;
    line-height: 1.5;
    font-weight: 700;
    margin-bottom: 10px;
  }

  p {
    font-size: 16px;
    line-height: 24px;
    font-weight: 400;
    color: $darker-text-color;
  }

  @media screen and (width >= 600px) {
    padding: 40px;
  }
}

.copy-paste-text {
  background: lighten($ui-base-color, 4%);
  border-radius: 8px;
  border: 1px solid var(--background-border-color);
  padding: 16px;
  color: $primary-text-color;
  font-size: 15px;
  line-height: 22px;
  display: flex;
  flex-direction: column;
  align-items: flex-end;
  transition: border-color 300ms linear;
  margin-bottom: 30px;

  &:focus,
  &.focused {
    transition: none;
    outline: 0;
    border-color: $highlight-text-color;
  }

  &.copied {
    border-color: $valid-value-color;
    transition: none;
  }

  textarea {
    width: 100%;
    height: auto;
    background: transparent;
    color: inherit;
    font: inherit;
    border: 0;
    padding: 0;
    margin-bottom: 30px;
    resize: none;

    &:focus {
      outline: 0;
    }
  }
}

.onboarding__profile {
  position: relative;
  margin-bottom: 40px + 20px;
  margin-top: -20px;

  .app-form__avatar-input {
    border: 2px solid var(--background-color);
    position: absolute;
    inset-inline-start: -2px;
    bottom: -40px;
    z-index: 2;
  }

  .app-form__header-input {
    margin: 0 -20px;
    border-radius: 0;

    img {
      border-radius: 0;
    }
  }
}

.compose-panel {
  width: 285px;
  margin-top: 10px;
  display: flex;
  flex-direction: column;
  height: calc(100% - 10px);
  overflow-y: hidden;

  .compose-form {
    flex: 1 1 auto;
    min-height: 0;
  }
}

.navigation-panel {
  margin-top: 10px;
  margin-bottom: 10px;
  height: calc(100% - 20px);
  overflow: hidden;
  display: flex;
  flex-direction: column;

  &__menu {
    flex: 1 1 auto;
    min-height: 0;
    overflow-y: auto;
  }

  .logo {
    height: 30px;
    width: auto;
  }

  &__logo {
    margin-bottom: 12px;
  }

  @media screen and (height <= 710px) {
    &__portal {
      display: none;
    }
  }

  @media screen and (height <= 765px) {
    &__portal .trends__item:nth-child(n + 3) {
      display: none;
    }
  }

  @media screen and (height <= 820px) {
    &__portal .trends__item:nth-child(n + 4) {
      display: none;
    }
  }

  @media screen and (height <= 920px) {
    .column-link.column-link--optional {
      display: none;
    }
  }

  @media screen and (height <= 1040px) {
    .list-panel {
      display: none;
    }
  }
}

.navigation-panel,
.compose-panel {
  hr {
    flex: 0 0 auto;
    border: 0;
    background: transparent;
    border-top: 1px solid var(--background-border-color);
    margin: 10px 0;
  }

  .flex-spacer {
    background: transparent;
  }
}

.drawer__pager {
  box-sizing: border-box;
  padding: 0;
  flex-grow: 1;
  position: relative;
  overflow: hidden;
  display: flex;
  border-radius: 4px;
  border: 1px solid var(--background-border-color);
}

.drawer__inner {
  position: absolute;
  top: 0;
  inset-inline-start: 0;
  background: var(--background-color);
  box-sizing: border-box;
  padding: 0;
  display: flex;
  flex-direction: column;
  overflow: hidden;
  overflow-y: auto;
  width: 100%;
  height: 100%;
  z-index: 0;
}

.drawer__inner__mastodon {
  background: var(--background-color)
    url('data:image/svg+xml;utf8,<svg xmlns="http://www.w3.org/2000/svg" viewBox="0 0 234.80078 31.757813" width="234.80078" height="31.757812"><path d="M19.599609 0c-1.05 0-2.10039.375-2.90039 1.125L0 16.925781v14.832031h234.80078V17.025391l-16.5-15.900391c-1.6-1.5-4.20078-1.5-5.80078 0l-13.80078 13.099609c-1.6 1.5-4.19883 1.5-5.79883 0L179.09961 1.125c-1.6-1.5-4.19883-1.5-5.79883 0L159.5 14.224609c-1.6 1.5-4.20078 1.5-5.80078 0L139.90039 1.125c-1.6-1.5-4.20078-1.5-5.80078 0l-13.79883 13.099609c-1.6 1.5-4.20078 1.5-5.80078 0L100.69922 1.125c-1.600001-1.5-4.198829-1.5-5.798829 0l-13.59961 13.099609c-1.6 1.5-4.200781 1.5-5.800781 0L61.699219 1.125c-1.6-1.5-4.198828-1.5-5.798828 0L42.099609 14.224609c-1.6 1.5-4.198828 1.5-5.798828 0L22.5 1.125C21.7.375 20.649609 0 19.599609 0z" fill="#{hex-color(darken($ui-base-color, 4%))}"/></svg>')
    no-repeat bottom / 100% auto;
  flex: 1;
  min-height: 47px;
  display: none;

  > img {
    display: block;
    object-fit: contain;
    object-position: bottom left;
    width: 85%;
    height: 100%;
    pointer-events: none;
    user-select: none;
  }

  @media screen and (height >= 640px) {
    display: block;
  }
}

.drawer__header {
  flex: 0 0 auto;
  font-size: 16px;
  border: 1px solid var(--background-border-color);
  margin-bottom: 10px;
  display: flex;
  flex-direction: row;
  border-radius: 4px;
  overflow: hidden;

  a:hover,
  a:focus,
  a:active {
    color: $primary-text-color;
  }
}

.scrollable {
  overflow-y: scroll;
  overflow-x: hidden;
  flex: 1 1 auto;
  -webkit-overflow-scrolling: touch;

  &.optionally-scrollable {
    overflow-y: auto;
  }

  @supports (display: grid) {
    // hack to fix Chrome <57
    contain: strict;
  }

  &--flex {
    display: flex;
    flex-direction: column;
  }

  &__append {
    flex: 1 1 auto;
    position: relative;
    min-height: 120px;
  }

  .scrollable {
    flex: 1 1 auto;
  }
}

.scrollable.fullscreen {
  @supports (display: grid) {
    // hack to fix Chrome <57
    contain: none;
  }
}

.column-back-button {
  box-sizing: border-box;
  width: 100%;
  background: transparent;
  border: 1px solid var(--background-border-color);
  border-radius: 4px 4px 0 0;
  color: $highlight-text-color;
  cursor: pointer;
  flex: 0 0 auto;
  font-size: 16px;
  line-height: inherit;
  text-align: unset;
  padding: 13px;
  margin: 0;
  z-index: 3;
  outline: 0;
  display: flex;
  align-items: center;
  gap: 5px;

  &:hover {
    text-decoration: underline;
  }
}

.column-header__back-button {
  display: flex;
  align-items: center;
  gap: 5px;
  background: transparent;
  border: 0;
  font-family: inherit;
  color: $highlight-text-color;
  cursor: pointer;
  white-space: nowrap;
  font-size: 16px;
  padding: 13px;
  z-index: 3;

  &:hover {
    text-decoration: underline;
  }

  &.compact {
    padding-inline-end: 5px;
    flex: 0 0 auto;
  }
}

.react-toggle {
  display: inline-block;
  position: relative;
  cursor: pointer;
  background-color: transparent;
  border: 0;
  border-radius: 10px;
  padding: 0;
  user-select: none;
  -webkit-tap-highlight-color: rgba($base-overlay-background, 0);
  -webkit-tap-highlight-color: transparent;
}

.react-toggle-screenreader-only {
  border: 0;
  clip: rect(0 0 0 0);
  height: 1px;
  margin: -1px;
  overflow: hidden;
  padding: 0;
  position: absolute;
  width: 1px;
}

.react-toggle--disabled {
  cursor: not-allowed;
  opacity: 0.5;
  transition: opacity 0.25s;
}

.react-toggle-track {
  width: 32px;
  height: 20px;
  padding: 0;
  border-radius: 10px;
  background-color: $ui-primary-color;
}

.react-toggle--focus {
  outline: $ui-button-focus-outline;
}

.react-toggle--checked .react-toggle-track {
  background-color: $ui-highlight-color;
}

.react-toggle-track-check,
.react-toggle-track-x {
  display: none;
}

.react-toggle-thumb {
  position: absolute;
  top: 2px;
  inset-inline-start: 2px;
  width: 16px;
  height: 16px;
  border-radius: 50%;
  background-color: $ui-button-color;
  box-sizing: border-box;
  transition: all 0.25s ease;
  transition-property: border-color, left;
}

.react-toggle--checked .react-toggle-thumb {
  inset-inline-start: 32px - 16px - 2px;
  border-color: $ui-highlight-color;
}

.react-toggle:hover:not(.react-toggle--disabled) .react-toggle-track {
  background: darken($ui-primary-color, 5%);
}

.react-toggle.react-toggle--checked:hover:not(.react-toggle--disabled)
  .react-toggle-track {
  background: lighten($ui-highlight-color, 5%);
}

.switch-to-advanced {
  color: $light-text-color;
  background-color: $ui-base-color;
  padding: 15px;
  border-radius: 4px;
  margin-top: 4px;
  margin-bottom: 12px;
  font-size: 13px;
  line-height: 18px;

  .switch-to-advanced__toggle {
    color: $ui-button-tertiary-color;
    font-weight: bold;
  }
}

.column-link {
  display: flex;
  align-items: center;
  gap: 5px;
  font-size: 16px;
  padding: 13px;
  text-decoration: none;
  overflow: hidden;
  white-space: nowrap;
  border: 0;
  background: transparent;
  color: $secondary-text-color;
  border-left: 4px solid transparent;

  &:hover,
  &:focus,
  &:active {
    color: $primary-text-color;
  }

  &.active {
    color: $highlight-text-color;
  }

  &:focus {
    outline: 0;
  }

  &:focus-visible {
    border-color: $ui-button-focus-outline-color;
    border-radius: 0;
  }

  &--logo {
    background: transparent;
    padding: 10px;

    &:hover,
    &:focus,
    &:active {
      background: transparent;
    }
  }
}

.column-link__badge {
  display: inline-block;
  border-radius: 4px;
  font-size: 12px;
  line-height: 19px;
  font-weight: 500;
  background: $ui-base-color;
  padding: 4px 8px;
  margin: -6px 10px;
}

.column-subheading {
  background: var(--surface-background-color);
  color: $darker-text-color;
  padding: 8px 20px;
  font-size: 12px;
  font-weight: 500;
  text-transform: uppercase;
  cursor: default;
}

.getting-started__wrapper {
  flex: 0 0 auto;
}

.flex-spacer {
  flex: 1 1 auto;
}

.getting-started {
  color: $dark-text-color;
  overflow: auto;
  border: 1px solid var(--background-border-color);
  border-top: 0;

  &__trends {
    flex: 0 1 auto;
    opacity: 1;
    animation: fade 150ms linear;
    margin-top: 10px;

    h4 {
      border-bottom: 1px solid var(--background-border-color);
      padding: 10px;
      font-size: 12px;
      text-transform: uppercase;
      font-weight: 500;

      a {
        color: $darker-text-color;
        text-decoration: none;
      }
    }

    .trends__item {
      border-bottom: 0;
      padding: 10px;

      &__current {
        color: $darker-text-color;
      }
    }
  }
}

.keyboard-shortcuts {
  padding: 8px 0 0;
  overflow: hidden;

  thead {
    position: absolute;
    inset-inline-start: -9999px;
  }

  td {
    padding: 0 10px 8px;
  }

  kbd {
    display: inline-block;
    padding: 3px 5px;
    background-color: lighten($ui-base-color, 8%);
    border: 1px solid darken($ui-base-color, 4%);
  }
}

.status-card {
  display: flex;
  align-items: center;
  position: relative;
  font-size: 14px;
  color: $darker-text-color;
  margin-top: 14px;
  text-decoration: none;
  overflow: hidden;
  border: 1px solid var(--background-border-color);
  border-radius: 8px;
  contain: inline-size layout paint style;

  &.bottomless {
    border-radius: 8px 8px 0 0;
  }

  &__actions {
    bottom: 0;
    inset-inline-start: 0;
    position: absolute;
    inset-inline-end: 0;
    top: 0;
    display: flex;
    justify-content: center;
    align-items: center;
    cursor: pointer;

    & > div {
      background: rgba($base-shadow-color, 0.6);
      border-radius: 8px;
      padding: 12px 9px;
      backdrop-filter: blur(10px) saturate(180%) contrast(75%) brightness(70%);
      flex: 0 0 auto;
      display: flex;
      justify-content: center;
      align-items: center;
    }

    button,
    a {
      display: inline;
      color: $secondary-text-color;
      background: transparent;
      border: 0;
      padding: 0 8px;
      text-decoration: none;
      font-size: 18px;
      line-height: 18px;

      &:hover,
      &:active,
      &:focus {
        color: $primary-text-color;
      }
    }

    a {
      font-size: 19px;
      position: relative;
      bottom: -1px;
    }
  }
}

a.status-card {
  cursor: pointer;

  &:hover,
  &:focus,
  &:active {
    .status-card__title,
    .status-card__host,
    .status-card__author,
    .status-card__description {
      color: $highlight-text-color;
    }
  }
}

.status-card a {
  color: inherit;
  text-decoration: none;

  &:hover,
  &:focus,
  &:active {
    .status-card__title,
    .status-card__host,
    .status-card__author,
    .status-card__description {
      color: $highlight-text-color;
    }
  }
}

.status-card-photo {
  cursor: zoom-in;
  display: block;
  text-decoration: none;
  width: 100%;
  height: auto;
  margin: 0;
}

.status-card-video {
  // Firefox has a bug where frameborder=0 iframes add some extra blank space
  // see https://bugzilla.mozilla.org/show_bug.cgi?id=155174
  overflow: hidden;

  iframe {
    width: 100%;
    height: 100%;
  }
}

.status-card__title {
  display: block;
  font-weight: 700;
  font-size: 19px;
  line-height: 24px;
  color: $primary-text-color;
  overflow: hidden;
  white-space: nowrap;
  text-overflow: ellipsis;
}

.status-card.expanded .status-card__title {
  white-space: normal;
  display: -webkit-box;
  -webkit-line-clamp: 2;
  -webkit-box-orient: vertical;
}

.status-card__content {
  flex: 1 1 auto;
  overflow: hidden;
  padding: 15px;
  box-sizing: border-box;
  max-width: 100%;
}

.status-card__host {
  display: block;
  font-size: 14px;
  margin-bottom: 8px;
  white-space: nowrap;
  overflow: hidden;
  text-overflow: ellipsis;
}

.status-card__author {
  display: block;
  margin-top: 8px;
  font-size: 14px;
  color: $primary-text-color;
  white-space: nowrap;
  overflow: hidden;
  text-overflow: ellipsis;

  strong {
    font-weight: 500;
  }
}

.status-card__description {
  display: block;
  margin-top: 8px;
  font-size: 14px;
  white-space: nowrap;
  overflow: hidden;
  text-overflow: ellipsis;
}

.status-card__image {
  flex: 0 0 auto;
  width: 120px;
  aspect-ratio: 1;
  background: lighten($ui-base-color, 8%);
  position: relative;

  & > .icon {
    width: 18px;
    height: 18px;
    position: absolute;
    transform-origin: 50% 50%;
    top: 50%;
    inset-inline-start: 50%;
    transform: translate(-50%, -50%);
  }
}

.status-card__image-image {
  display: block;
  margin: 0;
  width: 100%;
  height: 100%;
  object-fit: cover;
  background-size: cover;
  background-position: center center;
}

.status-card__image-preview {
  display: block;
  margin: 0;
  width: 100%;
  height: 100%;
  object-fit: fill;
  position: absolute;
  top: 0;
  inset-inline-start: 0;
  z-index: 0;
  background: $base-overlay-background;

  &--hidden {
    display: none;
  }
}

.status-card.expanded {
  flex-direction: column;
  align-items: flex-start;
}

.status-card.expanded .status-card__image {
  width: 100%;
  aspect-ratio: auto;
}

.status-card__image,
.status-card__image-image,
.status-card__image-preview {
  border-start-start-radius: 8px;
  border-start-end-radius: 0;
  border-end-end-radius: 0;
  border-end-start-radius: 8px;
}

.status-card.expanded .status-card__image,
.status-card.expanded .status-card__image-image,
.status-card.expanded .status-card__image-preview {
  border-start-end-radius: 8px;
  border-end-end-radius: 0;
  border-end-start-radius: 0;
}

.status-card.bottomless .status-card__image,
.status-card.bottomless .status-card__image-image,
.status-card.bottomless .status-card__image-preview {
  border-end-end-radius: 0;
  border-end-start-radius: 0;
}

.status-card.expanded > a {
  width: 100%;
}

.load-more {
  display: flex;
  align-items: center;
  justify-content: center;
  color: $dark-text-color;
  background-color: transparent;
  border: 0;
  font-size: inherit;
  line-height: inherit;
  width: 100%;
  padding: 15px;
  box-sizing: border-box;
  text-decoration: none;

  &:hover {
    background: var(--on-surface-color);
  }

  .icon {
    width: 22px;
    height: 22px;
  }
}

.load-gap {
  border-bottom: 1px solid var(--background-border-color);
}

.timeline-hint {
  text-align: center;
  color: $dark-text-color;
  padding: 16px;
  box-sizing: border-box;
  width: 100%;
  font-size: 14px;
  line-height: 21px;

  strong {
    font-weight: 500;
  }

  a {
    color: $highlight-text-color;
    text-decoration: none;

    &:hover,
    &:focus,
    &:active {
      text-decoration: underline;
      color: lighten($highlight-text-color, 4%);
    }
  }

  &--with-descendants {
    border-top: 1px solid var(--background-border-color);
  }
}

.regeneration-indicator {
  color: $darker-text-color;
  border: 1px solid var(--background-border-color);
  border-top: 0;
  cursor: default;
  display: flex;
  flex: 1 1 auto;
  flex-direction: column;
  align-items: center;
  justify-content: center;
  padding: 20px;

  &__figure {
    display: block;
    width: 100%;
    height: auto;
    max-width: 350px;
    margin-top: -50px;
  }

  &__label {
    text-align: center;
    font-size: 16px;

    strong {
      font-weight: 500;
      display: block;
      margin-bottom: 10px;
      color: $darker-text-color;
    }

    span {
      font-size: 15px;
    }
  }
}

.column-header__wrapper {
  position: relative;
  flex: 0 0 auto;
  z-index: 1;

  &.active {
    box-shadow: 0 1px 0 rgba($highlight-text-color, 0.3);

    &::before {
      display: block;
      content: '';
      position: absolute;
      bottom: -13px;
      inset-inline-start: 0;
      inset-inline-end: 0;
      margin: 0 auto;
      width: 60%;
      pointer-events: none;
      height: 28px;
      z-index: 1;
      background: radial-gradient(
        ellipse,
        rgba($ui-highlight-color, 0.23) 0%,
        rgba($ui-highlight-color, 0) 60%
      );
    }
  }

  .announcements {
    z-index: 1;
    position: relative;
  }
}

.column-header__select-row {
  border-width: 0 1px 1px;
  border-style: solid;
  border-color: var(--background-border-color);
  padding: 15px;
  display: flex;
  align-items: center;
  gap: 8px;

  &__checkbox .check-box {
    display: flex;
  }

  &__select-menu:disabled {
    visibility: hidden;
  }

  &__mode-button {
    margin-left: auto;
    color: $highlight-text-color;
    font-weight: bold;
    font-size: 14px;

    &:hover {
      color: lighten($highlight-text-color, 6%);
    }
  }
}

.column-header {
  display: flex;
  font-size: 16px;
  border: 1px solid var(--background-border-color);
  border-radius: 4px 4px 0 0;
  flex: 0 0 auto;
  cursor: pointer;
  position: relative;
  z-index: 2;
  outline: 0;

  &__title {
    display: flex;
    align-items: center;
    gap: 5px;
    margin: 0;
    border: 0;
    padding: 13px;
    padding-inline-end: 0;
    color: inherit;
    background: transparent;
    font: inherit;
    text-align: start;
    text-overflow: ellipsis;
    overflow: hidden;
    white-space: nowrap;
    flex: 1;

    &:focus-visible {
      outline: $ui-button-icon-focus-outline;
    }
  }

  .column-header__back-button + &__title {
    padding-inline-start: 0;
  }

  .column-header__back-button {
    flex: 1;
    color: $highlight-text-color;

    &.compact {
      flex: 0 0 auto;
      color: $primary-text-color;
    }
  }

  &.active {
    .column-header__icon {
      color: $highlight-text-color;
      text-shadow: 0 0 10px rgba($highlight-text-color, 0.4);
    }
  }

  &:focus,
  &:active {
    outline: 0;
  }

  &__advanced-buttons {
    display: flex;
    justify-content: space-between;
    align-items: center;
    padding: 16px;
    padding-top: 0;

    &:first-child {
      padding-top: 16px;
    }
  }
}

.column-header__buttons {
  height: 48px;
  display: flex;
}

.column-header__links {
  margin-bottom: 14px;
}

.column-header__links .text-btn {
  margin-inline-end: 10px;
}

.column-header__button {
  display: flex;
  justify-content: center;
  align-items: center;
  border: 0;
  color: $darker-text-color;
  background: transparent;
  cursor: pointer;
  font-size: 16px;
  padding: 0 15px;

  &:last-child {
    border-start-end-radius: 4px;
  }

  &:hover {
    color: lighten($darker-text-color, 4%);
  }

  &:focus-visible {
    outline: $ui-button-focus-outline;
  }

  &.active {
    color: $primary-text-color;

    &:hover {
      color: $primary-text-color;
    }

    .icon-sliders {
      transform: rotate(60deg);
    }
  }

  &:disabled {
    color: $dark-text-color;
    cursor: default;
  }
}

.no-reduce-motion .column-header__button .icon-sliders {
  transition: transform 150ms ease-in-out;
}

.column-header__collapsible {
  max-height: 70vh;
  overflow: hidden;
  overflow-y: auto;
  color: $darker-text-color;
  transition:
    max-height 150ms ease-in-out,
    opacity 300ms linear;
  opacity: 1;
  z-index: 1;
  position: relative;
  border-left: 1px solid var(--background-border-color);
  border-right: 1px solid var(--background-border-color);
  border-bottom: 1px solid var(--background-border-color);

  @media screen and (max-width: $no-gap-breakpoint) {
    border-left: 0;
    border-right: 0;
  }

  &.collapsed {
    max-height: 0;
    opacity: 0.5;
    border-bottom: 0;
  }

  &.animating {
    overflow-y: hidden;
  }

  hr {
    height: 0;
    background: transparent;
    border: 0;
    border-top: 1px solid var(--background-border-color);
    margin: 10px 0;
  }
}

.column-header__collapsible-inner {
  border-top: 0;
}

.column-header__setting-btn {
  &:hover,
  &:focus {
    color: $darker-text-color;
    text-decoration: underline;
  }
}

.column-header__collapsible__extra + .column-header__setting-btn {
  padding-top: 5px;
}

.column-header__permission-btn {
  display: inline;
  font-weight: inherit;
  text-decoration: underline;
}

.column-header__setting-arrows {
  display: flex;
  align-items: center;
}

.text-btn {
  display: inline-flex;
  align-items: center;
  gap: 4px;
  padding: 0;
  font-family: inherit;
  font-size: inherit;
  font-weight: inherit;
  color: inherit;
  border: 0;
  background: transparent;
  cursor: pointer;
  text-decoration: none;

  .icon {
    width: 13px;
    height: 13px;
  }
}

.column-header__issue-btn {
  color: $warning-red;

  &:hover {
    color: $error-red;
    text-decoration: underline;
  }
}

.loading-indicator {
  color: $dark-text-color;
  font-size: 12px;
  font-weight: 400;
  text-transform: uppercase;
  overflow: visible;
  position: absolute;
  top: 50%;
  inset-inline-start: 50%;
  transform: translate(-50%, -50%);
  display: flex;
  align-items: center;
  justify-content: center;
}

.load-more .loading-indicator,
.button .loading-indicator {
  position: static;
  transform: none;

  .circular-progress {
    color: $primary-text-color;
    width: 22px;
    height: 22px;
  }
}

.load-more .loading-indicator .circular-progress {
  color: lighten($ui-base-color, 26%);
}

.circular-progress {
  color: lighten($ui-base-color, 26%);
  animation: 1.4s linear 0s infinite normal none running simple-rotate;

  circle {
    stroke: currentColor;
    stroke-dasharray: 80px, 200px;
    stroke-dashoffset: 0;
    animation: circular-progress 1.4s ease-in-out infinite;
  }
}

@keyframes circular-progress {
  0% {
    stroke-dasharray: 1px, 200px;
    stroke-dashoffset: 0;
  }

  50% {
    stroke-dasharray: 100px, 200px;
    stroke-dashoffset: -15px;
  }

  100% {
    stroke-dasharray: 100px, 200px;
    stroke-dashoffset: -125px;
  }
}

@keyframes simple-rotate {
  0% {
    transform: rotate(0deg);
  }

  100% {
    transform: rotate(360deg);
  }
}

@keyframes spring-rotate-in {
  0% {
    transform: rotate(0deg);
  }

  30% {
    transform: rotate(-484.8deg);
  }

  60% {
    transform: rotate(-316.7deg);
  }

  90% {
    transform: rotate(-375deg);
  }

  100% {
    transform: rotate(-360deg);
  }
}

@keyframes spring-rotate-out {
  0% {
    transform: rotate(-360deg);
  }

  30% {
    transform: rotate(124.8deg);
  }

  60% {
    transform: rotate(-43.27deg);
  }

  90% {
    transform: rotate(15deg);
  }

  100% {
    transform: rotate(0deg);
  }
}

.video-error-cover {
  align-items: center;
  background: $base-overlay-background;
  color: $primary-text-color;
  cursor: pointer;
  display: flex;
  flex-direction: column;
  height: 100%;
  justify-content: center;
  margin-top: 8px;
  position: relative;
  text-align: center;
  z-index: 100;
}

.spoiler-button {
  top: 0;
  inset-inline-start: 0;
  width: 100%;
  height: 100%;
  position: absolute;
  z-index: 100;

  &--hidden {
    display: none;
  }

  &--click-thru {
    pointer-events: none;
  }

  &__overlay {
    display: flex;
    align-items: center;
    justify-content: center;
    background: transparent;
    width: 100%;
    height: 100%;
    padding: 0;
    margin: 0;
    border: 0;
    color: $white;
    line-height: 20px;
    font-size: 14px;

    &__label {
      background-color: rgba($black, 0.45);
      backdrop-filter: blur(10px) saturate(180%) contrast(75%) brightness(70%);
      border-radius: 8px;
      padding: 12px 16px;
      display: flex;
      align-items: center;
      justify-content: center;
      gap: 4px;
      flex-direction: column;
      font-weight: 600;
    }

    &__action {
      font-weight: 400;
      font-size: 13px;
    }

    &:hover,
    &:focus {
      .spoiler-button__overlay__label {
        background-color: rgba($black, 0.9);
      }
    }
  }
}

.modal-container--preloader {
  background: lighten($ui-base-color, 8%);
}

.account--panel {
  border-top: 1px solid var(--background-border-color);
  border-bottom: 1px solid var(--background-border-color);
  display: flex;
  flex-direction: row;
  padding: 10px 0;
}

.account--panel__button,
.detailed-status__button {
  flex: 1 1 auto;
  text-align: center;
}

.column-settings {
  display: flex;
  flex-direction: column;

  &__section {
    // FIXME: Legacy
    color: $darker-text-color;
    cursor: default;
    display: block;
    font-weight: 500;
  }

  .column-header__links {
    margin: 0;
  }

  section {
    padding: 16px;
    border-bottom: 1px solid var(--background-border-color);

    &:last-child {
      border-bottom: 0;
    }
  }

  h3 {
    font-size: 16px;
    line-height: 24px;
    letter-spacing: 0.5px;
    font-weight: 500;
    color: $primary-text-color;
    margin-bottom: 16px;
  }

  &__row {
    display: flex;
    flex-direction: column;
    gap: 12px;
  }

  .app-form__toggle {
    &__toggle > div {
      border: 0;
    }
  }
}

.column-settings__hashtags {
  margin-top: 15px;

  .column-settings__row {
    margin-bottom: 15px;
  }

  .column-select {
    &__control {
      @include search-input;

      &::placeholder {
        color: lighten($darker-text-color, 4%);
      }

      &::-moz-focus-inner {
        border: 0;
      }

      &::-moz-focus-inner,
      &:focus,
      &:active {
        outline: 0 !important;
      }

      &:focus {
        background: lighten($ui-base-color, 4%);
      }

      @media screen and (width <= 600px) {
        font-size: 16px;
      }
    }

    &__placeholder {
      color: $dark-text-color;
      padding-inline-start: 2px;
      font-size: 12px;
    }

    &__value-container {
      padding-inline-start: 6px;
    }

    &__multi-value {
      background: lighten($ui-base-color, 8%);

      &__remove {
        cursor: pointer;

        &:hover,
        &:active,
        &:focus {
          background: lighten($ui-base-color, 12%);
          color: lighten($darker-text-color, 4%);
        }
      }
    }

    &__multi-value__label,
    &__input,
    &__input-container {
      color: $darker-text-color;
    }

    &__clear-indicator,
    &__dropdown-indicator {
      cursor: pointer;
      transition: none;
      color: $dark-text-color;

      &:hover,
      &:active,
      &:focus {
        color: lighten($dark-text-color, 4%);
      }
    }

    &__indicator-separator {
      background-color: lighten($ui-base-color, 8%);
    }

    &__menu {
      @include search-popout;

      & {
        padding: 0;
        background: $ui-secondary-color;
      }
    }

    &__menu-list {
      padding: 6px;
    }

    &__option {
      color: $inverted-text-color;
      border-radius: 4px;
      font-size: 14px;

      &--is-focused,
      &--is-selected {
        background: darken($ui-secondary-color, 10%);
      }
    }
  }
}

.column-settings__row {
  .text-btn:not(.column-header__permission-btn) {
    margin-bottom: 15px;
  }
}

.relationship-tag {
  color: $white;
  margin-bottom: 4px;
  display: block;
  background-color: rgba($black, 0.45);
  backdrop-filter: blur(10px) saturate(180%) contrast(75%) brightness(70%);
  font-size: 11px;
  text-transform: uppercase;
  font-weight: 700;
  padding: 2px 6px;
  border-radius: 4px;
}

.setting-toggle {
  display: flex;
  align-items: center;
  gap: 8px;
}

.setting-toggle__label {
  color: $darker-text-color;
}

.limited-account-hint {
  p {
    color: $secondary-text-color;
    font-size: 15px;
    font-weight: 500;
    margin-bottom: 20px;
  }
}

.empty-column-indicator,
.follow_requests-unlocked_explanation {
  color: $dark-text-color;
  text-align: center;
  padding: 20px;
  font-size: 14px;
  line-height: 20px;
  font-weight: 400;
  cursor: default;
  display: flex;
  flex: 1 1 auto;
  align-items: center;
  justify-content: center;

  & > span {
    max-width: 500px;
  }

  a {
    color: $highlight-text-color;
    text-decoration: none;

    &:hover {
      text-decoration: underline;
    }
  }
}

.empty-column-indicator {
  &__arrow {
    position: absolute;
    top: 50%;
    inset-inline-start: 50%;
    pointer-events: none;
    transform: translate(100%, -100%) rotate(12deg);
    transform-origin: center;
  }
}

.follow_requests-unlocked_explanation {
  background: var(--surface-background-color);
  border-bottom: 1px solid var(--background-border-color);
  contain: initial;
  flex-grow: 0;
}

.error-column {
  padding: 20px;
  border: 1px solid var(--background-border-color);
  border-radius: 4px;
  display: flex;
  flex: 1 1 auto;
  align-items: center;
  justify-content: center;
  flex-direction: column;
  cursor: default;

  &__image {
    width: 70%;
    max-width: 350px;
    margin-top: -50px;
  }

  &__message {
    text-align: center;
    color: $darker-text-color;
    font-size: 15px;
    line-height: 22px;

    h1 {
      font-size: 28px;
      line-height: 33px;
      font-weight: 700;
      margin-bottom: 15px;
      color: $primary-text-color;
    }

    p {
      max-width: 48ch;
    }

    &__actions {
      margin-top: 30px;
      display: flex;
      gap: 10px;
      align-items: center;
      justify-content: center;
    }
  }
}

@keyframes heartbeat {
  0% {
    transform: scale(1);
    animation-timing-function: ease-out;
  }

  10% {
    transform: scale(0.91);
    animation-timing-function: ease-in;
  }

  17% {
    transform: scale(0.98);
    animation-timing-function: ease-out;
  }

  33% {
    transform: scale(0.87);
    animation-timing-function: ease-in;
  }

  45% {
    transform: scale(1);
    animation-timing-function: ease-out;
  }
}

.no-reduce-motion .pulse-loading {
  transform-origin: center center;
  animation: heartbeat 1.5s ease-in-out infinite both;
}

.emoji-picker-dropdown__menu {
  position: relative;
  margin-top: 5px;
  z-index: 2;
  background: var(--dropdown-background-color);
  backdrop-filter: var(--background-filter);
  border: 1px solid var(--dropdown-border-color);
  box-shadow: var(--dropdown-shadow);
  border-radius: 5px;

  .emoji-mart-scroll {
    transition: opacity 200ms ease;
  }

  &.selecting .emoji-mart-scroll {
    opacity: 0.5;
  }
}

.emoji-picker-dropdown__modifiers {
  position: absolute;
  top: 60px;
  inset-inline-end: 11px;
  cursor: pointer;
}

.emoji-picker-dropdown__modifiers__menu {
  position: absolute;
  z-index: 4;
  top: -5px;
  inset-inline-start: -9px;
  background: var(--dropdown-background-color);
  border: 1px solid var(--dropdown-border-color);
  border-radius: 4px;
  box-shadow: var(--dropdown-shadow);
  overflow: hidden;

  button {
    display: block;
    cursor: pointer;
    border: 0;
    padding: 4px 8px;
    background: transparent;

    &:hover,
    &:focus,
    &:active {
      background: var(--dropdown-border-color);
    }
  }

  .emoji-mart-emoji {
    height: 22px;
  }
}

.emoji-mart-emoji {
  span {
    background-repeat: no-repeat;
  }
}

.upload-area {
  align-items: center;
  background: rgba($base-overlay-background, 0.8);
  display: flex;
  height: 100vh;
  justify-content: center;
  inset-inline-start: 0;
  opacity: 0;
  position: fixed;
  top: 0;
  visibility: hidden;
  width: 100vw;
  z-index: 2000;

  * {
    pointer-events: none;
  }
}

.upload-area__drop {
  width: 320px;
  height: 160px;
  display: flex;
  box-sizing: border-box;
  position: relative;
  padding: 8px;
}

.upload-area__background {
  position: absolute;
  top: 0;
  inset-inline-end: 0;
  bottom: 0;
  inset-inline-start: 0;
  z-index: -1;
  border-radius: 4px;
  background: $ui-base-color;
  box-shadow: 0 0 5px rgba($base-shadow-color, 0.2);
}

.upload-area__content {
  flex: 1;
  display: flex;
  align-items: center;
  justify-content: center;
  text-align: center;
  color: $secondary-text-color;
  font-size: 18px;
  font-weight: 500;
  border: 2px dashed $ui-base-lighter-color;
  border-radius: 4px;
}

.upload-progress {
  color: $darker-text-color;
  overflow: hidden;
  display: flex;
  gap: 8px;
  align-items: center;
  padding: 0 12px;

  .icon {
    width: 24px;
    height: 24px;
    color: $ui-highlight-color;
  }

  span {
    font-size: 12px;
    text-transform: uppercase;
    font-weight: 500;
    display: block;
  }
}

.upload-progress__message {
  flex: 1 1 auto;
}

.upload-progress__backdrop {
  width: 100%;
  height: 6px;
  border-radius: 6px;
  background: var(--background-color);
  position: relative;
  margin-top: 5px;
}

.upload-progress__tracker {
  position: absolute;
  inset-inline-start: 0;
  top: 0;
  height: 6px;
  background: $ui-highlight-color;
  border-radius: 6px;
}

.emoji-button {
  display: block;
  padding-top: 5px;
  padding-bottom: 2px;
  padding-inline-start: 2px;
  padding-inline-end: 5px;
  outline: 0;
  cursor: pointer;

  img {
    filter: grayscale(100%);
    opacity: 0.8;
    display: block;
    margin: 0;
    width: 22px;
    height: 22px;
  }

  &:hover,
  &:active,
  &:focus {
    img {
      opacity: 1;
      filter: none;
      border-radius: 100%;
    }
  }

  &:focus-visible {
    img {
      outline: $ui-button-icon-focus-outline;
    }
  }
}

.dropdown--active .emoji-button img {
  opacity: 1;
  filter: none;
}

.privacy-dropdown__dropdown,
.language-dropdown__dropdown {
  box-shadow: var(--dropdown-shadow);
  background: var(--dropdown-background-color);
  backdrop-filter: var(--background-filter);
  border: 1px solid var(--dropdown-border-color);
  padding: 4px;
  border-radius: 4px;
  overflow: hidden;
  z-index: 2;
  width: 300px;

  &.top {
    transform-origin: 50% 100%;
  }

  &.bottom {
    transform-origin: 50% 0;
  }
}

.modal-root__container .privacy-dropdown {
  flex-grow: 0;
}

.modal-root__container .privacy-dropdown__dropdown {
  pointer-events: auto;
  z-index: 9999;
}

.privacy-dropdown__option {
  font-size: 14px;
  line-height: 20px;
  letter-spacing: 0.25px;
  padding: 8px 12px;
  cursor: pointer;
  display: flex;
  align-items: center;
  gap: 12px;
  border-radius: 4px;
  color: $primary-text-color;

  &:hover,
  &:active {
    background: var(--dropdown-border-color);
  }

  &:focus,
  &.active {
    background: $ui-highlight-color;
    color: $primary-text-color;
    outline: 0;

    .privacy-dropdown__option__content,
    .privacy-dropdown__option__content strong,
    .privacy-dropdown__option__additional {
      color: $primary-text-color;
    }
  }

  &__additional {
    display: flex;
    align-items: center;
    justify-content: center;
    color: $darker-text-color;
    cursor: help;
  }
}

.privacy-dropdown__option__icon {
  display: flex;
  align-items: center;
  justify-content: center;
}

.privacy-dropdown__option__content {
  flex: 1 1 auto;
  color: $darker-text-color;

  strong {
    color: $primary-text-color;
    font-weight: 500;
    display: block;

    @each $lang in $cjk-langs {
      &:lang(#{$lang}) {
        font-weight: 700;
      }
    }
  }
}

.language-dropdown {
  &__dropdown {
    padding: 0;

    .emoji-mart-search {
      padding: 10px;
      background: var(--dropdown-background-color);

      input {
        padding: 8px 12px;
        background: $ui-base-color;
        border: 1px solid var(--background-border-color);
        color: $darker-text-color;

        @media screen and (width <= 600px) {
          font-size: 16px;
          line-height: 24px;
          letter-spacing: 0.5px;
        }
      }
    }

    .emoji-mart-search-icon {
      inset-inline-end: 15px;
      opacity: 1;
      color: $darker-text-color;

      .icon {
        width: 18px;
        height: 18px;
      }

      &:disabled {
        opacity: 0.38;
      }
    }

    .emoji-mart-scroll {
      padding: 0 10px 10px;
      background: var(--dropdown-background-color);
    }

    &__results {
      &__item {
        cursor: pointer;
        color: $primary-text-color;
        font-size: 14px;
        line-height: 20px;
        letter-spacing: 0.25px;
        font-weight: 500;
        padding: 8px 12px;
        border-radius: 4px;
        overflow: hidden;
        white-space: nowrap;
        text-overflow: ellipsis;

        &__common-name {
          color: $darker-text-color;
          font-weight: 400;
        }

        &:active,
        &:hover {
          background: var(--dropdown-border-color);
        }

        &:focus,
        &.active {
          background: $ui-highlight-color;
          color: $primary-text-color;
          outline: 0;

          .language-dropdown__dropdown__results__item__common-name {
            color: $primary-text-color;
          }
        }
      }
    }
  }
}

.search {
  margin-bottom: 32px;
  position: relative;

  .layout-multiple-columns & {
    margin-bottom: 10px;
  }

  &__popout {
    box-sizing: border-box;
    display: none;
    position: absolute;
    inset-inline-start: 0;
    margin-top: -2px;
    width: 100%;
    background: var(--input-background-color);
    border: 1px solid var(--background-border-color);
    border-radius: 0 0 4px 4px;
    box-shadow: var(--dropdown-shadow);
    z-index: 99;
    font-size: 13px;
    padding: 15px 5px;

    h4 {
      text-transform: uppercase;
      color: $darker-text-color;
      font-weight: 500;
      padding: 0 10px;
      margin-bottom: 10px;
    }

    .icon-button {
      padding: 0;
      color: $darker-text-color;
    }

    .icon {
      width: 18px;
      height: 18px;
    }

    &__menu {
      margin-bottom: 20px;

      &:last-child {
        margin-bottom: 0;
      }

      &__message {
        color: $darker-text-color;
        padding: 0 10px;
      }

      &__item {
        display: block;
        box-sizing: border-box;
        width: 100%;
        border: 0;
        font: inherit;
        background: transparent;
        color: $darker-text-color;
        padding: 10px;
        cursor: pointer;
        border-radius: 4px;
        text-align: start;
        text-overflow: ellipsis;
        overflow: hidden;
        white-space: nowrap;

        &--flex {
          display: flex;
          justify-content: space-between;
        }

        .icon-button {
          transition: none;
        }

        &:hover,
        &:focus,
        &:active,
        &.selected {
          background: $ui-highlight-color;
          color: $primary-text-color;

          .icon-button {
            color: $primary-text-color;
          }
        }

        mark {
          background: transparent;
          font-weight: 700;
          color: $primary-text-color;
        }

        span {
          overflow: inherit;
          text-overflow: inherit;
        }
      }
    }
  }

  &.active {
    .search__input {
      border-radius: 4px 4px 0 0;
    }

    .search__popout {
      display: block;
    }
  }
}

.search__input {
  @include search-input;

  display: block;
  padding: 12px 16px;
  padding-inline-start: 16px + 15px + 8px;
  line-height: normal;

  &::-moz-focus-inner {
    border: 0;
  }

  &::-moz-focus-inner,
  &:focus,
  &:active {
    outline: 0 !important;
  }
}

.search__icon {
  background: transparent;
  border: 0;
  padding: 0;
  position: absolute;
  top: 12px + 2px;
  cursor: default;
  pointer-events: none;
  margin-inline-start: 16px - 2px;
  width: 20px;
  height: 20px;

  &::-moz-focus-inner {
    border: 0;
  }

  &::-moz-focus-inner,
  &:focus {
    outline: 0 !important;
  }

  .icon {
    position: absolute;
    top: 0;
    inset-inline-start: 0;
    opacity: 0;
    transition: all 100ms linear;
    transition-property: transform, opacity;
    width: 20px;
    height: 20px;
    color: $darker-text-color;

    &.active {
      pointer-events: auto;
      opacity: 1;
    }
  }

  .icon-search {
    transform: rotate(90deg);

    &.active {
      pointer-events: none;
      transform: rotate(0deg);
    }
  }

  .icon-times-circle {
    transform: rotate(0deg);
    cursor: pointer;

    &.active {
      transform: rotate(90deg);
    }
  }
}

.search-results__section {
  border-bottom: 1px solid var(--background-border-color);

  &:last-child {
    border-bottom: 0;
  }

  &__header {
    border-bottom: 1px solid var(--background-border-color);
    background: var(--surface-background-color);
    padding: 15px;
    font-weight: 500;
    font-size: 14px;
    color: $darker-text-color;
    display: flex;
    justify-content: space-between;

    h3 {
      display: flex;
      align-items: center;
      gap: 5px;
    }

    button {
      color: $highlight-text-color;
      padding: 0;
      border: 0;
      background: 0;
      font: inherit;

      &:hover,
      &:active,
      &:focus {
        text-decoration: underline;
      }
    }
  }

  .account:last-child,
  & > div:last-child .status {
    border-bottom: 0;
  }
}

.search-results__info {
  padding: 20px;
  color: $darker-text-color;
  text-align: center;
}

.modal-root {
  position: relative;
  z-index: 9998;
}

.modal-root__overlay {
  position: fixed;
  top: 0;
  inset-inline-start: 0;
  inset-inline-end: 0;
  bottom: 0;
  opacity: 0.9;
  background: $base-overlay-background;
  transition: background 0.5s;
}

.modal-root__container {
  position: fixed;
  top: 0;
  inset-inline-start: 0;
  width: 100%;
  height: 100%;
  max-width: 100vw;
  max-height: 100vh;
  box-sizing: border-box;
  display: flex;
  flex-direction: column;
  align-items: center;
  justify-content: center;
  align-content: space-around;
  z-index: 9999;
  pointer-events: none;
  user-select: none;
  overscroll-behavior: none;
}

.modal-root__modal {
  pointer-events: auto;
  user-select: text;
  display: flex;
  max-width: 100vw;

  @media screen and (width <= $mobile-breakpoint) {
    margin-top: auto;
  }
}

.video-modal .video-player {
  max-height: 80vh;
  max-width: 100vw;
}

.audio-modal__container {
  width: 50vw;
}

.media-modal {
  width: 100%;
  height: 100%;
  position: relative;

  &__buttons {
    position: absolute;
    inset-inline-end: 8px;
    top: 8px;
    z-index: 100;
    display: flex;
    gap: 8px;
    align-items: center;

    .icon-button {
      color: rgba($white, 0.7);
      padding: 8px;

      .icon {
        width: 24px;
        height: 24px;
        filter: var(--overlay-icon-shadow);
      }

      &:hover,
      &:focus,
      &:active {
        color: $white;
        background-color: rgba($white, 0.15);
      }

      &:focus {
        background-color: rgba($white, 0.3);
      }
    }
  }
}

.media-modal__closer {
  position: absolute;
  top: 0;
  inset-inline-start: 0;
  inset-inline-end: 0;
  bottom: 0;
}

.media-modal__navigation {
  position: absolute;
  top: 0;
  inset-inline-start: 0;
  inset-inline-end: 0;
  bottom: 0;
  pointer-events: none;
  transition: opacity 0.3s linear;
  will-change: opacity;

  * {
    pointer-events: auto;
  }

  &.media-modal__navigation--hidden {
    opacity: 0;

    * {
      pointer-events: none;
    }
  }
}

.media-modal__nav {
  background: transparent;
  box-sizing: border-box;
  border: 0;
  color: rgba($white, 0.7);
  cursor: pointer;
  display: flex;
  align-items: center;
  font-size: 24px;
  height: 20vmax;
  margin: auto 0;
  padding: 30px 15px;
  position: absolute;
  top: 0;
  bottom: 0;

  &:hover,
  &:focus,
  &:active {
    color: $white;
  }
}

.media-modal__nav--left {
  inset-inline-start: 0;
}

.media-modal__nav--right {
  inset-inline-end: 0;
}

.media-modal__overlay {
  max-width: 600px;
  position: absolute;
  inset-inline-start: 0;
  inset-inline-end: 0;
  bottom: 0;
  margin: 0 auto;

  .picture-in-picture__footer {
    border-radius: 0;
    background: transparent;
    padding: 16px;

    .icon-button {
      color: $white;

      .icon {
        filter: var(--overlay-icon-shadow);
      }

      &:hover,
      &:focus,
      &:active {
        color: $white;
        background-color: rgba($white, 0.15);
      }

      &:focus {
        background-color: rgba($white, 0.3);
      }

      &.active {
        color: $highlight-text-color;

        &:hover,
        &:focus,
        &:active {
          background: rgba($highlight-text-color, 0.15);
        }

        &:focus {
          background: rgba($highlight-text-color, 0.3);
        }
      }

      &.star-icon.active {
        color: $gold-star;

        &:hover,
        &:focus,
        &:active {
          background: rgba($gold-star, 0.15);
        }

        &:focus {
          background: rgba($gold-star, 0.3);
        }
      }

      &.disabled {
        color: $white;
        background-color: transparent;
        cursor: default;
        opacity: 0.4;
      }
    }
  }
}

.media-modal__pagination {
  display: flex;
  justify-content: center;
  margin-bottom: 20px;
}

.media-modal__page-dot {
  flex: 0 0 auto;
  background-color: $white;
  filter: var(--overlay-icon-shadow);
  opacity: 0.4;
  height: 6px;
  width: 6px;
  border-radius: 50%;
  margin: 0 4px;
  padding: 0;
  border: 0;
  font-size: 0;
  transition: opacity 0.2s ease-in-out;

  &.active {
    opacity: 1;
  }

  &:focus {
    outline: 0;
    background-color: $highlight-text-color;
  }
}

.modal-placeholder {
  width: 588px;
  min-height: 478px;
  flex-direction: column;
  background: var(--modal-background-color);
  backdrop-filter: var(--background-filter);
  border: 1px solid var(--modal-border-color);
  border-radius: 16px;

  &__error {
    padding: 24px;
    display: flex;
    align-items: center;
    flex-direction: column;

    &__image {
      width: 70%;
      max-width: 350px;
    }

    &__message {
      text-align: center;
      text-wrap: balance;
      font-size: 14px;
      line-height: 20px;
      letter-spacing: 0.25px;

      &__actions {
        margin-top: 24px;
        display: flex;
        gap: 10px;
        align-items: center;
        justify-content: center;
      }
    }
  }
}

.safety-action-modal {
  width: 600px;
  flex-direction: column;

  &__top,
  &__bottom {
    display: flex;
    gap: 8px;
    padding: 24px;
    flex-direction: column;
    background: var(--modal-background-color);
    backdrop-filter: var(--background-filter);
    border: 1px solid var(--modal-border-color);
  }

  &__top {
    border-radius: 16px 16px 0 0;
    border-bottom: 0;
    gap: 16px;
  }

  &__bottom {
    border-radius: 0 0 16px 16px;
    border-top: 0;

    @media screen and (max-width: $mobile-breakpoint) {
      border-radius: 0;
      border-bottom: 0;
      padding-bottom: 32px;
    }
  }

  &__header {
    display: flex;
    gap: 16px;
    align-items: center;
    font-size: 14px;
    line-height: 20px;
    color: $darker-text-color;

    &__icon {
      border-radius: 64px;
      background: $ui-highlight-color;
      color: $white;
      display: flex;
      align-items: center;
      justify-content: center;
      width: 40px;
      height: 40px;
      flex-shrink: 0;

      .icon {
        width: 24px;
        height: 24px;
      }
    }

    h1 {
      font-size: 22px;
      line-height: 28px;
      color: $primary-text-color;
    }
  }

  &__confirmation {
    font-size: 14px;
    line-height: 20px;
    color: $darker-text-color;

    h1 {
      font-size: 16px;
      line-height: 24px;
      color: $primary-text-color;
      font-weight: 500;
      margin-bottom: 8px;
    }

    strong {
      font-weight: 700;
      color: $primary-text-color;
    }
  }

  &__status {
    border: 1px solid var(--modal-border-color);
    border-radius: 8px;
    padding: 8px;
    cursor: pointer;

    &__account {
      display: flex;
      align-items: center;
      gap: 4px;
      margin-bottom: 8px;
      color: $dark-text-color;

      bdi {
        color: inherit;
      }
    }

    &__content {
      display: -webkit-box;
      font-size: 15px;
      line-height: 22px;
      color: $dark-text-color;
      -webkit-line-clamp: 4;
      -webkit-box-orient: vertical;
      max-height: 4 * 22px;
      overflow: hidden;

      p,
      a {
        color: inherit;
      }
    }

    .reply-indicator__attachments {
      margin-top: 0;
      font-size: 15px;
      line-height: 22px;
      color: $dark-text-color;
    }
  }

  &__bullet-points {
    display: flex;
    flex-direction: column;
    gap: 8px;
    font-size: 16px;
    line-height: 24px;

    & > div {
      display: flex;
      gap: 16px;
      align-items: center;

      strong {
        font-weight: 700;
      }
    }

    &--deemphasized {
      color: $secondary-text-color;
    }

    &__icon {
      width: 40px;
      height: 40px;
      display: flex;
      align-items: center;
      justify-content: center;
      flex-shrink: 0;

      .icon {
        width: 24px;
        height: 24px;
      }
    }
  }

  &__field-group {
    display: flex;
    flex-direction: column;

    label {
      display: flex;
      gap: 16px;
      align-items: center;
      font-size: 16px;
      line-height: 24px;
      height: 32px;
      padding: 0 12px;
    }
  }

  &__caveats {
    font-size: 14px;
    padding: 0 12px;

    strong {
      font-weight: 500;
    }
  }

  &__bottom {
    padding-top: 0;

    &__collapsible {
      display: none;
      flex-direction: column;
      gap: 16px;
    }

    &.active {
      background: var(--modal-background-variant-color);
      padding-top: 24px;

      .safety-action-modal__bottom__collapsible {
        display: flex;
      }
    }
  }

  &__actions {
    display: flex;
    align-items: center;
    gap: 8px;
    justify-content: flex-end;

    &__hint {
      font-size: 14px;
      line-height: 20px;
      color: $dark-text-color;
    }

    .link-button {
      padding: 10px 12px;
      font-weight: 600;
    }
  }
}

.dialog-modal {
  width: 588px;
  max-height: 80vh;
  flex-direction: column;
  background: var(--modal-background-color);
  backdrop-filter: var(--background-filter);
  border: 1px solid var(--modal-border-color);
  border-radius: 16px;

  &__header {
    box-sizing: border-box;
    border-bottom: 1px solid var(--modal-border-color);
    display: flex;
    align-items: center;
    justify-content: space-between;
    flex-direction: row-reverse;
    padding: 12px 24px;
    min-height: 61px;

    &__title {
      font-size: 16px;
      line-height: 24px;
      font-weight: 500;
      letter-spacing: 0.15px;
    }
  }

  &__content {
    font-size: 14px;
    line-height: 20px;
    letter-spacing: 0.25px;
    overflow-y: auto;

    &__form {
      display: flex;
      flex-direction: column;
      gap: 16px;
      padding: 24px;
    }

    &__preview {
      display: flex;
      flex-direction: column;
      gap: 16px;
      align-items: center;
      justify-content: center;
      padding: 24px;
      background: #000;

      img {
        display: block;
      }

      img,
      .gifv video {
        outline: 1px solid var(--media-outline-color);
        outline-offset: -1px;
        border-radius: 8px;
      }

      img,
      .gifv video,
      .video-player,
      .audio-player {
        max-width: 360px;
        max-height: 45vh;
      }
    }
  }

  &__popout {
    background: var(--dropdown-background-color);
    backdrop-filter: var(--background-filter);
    border: 1px solid var(--dropdown-border-color);
    box-shadow: var(--dropdown-shadow);
    max-width: 320px;
    padding: 16px;
    border-radius: 8px;
    z-index: 9999 !important;
    font-size: 14px;
    line-height: 20px;
    color: $darker-text-color;
  }

  .copy-paste-text {
    margin-bottom: 0;
  }
}

.hotkey-combination {
  display: inline-flex;
  align-items: center;
  gap: 4px;

  kbd {
    padding: 3px 5px;
    border: 1px solid var(--background-border-color);
    border-radius: 4px;
  }
}

.boost-modal,
.report-modal,
.actions-modal,
.compare-history-modal {
  background: var(--background-color);
  color: $primary-text-color;
  border-radius: 4px;
  border: 1px solid var(--background-border-color);
  overflow: hidden;
  max-width: 90vw;
  width: 480px;
  position: relative;
  flex-direction: column;

  @media screen and (max-width: $no-columns-breakpoint) {
    border-bottom: 0;
    border-radius: 4px 4px 0 0;
  }
}

.boost-modal__container {
  overflow-y: auto;
  padding: 10px;

  .status {
    user-select: text;
    border-bottom: 0;
  }
}

.boost-modal__action-bar {
  display: flex;
  justify-content: space-between;
  align-items: center;
  background: $ui-secondary-color;
  padding: 15px;

  & > div {
    flex: 1 1 auto;
    text-align: end;
    color: $lighter-text-color;
    padding-inline-end: 10px;
  }

  .icon {
    vertical-align: middle;
  }

  .button {
    flex: 0 0 auto;
  }
}

.report-modal {
  width: 90vw;
  max-width: 700px;
  border: 1px solid var(--background-border-color);
}

.report-dialog-modal {
  max-width: 90vw;
  width: 480px;
  height: 80vh;
  background: var(--background-color);
  color: $primary-text-color;
  border-radius: 4px;
  border: 1px solid var(--background-border-color);
  overflow: hidden;
  position: relative;
  flex-direction: column;
  display: flex;

  &__container {
    box-sizing: border-box;
    border-top: 1px solid var(--background-border-color);
    padding: 20px;
    flex-grow: 1;
    display: flex;
    flex-direction: column;
    min-height: 0;
    overflow: auto;
  }

  &__title {
    font-size: 28px;
    line-height: 33px;
    font-weight: 700;
    margin-bottom: 15px;

    @media screen and (height <= 800px) {
      font-size: 22px;
    }
  }

  &__subtitle {
    font-size: 17px;
    font-weight: 600;
    line-height: 22px;
    margin-bottom: 4px;
  }

  &__lead {
    font-size: 17px;
    line-height: 22px;
    color: $secondary-text-color;
    margin-bottom: 30px;

    a {
      text-decoration: none;
      color: $inverted-text-color;
      font-weight: 500;

      &:hover {
        text-decoration: underline;
      }
    }
  }

  &__actions {
    margin-top: 30px;
    display: flex;

    .button {
      flex: 1 1 auto;
    }
  }

  &__statuses {
    flex-grow: 1;
    min-height: 0;
    overflow: auto;
  }

  .status__content a {
    color: $highlight-text-color;
  }

  .status__content,
  .status__content p {
    color: $primary-text-color;
  }

  .dialog-option {
    align-items: center;
    gap: 12px;
  }

  .dialog-option .poll__input {
    border-color: $darker-text-color;
    color: $ui-secondary-color;
    display: inline-flex;
    align-items: center;
    justify-content: center;

    svg {
      width: 15px;
      height: 15px;
    }

    &:active,
    &:focus,
    &:hover {
      border-color: $valid-value-color;
      border-width: 4px;
    }

    &.active {
      border-color: $valid-value-color;
      background: $valid-value-color;
    }
  }

  .poll__option.dialog-option {
    padding: 15px 0;
    flex: 0 0 auto;
    border-bottom: 1px solid var(--background-border-color);

    &:last-child {
      border-bottom: 0;
    }

    & > .poll__option__text {
      font-size: 13px;
      color: $secondary-text-color;

      strong {
        font-size: 17px;
        font-weight: 500;
        line-height: 22px;
        color: $primary-text-color;
        display: block;
        margin-bottom: 4px;

        &:last-child {
          margin-bottom: 0;
        }
      }
    }
  }

  .flex-spacer {
    background: transparent;
  }

  &__textarea {
    display: block;
    box-sizing: border-box;
    width: 100%;
    color: $primary-text-color;
    background: $ui-base-color;
    padding: 10px;
    font-family: inherit;
    font-size: 17px;
    line-height: 22px;
    resize: vertical;
    border: 0;
    border: 1px solid var(--background-border-color);
    outline: 0;
    border-radius: 4px;
    margin: 20px 0;

    &:focus {
      outline: 0;
    }
  }

  &__toggle {
    display: flex;
    align-items: center;
    margin-bottom: 16px;
    gap: 8px;

    & > span {
      display: block;
      font-size: 14px;
      font-weight: 500;
      line-height: 20px;
    }
  }

  .button.button-secondary {
    border-color: $ui-button-destructive-background-color;
    color: $ui-button-destructive-background-color;
    flex: 0 0 auto;

    &:hover,
    &:focus,
    &:active {
      background: $ui-button-destructive-background-color;
      border-color: $ui-button-destructive-background-color;
      color: $white;
    }
  }

  hr {
    border: 0;
    background: transparent;
    margin: 15px 0;
  }

  .emoji-mart-search {
    padding-inline-end: 10px;
  }

  .emoji-mart-search-icon {
    inset-inline-end: 10px + 5px;
  }
}

.report-modal__container {
  display: flex;
  border-top: 1px solid var(--background-border-color);

  @media screen and (width <= 480px) {
    flex-wrap: wrap;
    overflow-y: auto;
  }
}

.report-modal__statuses,
.report-modal__comment {
  box-sizing: border-box;
  width: 50%;
  min-width: 50%;

  @media screen and (width <= 480px) {
    width: 100%;
  }
}

.report-modal__statuses,
.focal-point-modal__content {
  flex: 1 1 auto;
  min-height: 20vh;
  max-height: 80vh;
  overflow-y: auto;
  overflow-x: hidden;

  .status__content a {
    color: $highlight-text-color;
  }

  .status__content,
  .status__content p {
    color: $inverted-text-color;
  }

  @media screen and (width <= 480px) {
    max-height: 10vh;
  }
}

.focal-point-modal__content {
  @media screen and (width <= 480px) {
    max-height: 40vh;
  }
}

.setting-divider {
  background: transparent;
  border: 0;
  margin: 0;
  width: 100%;
  height: 1px;
  margin-bottom: 29px;
}

.actions-modal {
  max-height: 80vh;
  max-width: 80vw;

  .actions-modal__item-label {
    font-weight: 500;
  }

  ul {
    overflow-y: auto;
    flex-shrink: 0;
    max-height: 80vh;

    &.with-status {
      max-height: calc(80vh - 75px);
    }

    li:empty {
      margin: 0;
    }

    li:not(:empty) {
      a {
        color: $primary-text-color;
        display: flex;
        padding: 12px 16px;
        font-size: 15px;
        align-items: center;
        text-decoration: none;

        &,
        button {
          transition: none;
        }

        &.active,
        &:hover,
        &:active,
        &:focus {
          &,
          button {
            background: $ui-highlight-color;
            color: $primary-text-color;
          }
        }

        button:first-child {
          margin-inline-end: 10px;
        }
      }
    }
  }
}

.report-modal__target {
  padding: 30px;
  font-size: 16px;

  strong {
    font-weight: 500;

    @each $lang in $cjk-langs {
      &:lang(#{$lang}) {
        font-weight: 700;
      }
    }
  }

  select {
    appearance: none;
    box-sizing: border-box;
    font-size: 14px;
    color: $inverted-text-color;
    display: inline-block;
    width: auto;
    outline: 0;
    font-family: inherit;
    background: $simple-background-color
      url("data:image/svg+xml;utf8,<svg xmlns='http://www.w3.org/2000/svg' viewBox='0 0 14.933 18.467' height='19.698' width='15.929'><path d='M3.467 14.967l-3.393-3.5H14.86l-3.392 3.5c-1.866 1.925-3.666 3.5-4 3.5-.335 0-2.135-1.575-4-3.5zm.266-11.234L7.467 0 11.2 3.733l3.733 3.734H0l3.733-3.734z' fill='#{hex-color(darken($simple-background-color, 14%))}'/></svg>")
      no-repeat right 8px center / auto 16px;
    border: 1px solid darken($simple-background-color, 14%);
    border-radius: 4px;
    padding: 6px 10px;
    padding-inline-end: 30px;
  }
}

.report-modal__target {
  text-align: center;
}

.report-modal__target {
  padding: 15px;

  .report-modal__close {
    position: absolute;
    top: 10px;
    inset-inline-end: 10px;
  }
}

.compare-history-modal {
  .report-modal__target {
    border-bottom: 1px solid var(--background-border-color);
  }

  &__container {
    padding: 30px;
    pointer-events: all;
    overflow-y: auto;
  }

  .status__content {
    color: $secondary-text-color;
    font-size: 19px;
    line-height: 24px;

    .emojione {
      width: 24px;
      height: 24px;
      margin: -1px 0 0;
    }

    a {
      color: $highlight-text-color;
    }

    hr {
      height: 0.25rem;
      padding: 0;
      background-color: $ui-secondary-color;
      border: 0;
      margin: 20px 0;
    }
  }

  .media-gallery,
  .audio-player,
  .video-player {
    margin-top: 15px;
  }
}

.loading-bar {
  background-color: $highlight-text-color;
  height: 3px;
  position: fixed;
  top: 0;
  inset-inline-start: 0;
  z-index: 9999;
}

.media-gallery__actions {
  position: absolute;
  top: 6px;
  inset-inline-end: 6px;
  display: flex;
  gap: 2px;
  z-index: 2;

  &__pill {
    display: block;
    color: $white;
    border: 0;
    background: rgba($black, 0.65);
    backdrop-filter: blur(10px) saturate(180%) contrast(75%) brightness(70%);
    padding: 3px 12px;
    border-radius: 99px;
    font-size: 14px;
    font-weight: 700;
    line-height: 20px;
  }
}

.media-gallery__item__badges {
  position: absolute;
  bottom: 8px;
  inset-inline-end: 8px;
  display: flex;
  gap: 2px;
  pointer-events: none;
}

.media-gallery__alt__label {
  display: block;
  text-align: center;
  color: $white;
  border: 0;
  background: rgba($black, 0.65);
  backdrop-filter: blur(10px) saturate(180%) contrast(75%) brightness(70%);
  padding: 3px 8px;
  border-radius: 4px;
  font-size: 12px;
  font-weight: 700;
  z-index: 1;
  line-height: 20px;
  cursor: pointer;
  pointer-events: auto;

  &--non-interactive {
    pointer-events: none;
  }
}

.media-gallery__alt__popover {
  background: rgba($black, 0.65);
  backdrop-filter: blur(10px) saturate(180%) contrast(75%) brightness(70%);
  border-radius: 4px;
  box-shadow: var(--dropdown-shadow);
  padding: 16px;
  min-width: 16em;
  min-height: 2em;
  max-width: 22em;
  max-height: 30em;
  overflow-y: auto;

  h4 {
    font-size: 15px;
    line-height: 20px;
    font-weight: 500;
    color: $white;
    margin-bottom: 8px;
  }

  p {
    font-size: 15px;
    line-height: 20px;
    color: rgba($white, 0.85);
    white-space: pre-line;
  }
}

.attachment-list {
  display: flex;
  font-size: 14px;
  border: 1px solid var(--background-border-color);
  border-radius: 4px;
  margin-top: 16px;
  overflow: hidden;

  &__icon {
    flex: 0 0 auto;
    color: $dark-text-color;
    padding: 8px 18px;
    cursor: default;
    border-inline-end: 1px solid var(--background-border-color);
    display: flex;
    flex-direction: column;
    align-items: center;
    justify-content: center;
    font-size: 26px;
  }

  &__list {
    list-style: none;
    padding: 4px 0;
    padding-inline-start: 8px;
    display: flex;
    flex-direction: column;
    justify-content: center;

    li {
      display: block;
      padding: 4px 0;
    }

    a {
      text-decoration: none;
      color: $dark-text-color;
      font-weight: 500;

      &:hover {
        text-decoration: underline;
      }
    }
  }

  &.compact {
    border: 0;

    .attachment-list__list {
      padding: 0;
      display: block;
    }

    .icon {
      color: $dark-text-color;
      vertical-align: middle;
    }
  }
}

/* Media Gallery */
.media-gallery {
  box-sizing: border-box;
  margin-top: 8px;
  overflow: hidden;
  border-radius: 8px;
  position: relative;
  width: 100%;
  min-height: 64px;
  display: grid;
  grid-template-columns: 1fr 1fr;
  grid-template-rows: 1fr 1fr;
  gap: 2px;

  &--layout-2 {
    & > .media-gallery__item:nth-child(1) {
      border-end-end-radius: 0;
      border-start-end-radius: 0;
    }

    & > .media-gallery__item:nth-child(2) {
      border-start-start-radius: 0;
      border-end-start-radius: 0;
    }
  }

  &--layout-3 {
    min-height: calc(64px * 2 + 8px);

    & > .media-gallery__item:nth-child(1) {
      border-end-end-radius: 0;
      border-start-end-radius: 0;
    }

    & > .media-gallery__item:nth-child(2) {
      border-start-start-radius: 0;
      border-end-start-radius: 0;
      border-end-end-radius: 0;
    }

    & > .media-gallery__item:nth-child(3) {
      border-start-start-radius: 0;
      border-end-start-radius: 0;
      border-start-end-radius: 0;
    }
  }

  &--layout-4 {
    min-height: calc(64px * 2 + 8px);

    & > .media-gallery__item:nth-child(1) {
      border-end-end-radius: 0;
      border-start-end-radius: 0;
      border-end-start-radius: 0;
    }

    & > .media-gallery__item:nth-child(2) {
      border-start-start-radius: 0;
      border-end-start-radius: 0;
      border-end-end-radius: 0;
    }

    & > .media-gallery__item:nth-child(3) {
      border-start-start-radius: 0;
      border-start-end-radius: 0;
      border-end-start-radius: 0;
      border-end-end-radius: 0;
    }

    & > .media-gallery__item:nth-child(4) {
      border-start-start-radius: 0;
      border-end-start-radius: 0;
      border-start-end-radius: 0;
    }
  }
}

.media-gallery__item {
  border: 0;
  box-sizing: border-box;
  display: block;
  position: relative;
  border-radius: 8px;
  overflow: hidden;
  outline: 1px solid var(--media-outline-color);
  outline-offset: -1px;
  z-index: 1;

  &--tall {
    grid-row: span 2;
  }

  &--wide {
    grid-column: span 2;
  }

  &--square {
    aspect-ratio: 1;
  }

  &__overlay {
    position: absolute;
    top: 0;
    inset-inline-start: 0;
    display: flex;
    align-items: center;
    justify-content: center;
    box-sizing: border-box;
    width: 100%;
    height: 100%;
    pointer-events: none;
    padding: 8px;
    z-index: 1;

    &--corner {
      align-items: flex-start;
      justify-content: flex-end;
    }

    .icon {
      color: $white;
      filter: var(--overlay-icon-shadow);
    }
  }

  &--error img {
    visibility: hidden;
  }
}

.media-gallery__item-thumbnail {
  cursor: pointer;
  display: block;
  text-decoration: none;
  color: $secondary-text-color;
  position: relative;
  z-index: -1;

  &,
  img {
    height: 100%;
    width: 100%;
  }

  img {
    object-fit: cover;
  }
}

.media-gallery__preview {
  width: 100%;
  height: 100%;
  object-fit: cover;
  position: absolute;
  top: 0;
  inset-inline-start: 0;
  z-index: -2;
  background: $base-overlay-background;

  &--hidden {
    display: none;
  }
}

.media-gallery__gifv {
  height: 100%;
  overflow: hidden;
  position: relative;
  width: 100%;
  z-index: -1;
}

.media-gallery__item-gifv-thumbnail {
  cursor: pointer;
  height: 100%;
  object-fit: cover;
  width: 100%;
}

/* End Media Gallery */

.detailed,
.fullscreen {
  .video-player__volume__current,
  .video-player__volume::before {
    bottom: 27px;
  }

  .video-player__volume__handle {
    bottom: 23px;
  }
}

.audio-player {
  overflow: hidden;
  box-sizing: border-box;
  position: relative;
  background: var(--background-color);
  border-radius: 8px;
  padding-bottom: 44px;
  width: 100%;
  outline: 1px solid var(--media-outline-color);
  outline-offset: -1px;

  &.inactive {
    audio,
    .video-player__controls {
      visibility: hidden;
    }
  }

  .video-player__volume::before,
  .video-player__seek::before {
    background: currentColor;
    opacity: 0.15;
  }

  .video-player__seek__buffer {
    background: currentColor;
    opacity: 0.2;
  }

  .video-player__buttons button,
  .video-player__buttons a {
    color: currentColor;
    opacity: 0.75;

    &:active,
    &:hover,
    &:focus {
      color: currentColor;
      opacity: 1;
    }
  }

  .video-player__time-sep,
  .video-player__time-total,
  .video-player__time-current {
    color: currentColor;
  }

  .video-player__seek::before,
  .video-player__seek__buffer,
  .video-player__seek__progress {
    top: 0;
  }

  .video-player__seek__handle {
    top: -4px;
  }

  .video-player__controls {
    padding-top: 10px;
    background: transparent;
    z-index: 1;
  }
}

.video-player {
  overflow: hidden;
  position: relative;
  background: $base-shadow-color;
  max-width: 100%;
  border-radius: 8px;
  box-sizing: border-box;
  color: $white;
  display: flex;
  align-items: center;
  outline: 1px solid var(--media-outline-color);
  outline-offset: -1px;
  z-index: 2;

  video {
    display: block;
    z-index: -2;
  }

  &.fullscreen {
    width: 100% !important;
    height: 100% !important;
    margin: 0;
    aspect-ratio: auto !important;

    video {
      width: 100% !important;
      height: 100% !important;
      outline: 0;
    }
  }

  &__controls {
    position: absolute;
    direction: ltr;
    z-index: -1;
    bottom: 0;
    inset-inline-start: 0;
    inset-inline-end: 0;
    box-sizing: border-box;
    background: linear-gradient(
      0deg,
      rgba($base-shadow-color, 0.85) 0,
      rgba($base-shadow-color, 0.45) 60%,
      transparent
    );
    padding: 0 15px;
    opacity: 0;
    transition: opacity 0.1s ease;

    &.active {
      opacity: 1;
    }
  }

  &.inactive {
    video,
    .video-player__controls {
      visibility: hidden;
    }
  }

  &__spoiler {
    display: none;
    position: absolute;
    top: 0;
    inset-inline-start: 0;
    width: 100%;
    height: 100%;
    z-index: 4;
    border: 0;
    background: $base-overlay-background;
    color: $darker-text-color;
    transition: none;
    pointer-events: none;

    &.active {
      display: block;
      pointer-events: auto;

      &:hover,
      &:active,
      &:focus {
        color: lighten($darker-text-color, 7%);
      }
    }

    &__title {
      display: block;
      font-size: 14px;
    }

    &__subtitle {
      display: block;
      font-size: 11px;
      font-weight: 500;
    }
  }

  &__buttons-bar {
    display: flex;
    justify-content: space-between;
    padding-bottom: 8px;
    margin: 0 -5px;

    .video-player__download__icon {
      color: inherit;
    }
  }

  &__buttons {
    display: flex;
    flex: 0 1 auto;
    min-width: 30px;
    align-items: center;
    white-space: nowrap;
    overflow: hidden;
    text-overflow: ellipsis;
    gap: 5px;

    .player-button {
      display: inline-block;
      outline: 0;
      padding: 5px;
      flex: 0 0 auto;
      background: transparent;
      border: 0;
      color: rgba($white, 0.75);

      &:active,
      &:hover,
      &:focus {
        color: $white;
      }
    }
  }

  &__time {
    display: inline;
    flex: 0 1 auto;
    overflow: hidden;
    text-overflow: ellipsis;
    margin: 0 5px;
  }

  &__time-sep,
  &__time-total,
  &__time-current {
    font-size: 14px;
    font-weight: 500;
  }

  &__time-current {
    color: $white;
  }

  &__time-sep {
    display: inline-block;
    margin: 0 6px;
  }

  &__time-sep,
  &__time-total {
    color: $white;
  }

  &__volume {
    flex: 0 0 auto;
    display: inline-flex;
    cursor: pointer;
    height: 24px;
    position: relative;
    overflow: hidden;

    .no-reduce-motion & {
      transition: all 100ms linear;
    }

    &.active {
      overflow: visible;
      width: 50px;
      margin-inline-end: 16px;
    }

    &::before {
      content: '';
      width: 50px;
      background: rgba($white, 0.35);
      border-radius: 4px;
      display: block;
      position: absolute;
      height: 4px;
      inset-inline-start: 0;
      top: 50%;
      transform: translate(0, -50%);
    }

    &__current {
      display: block;
      position: absolute;
      height: 4px;
      border-radius: 4px;
      inset-inline-start: 0;
      top: 50%;
      transform: translate(0, -50%);
      background: lighten($ui-highlight-color, 8%);
    }

    &__handle {
      position: absolute;
      z-index: 3;
      border-radius: 50%;
      width: 12px;
      height: 12px;
      top: 50%;
      inset-inline-start: 0;
      margin-inline-start: -6px;
      transform: translate(0, -50%);
      background: lighten($ui-highlight-color, 8%);
      box-shadow: 1px 2px 6px rgba($base-shadow-color, 0.2);
      opacity: 0;

      .no-reduce-motion & {
        transition: opacity 100ms linear;
      }
    }

    &.active &__handle {
      opacity: 1;
    }
  }

  &__link {
    padding: 2px 10px;

    a {
      text-decoration: none;
      font-size: 14px;
      font-weight: 500;
      color: $white;

      &:hover,
      &:active,
      &:focus {
        text-decoration: underline;
      }
    }
  }

  &__seek {
    cursor: pointer;
    height: 24px;
    position: relative;

    &::before {
      content: '';
      width: 100%;
      background: rgba($white, 0.35);
      border-radius: 4px;
      display: block;
      position: absolute;
      height: 4px;
      top: 14px;
    }

    &__progress,
    &__buffer {
      display: block;
      position: absolute;
      height: 4px;
      border-radius: 4px;
      top: 14px;
      background: lighten($ui-highlight-color, 8%);
    }

    &__buffer {
      background: rgba($white, 0.2);
    }

    &__handle {
      position: absolute;
      z-index: 3;
      opacity: 0;
      border-radius: 50%;
      width: 12px;
      height: 12px;
      top: 10px;
      margin-inline-start: -6px;
      background: lighten($ui-highlight-color, 8%);
      box-shadow: 1px 2px 6px rgba($base-shadow-color, 0.2);

      .no-reduce-motion & {
        transition: opacity 0.1s ease;
      }

      &.active {
        opacity: 1;
      }
    }

    &:hover {
      .video-player__seek__handle {
        opacity: 1;
      }
    }
  }

  &.detailed,
  &.fullscreen {
    .video-player__buttons {
      .player-button {
        padding-top: 10px;
        padding-bottom: 10px;
      }
    }
  }
}

.gifv {
  position: relative;

  canvas {
    position: absolute;
    width: 100%;
    height: 100%;
  }

  video {
    max-width: 100vw;
    max-height: 80vh;
  }
}

.scrollable .account-card {
  margin: 10px;
}

.scrollable .account-card__title__avatar {
  img {
    border: 2px solid var(--background-color);
  }

  .account__avatar {
    border: none;
  }
}

.scrollable .account-card__header {
  img {
    border-radius: 4px;
  }
}

.scrollable .account-card__bio::after {
  background: linear-gradient(to left, var(--background-color), transparent);
}

.account-gallery__container {
  display: grid;
  grid-template-columns: 1fr 1fr 1fr;
  gap: 2px;

  .media-gallery__item {
    border-radius: 0;
  }

  .load-more,
  .timeline-hint {
    grid-column: span 3;
  }
}

.notification__filter-bar,
.account__section-headline {
  border: 1px solid var(--background-border-color);
  border-top: 0;
  cursor: default;
  display: flex;
  flex-shrink: 0;

  @media screen and (max-width: $no-gap-breakpoint - 1px) {
    border-right: 0;
    border-left: 0;
  }

  button {
    background: transparent;
    border: 0;
    margin: 0;
  }

  button,
  a {
    display: block;
    flex: 1 1 auto;
    color: $darker-text-color;
    padding: 15px 0;
    font-size: 14px;
    font-weight: 500;
    text-align: center;
    text-decoration: none;
    position: relative;
    width: 100%;
    white-space: nowrap;

    &.active {
      color: $primary-text-color;

      &::before {
        display: block;
        content: '';
        position: absolute;
        bottom: -1px;
        left: 50%;
        transform: translateX(-50%);
        width: 40px;
        height: 3px;
        border-radius: 4px 4px 0 0;
        background: $highlight-text-color;
      }
    }
  }

  .scrollable & {
    border-left: 0;
    border-right: 0;
  }
}

.filter-form {
  border-bottom: 1px solid var(--background-border-color);

  &__column {
    display: flex;
    flex-direction: column;
    gap: 15px;
    padding: 15px;
  }

  .radio-button {
    display: flex;
  }
}

.column-settings__row .radio-button {
  display: flex;
}

.radio-button,
.check-box {
  font-size: 14px;
  position: relative;
  display: inline-flex;
  align-items: center;
  line-height: 18px;
  white-space: nowrap;
  overflow: hidden;
  text-overflow: ellipsis;
  cursor: pointer;
  gap: 10px;
  color: $secondary-text-color;

  input[type='radio'],
  input[type='checkbox'] {
    display: none;
  }

  &__input {
    display: flex;
    align-items: center;
    justify-content: center;
    position: relative;
    border: 2px solid $secondary-text-color;
    box-sizing: border-box;
    width: 20px;
    height: 20px;
    flex: 0 0 auto;
    border-radius: 50%;

    &.checked,
    &.indeterminate {
      border-color: $ui-highlight-color;
    }

    .icon {
      width: 18px;
      height: 18px;
    }
  }
}

.radio-button__input.checked::before {
  position: absolute;
  left: 2px;
  top: 2px;
  content: '';
  display: block;
  border-radius: 50%;
  width: 12px;
  height: 12px;
  background: $ui-highlight-color;
}

.check-box {
  &__input {
    width: 18px;
    height: 18px;
    border-radius: 2px;

    &.checked,
    &.indeterminate {
      background: $ui-highlight-color;
      color: $white;
    }
  }
}

noscript {
  text-align: center;

  img {
    width: 200px;
    opacity: 0.5;
    animation: flicker 4s infinite;
  }

  div {
    font-size: 14px;
    margin: 30px auto;
    color: $secondary-text-color;
    max-width: 400px;

    a {
      color: $highlight-text-color;
      text-decoration: underline;

      &:hover {
        text-decoration: none;
      }
    }
  }
}

@keyframes flicker {
  0% {
    opacity: 1;
  }

  30% {
    opacity: 0.75;
  }

  100% {
    opacity: 1;
  }
}

.moved-account-banner,
.follow-request-banner,
.account-memorial-banner {
  padding: 20px;
  background: var(--surface-background-color);
  display: flex;
  align-items: center;
  flex-direction: column;

  &__message {
    color: $darker-text-color;
    padding: 8px 0;
    padding-top: 0;
    padding-bottom: 4px;
    font-size: 14px;
    font-weight: 500;
    text-align: center;
    margin-bottom: 16px;
  }

  &__action {
    display: flex;
    justify-content: space-between;
    align-items: center;
    gap: 15px;
    width: 100%;
  }

  .detailed-status__display-name {
    margin-bottom: 0;
  }
}

.follow-request-banner .button {
  width: 100%;
}

.account-memorial-banner__message {
  margin-bottom: 0;
}

.column-inline-form {
  padding: 15px;
  display: flex;
  justify-content: flex-start;
  gap: 15px;
  align-items: center;
  border: 1px solid var(--background-border-color);
  border-top: 0;

  label {
    flex: 1 1 auto;

    input {
      width: 100%;
    }
  }

  @media screen and (max-width: $no-gap-breakpoint) {
    border-left: 0;
    border-right: 0;
  }
}

.drawer__backdrop {
  cursor: pointer;
  position: absolute;
  top: 0;
  inset-inline-start: 0;
  width: 100%;
  height: 100%;
  background: rgba($base-overlay-background, 0.5);
}

.focal-point {
  position: relative;
  cursor: grab;
  overflow: hidden;
  display: flex;
  justify-content: center;
  align-items: center;

  &.dragging {
    cursor: grabbing;
  }

  &__reticle {
    position: absolute;
    width: 100px;
    height: 100px;
    transform: translate(-50%, -50%);
    border: 2px solid #fff;
    border-radius: 50%;
    box-shadow: 0 0 0 9999em rgba($base-shadow-color, 0.35);
    pointer-events: none;
  }
}

.account__header__content {
  color: $darker-text-color;
  font-size: 14px;
  font-weight: 400;
  overflow: hidden;
  word-break: normal;
  word-wrap: break-word;

  p {
    margin-bottom: 20px;
    unicode-bidi: plaintext;

    &:last-child {
      margin-bottom: 0;
    }
  }

  a {
    color: inherit;
    text-decoration: underline;

    &:hover {
      text-decoration: none;
    }
  }
}

.account__header {
  overflow: hidden;
  container: account-header / inline-size;

  &.inactive {
    opacity: 0.5;

    .account__header__image,
    .account__avatar {
      filter: grayscale(100%);
    }
  }

  &__info {
    position: absolute;
    top: 10px;
    inset-inline-start: 10px;
  }

  &__image {
    overflow: hidden;
    height: 145px;
    position: relative;
    background: darken($ui-base-color, 4%);
    border-bottom: 1px solid var(--background-border-color);

    img {
      object-fit: cover;
      display: block;
      width: 100%;
      height: 100%;
      margin: 0;
    }
  }

  &__bar {
    position: relative;
    padding: 0 20px;
    border-bottom: 1px solid var(--background-border-color);

    .avatar {
      display: block;
      flex: 0 0 auto;
      width: 94px;

      .account__avatar {
        background: var(--background-color);
        border: 1px solid var(--background-border-color);
        border-radius: var(--avatar-border-radius);
      }
    }
  }

  &__badges {
    display: flex;
    flex-wrap: wrap;
    gap: 8px;

    .account-role {
      line-height: unset;
    }
  }

  &__tabs {
    display: flex;
    align-items: flex-start;
    justify-content: space-between;
    margin-top: -55px;
    padding-top: 10px;
    gap: 8px;
    overflow: hidden;
    margin-inline-start: -2px; // aligns the pfp with content below

    &__buttons {
      display: flex;
      align-items: center;
      gap: 8px;
      padding-top: 55px;
      overflow: hidden;

      .button {
        flex-shrink: 1;
        white-space: nowrap;
        min-width: 80px;
      }

      .icon-button {
        border: 1px solid var(--background-border-color);
        border-radius: 4px;
        box-sizing: content-box;
        padding: 5px;

        .icon {
          width: 24px;
          height: 24px;
        }

        &.copied {
          border-color: $valid-value-color;
        }
      }

      .optional {
        @container account-header (max-width: 372px) {
          display: none;
        }

        // Fallback for older browsers with no container queries support
        @media screen and (max-width: 372px + 55px) {
          display: none;
        }
      }
    }

    &__name {
      margin-top: 16px;
      margin-bottom: 16px;

      .emojione {
        width: 22px;
        height: 22px;
      }

      h1 {
        font-size: 17px;
        line-height: 22px;
        color: $primary-text-color;
        font-weight: 600;
        overflow: hidden;
        white-space: nowrap;
        text-overflow: ellipsis;

        small {
          display: flex;
          align-items: center;
          gap: 4px;
          font-size: 14px;
          line-height: 20px;
          color: $darker-text-color;
          font-weight: 400;
          overflow: hidden;
          text-overflow: ellipsis;

          span {
            overflow: hidden;
            text-overflow: ellipsis;
            user-select: all;
          }

          .icon-lock {
            height: 18px;
            width: 18px;
          }
        }
      }
    }

    .spacer {
      flex: 1 1 auto;
    }
  }

  &__bio {
    .account__header__content {
      color: $primary-text-color;
    }

    .account__header__fields {
      margin: 0;
      margin-top: 16px;
      border-radius: 4px;
      border: 1px solid var(--background-border-color);

      dl {
        display: block;
        padding: 11px 16px;
        border-bottom-color: var(--background-border-color);
      }

      dd,
      dt {
        font-size: 13px;
        line-height: 18px;
        padding: 0;
        text-align: initial;
      }

      dt {
        width: auto;
        background: transparent;
        text-transform: uppercase;
        color: $dark-text-color;
      }

      dd {
        color: $darker-text-color;
      }

      a {
        color: lighten($ui-highlight-color, 8%);
      }

      .icon {
        width: 18px;
        height: 18px;
      }

      .verified {
        border: 1px solid rgba($valid-value-color, 0.5);
        margin-top: -1px;
        margin-inline: -1px;

        &:first-child {
          border-top-left-radius: 4px;
          border-top-right-radius: 4px;
        }

        &:last-child {
          border-bottom-left-radius: 4px;
          border-bottom-right-radius: 4px;
          margin-bottom: -1px;
        }

        dt,
        dd {
          color: $valid-value-color;
        }

        dd {
          display: flex;
          align-items: center;
          gap: 4px;

          span {
            display: flex;
          }
        }

        a {
          color: $valid-value-color;
        }
      }
    }
  }

  &__extra {
    margin-top: 16px;

    &__links {
      font-size: 14px;
      color: $darker-text-color;
      margin: 0 -10px;
      padding-top: 16px;
      padding-bottom: 10px;

      a {
        display: inline-block;
        color: $darker-text-color;
        text-decoration: none;
        padding: 5px 10px;
        font-weight: 500;

        strong {
          font-weight: 700;
          color: $primary-text-color;
        }
      }
    }
  }

  &__account-note {
    color: $primary-text-color;
    font-size: 14px;
    font-weight: 400;
    margin-bottom: 10px;

    label {
      display: block;
      font-size: 12px;
      font-weight: 500;
      color: $darker-text-color;
      text-transform: uppercase;
      margin-bottom: 5px;
    }

    textarea {
      display: block;
      box-sizing: border-box;
      width: calc(100% + 20px);
      color: $secondary-text-color;
      background: transparent;
      padding: 10px;
      margin: 0 -10px;
      font-family: inherit;
      font-size: 14px;
      resize: none;
      border: 0;
      outline: 0;
      border-radius: 4px;

      &::placeholder {
        color: $dark-text-color;
        opacity: 1;
      }

      &:focus {
        background: $ui-base-color;
      }
    }
  }
}

.account__contents {
  overflow: hidden;
}

.account__details {
  display: flex;
  flex-wrap: wrap;
  column-gap: 1em;
}

.verified-badge {
  display: inline-flex;
  align-items: center;
  color: $valid-value-color;
  gap: 4px;
  overflow: hidden;
  white-space: nowrap;

  > span {
    overflow: hidden;
    text-overflow: ellipsis;
  }

  a {
    color: inherit;
    font-weight: 500;
    text-decoration: none;
  }

  .icon {
    width: 16px;
    height: 16px;
  }
}

.trends {
  &__item {
    display: flex;
    align-items: center;
    padding: 15px;
    border-bottom: 1px solid var(--background-border-color);
    gap: 15px;

    &:last-child {
      border-bottom: 0;
    }

    &__name {
      flex: 1 1 auto;
      color: $dark-text-color;
      overflow: hidden;
      text-overflow: ellipsis;
      white-space: nowrap;

      strong {
        font-weight: 500;
      }

      a {
        color: $darker-text-color;
        text-decoration: none;
        font-size: 14px;
        font-weight: 500;
        display: block;
        overflow: hidden;
        text-overflow: ellipsis;
        white-space: nowrap;

        &:hover,
        &:focus,
        &:active {
          span {
            text-decoration: underline;
          }
        }
      }
    }

    &__current {
      flex: 0 0 auto;
      font-size: 24px;
      font-weight: 500;
      text-align: end;
      color: $secondary-text-color;
      text-decoration: none;
    }

    &__sparkline {
      flex: 0 0 auto;
      width: 50px;

      path:first-child {
        fill: rgba($highlight-text-color, 0.25) !important;
        fill-opacity: 1 !important;
      }

      path:last-child {
        stroke: lighten($highlight-text-color, 6%) !important;
        fill: none !important;
      }
    }

    &--requires-review {
      .trends__item__name {
        color: $gold-star;

        a {
          color: $gold-star;
        }
      }

      .trends__item__current {
        color: $gold-star;
      }

      .trends__item__sparkline {
        path:first-child {
          fill: rgba($gold-star, 0.25) !important;
        }

        path:last-child {
          stroke: lighten($gold-star, 6%) !important;
        }
      }
    }

    &--disabled {
      .trends__item__name {
        color: lighten($ui-base-color, 12%);

        a {
          color: lighten($ui-base-color, 12%);
        }
      }

      .trends__item__current {
        color: lighten($ui-base-color, 12%);
      }

      .trends__item__sparkline {
        path:first-child {
          fill: rgba(lighten($ui-base-color, 12%), 0.25) !important;
        }

        path:last-child {
          stroke: lighten(lighten($ui-base-color, 12%), 6%) !important;
        }
      }
    }
  }

  &--compact &__item {
    padding: 10px;
  }
}

.conversation {
  display: flex;
  border-bottom: 1px solid var(--background-border-color);
  padding: 5px;
  padding-bottom: 0;

  &:focus {
    background: lighten($ui-base-color, 2%);
    outline: 0;
  }

  &__avatar {
    flex: 0 0 auto;
    padding: 10px;
    padding-top: 12px;
    position: relative;
    cursor: pointer;
  }

  &__unread {
    display: inline-block;
    background: $highlight-text-color;
    border-radius: 50%;
    width: 0.625rem;
    height: 0.625rem;
    margin: -0.1ex 0.15em 0.1ex;
  }

  &__content {
    flex: 1 1 auto;
    padding: 10px 5px;
    padding-inline-end: 15px;
    overflow: hidden;

    &__info {
      overflow: hidden;
      display: flex;
      flex-direction: row-reverse;
      justify-content: space-between;
    }

    &__relative-time {
      font-size: 15px;
      color: $darker-text-color;
      padding-inline-start: 15px;
    }

    &__names {
      color: $darker-text-color;
      font-size: 15px;
      white-space: nowrap;
      overflow: hidden;
      text-overflow: ellipsis;
      margin-bottom: 4px;
      flex-basis: 90px;
      flex-grow: 1;

      a {
        color: $primary-text-color;
        text-decoration: none;

        &:hover,
        &:focus,
        &:active {
          text-decoration: underline;
        }
      }
    }

    a {
      word-break: break-word;
    }
  }
}

.announcements {
  background: lighten($ui-base-color, 8%);
  font-size: 13px;
  display: flex;
  align-items: flex-end;

  &__mastodon {
    width: 124px;
    flex: 0 0 auto;

    @media screen and (max-width: 124px + 300px) {
      display: none;
    }
  }

  &__container {
    width: calc(100% - 124px);
    flex: 0 0 auto;
    position: relative;

    @media screen and (max-width: 124px + 300px) {
      width: 100%;
    }
  }

  &__item {
    box-sizing: border-box;
    width: 100%;
    padding: 15px;
    position: relative;
    font-size: 15px;
    line-height: 20px;
    word-wrap: break-word;
    font-weight: 400;
    max-height: 50vh;
    overflow: hidden;
    display: flex;
    flex-direction: column;

    &__range {
      display: block;
      font-weight: 500;
      margin-bottom: 10px;
      padding-inline-end: 18px;
    }

    &__unread {
      position: absolute;
      top: 19px;
      inset-inline-end: 19px;
      display: block;
      background: $highlight-text-color;
      border-radius: 50%;
      width: 0.625rem;
      height: 0.625rem;
    }
  }

  &__pagination {
    padding: 15px;
    color: $darker-text-color;
    position: absolute;
    bottom: 3px;
    inset-inline-end: 0;
  }
}

.layout-multiple-columns .announcements__mastodon {
  display: none;
}

.layout-multiple-columns .announcements__container {
  width: 100%;
}

.reactions-bar {
  display: flex;
  flex-wrap: wrap;
  align-items: center;
  margin-top: 15px;
  margin-inline-start: -2px;
  width: calc(100% - (90px - 33px));

  &__item {
    flex-shrink: 0;
    background: lighten($ui-base-color, 12%);
    color: $darker-text-color;
    border: 0;
    border-radius: 3px;
    margin: 2px;
    cursor: pointer;
    user-select: none;
    padding: 0 6px;
    display: flex;
    align-items: center;
    transition: all 100ms ease-in;
    transition-property: background-color, color;

    &__emoji {
      display: block;
      margin: 3px 0;
      width: 16px;
      height: 16px;

      img {
        display: block;
        margin: 0;
        width: 100%;
        height: 100%;
        min-width: auto;
        min-height: auto;
        vertical-align: bottom;
        object-fit: contain;
      }
    }

    &__count {
      display: block;
      min-width: 9px;
      font-size: 13px;
      font-weight: 500;
      text-align: center;
      margin-inline-start: 6px;
    }

    &:hover,
    &:focus,
    &:active {
      background: lighten($ui-base-color, 16%);
      transition: all 200ms ease-out;
      transition-property: background-color, color;
      color: lighten($darker-text-color, 4%);
    }

    &.active {
      transition: all 100ms ease-in;
      transition-property: background-color, color;
      background-color: mix(
        lighten($ui-base-color, 12%),
        $ui-highlight-color,
        80%
      );
      color: lighten($highlight-text-color, 8%);
    }
  }

  .emoji-picker-dropdown {
    margin: 2px;
  }

  &:hover .emoji-button {
    opacity: 0.85;
  }

  .emoji-button {
    color: $darker-text-color;
    margin: 0;
    font-size: 16px;
    width: auto;
    flex-shrink: 0;
    padding: 0 6px;
    height: 22px;
    display: flex;
    align-items: center;
    opacity: 0.5;
    transition: all 100ms ease-in;
    transition-property: background-color, color;

    &:hover,
    &:active,
    &:focus {
      opacity: 1;
      color: lighten($darker-text-color, 4%);
      transition: all 200ms ease-out;
      transition-property: background-color, color;
    }
  }

  &--empty {
    .emoji-button {
      padding: 0;
    }
  }
}

.notification,
.status__wrapper,
.conversation {
  position: relative;

  &.unread {
    &::before {
      content: '';
      position: absolute;
      top: 0;
      inset-inline-start: 0;
      width: 100%;
      height: 100%;
      border-inline-start: 4px solid $highlight-text-color;
      pointer-events: none;
    }
  }
}

.picture-in-picture {
  position: fixed;
  bottom: 20px;
  inset-inline-end: 20px;
  width: 300px;

  &__footer {
    border-radius: 0 0 4px 4px;
    background: lighten($ui-base-color, 4%);
    padding: 10px;
    padding-top: 12px;
    display: flex;
    justify-content: space-between;
  }

  &__header {
    border-radius: 4px 4px 0 0;
    background: lighten($ui-base-color, 4%);
    padding: 10px;
    display: flex;
    justify-content: space-between;

    &__account {
      display: flex;
      text-decoration: none;
      overflow: hidden;
    }

    .account__avatar {
      margin-inline-end: 10px;
    }

    .display-name {
      color: $primary-text-color;
      text-decoration: none;

      strong,
      span {
        display: block;
        text-overflow: ellipsis;
        overflow: hidden;
      }

      span {
        color: $darker-text-color;
      }
    }
  }

  .video-player,
  .audio-player {
    border-radius: 0;
  }
}

.picture-in-picture-placeholder {
  box-sizing: border-box;
  border: 2px dashed var(--background-border-color);
  background: $base-shadow-color;
  display: flex;
  flex-direction: column;
  align-items: center;
  justify-content: center;
  margin-top: 10px;
  font-size: 16px;
  font-weight: 500;
  cursor: pointer;
  color: $darker-text-color;
  aspect-ratio: 16 / 9;

  .icon {
    width: 24px;
    height: 24px;
    margin-bottom: 10px;
  }

  &:hover,
  &:focus,
  &:active {
    border-color: lighten($ui-base-color, 12%);
  }
}

.notifications-permission-banner {
  padding: 30px;
  border-bottom: 1px solid var(--background-border-color);
  display: flex;
  flex-direction: column;
  align-items: center;
  justify-content: center;
  position: relative;

  &__close {
    position: absolute;
    top: 10px;
    inset-inline-end: 10px;
  }

  h2 {
    font-size: 16px;
    font-weight: 500;
    margin-bottom: 15px;
    text-align: center;
  }

  p {
    color: $darker-text-color;
    margin-bottom: 15px;
    text-align: center;

    .icon {
      width: 20px;
      height: 20px;
      vertical-align: middle;
    }
  }
}

.explore__search-header {
  justify-content: center;
  align-items: center;
  border: 1px solid var(--background-border-color);
  border-top: 0;
  border-bottom: 0;
  padding: 16px;
  padding-bottom: 8px;

  .search {
    width: 100%;
    margin-bottom: 0;
  }

  .search__input {
    border: 1px solid var(--background-border-color);
    padding: 12px;
    padding-inline-end: 30px;
  }

  .search__popout {
    border: 1px solid var(--background-border-color);
  }

  .search__icon {
    top: 12px;
    inset-inline-end: 12px;
    color: $dark-text-color;
  }
}

.layout-single-column .explore__search-header {
  display: none;

  @media screen and (max-width: $no-gap-breakpoint - 1px) {
    display: flex;
  }
}

.explore__search-results {
  flex: 1 1 auto;
  display: flex;
  flex-direction: column;

  @media screen and (min-width: $no-gap-breakpoint) {
    border: 1px solid var(--background-border-color);
    border-top: 0;
    border-bottom-left-radius: 4px;
    border-bottom-right-radius: 4px;
  }
}

.story {
  display: flex;
  align-items: center;
  color: $primary-text-color;
  padding: 16px;
  border-bottom: 1px solid var(--background-border-color);
  gap: 16px;

  &:last-child {
    border-bottom: 0;
  }

  &__details {
    flex: 1 1 auto;

    &__publisher {
      color: $darker-text-color;
      margin-bottom: 8px;
      font-size: 14px;
      line-height: 20px;
    }

    &__title {
      display: block;
      font-size: 19px;
      line-height: 24px;
      font-weight: 500;
      margin-bottom: 8px;
      text-decoration: none;
      color: $primary-text-color;

      &:hover,
      &:active,
      &:focus {
        color: $highlight-text-color;
      }
    }

    &__shared {
      display: flex;
      align-items: center;
      color: $darker-text-color;
      gap: 8px;
      justify-content: space-between;
      font-size: 14px;
      line-height: 20px;

      & > span {
        display: flex;
        align-items: center;
        gap: 4px;
      }

      &__pill {
        background: var(--surface-variant-background-color);
        border-radius: 4px;
        color: inherit;
        text-decoration: none;
        padding: 4px 12px;
        font-size: 12px;
        font-weight: 500;
        line-height: 16px;
      }

      &__author-link {
        display: inline-flex;
        align-items: center;
        gap: 4px;
        color: $primary-text-color;
        font-weight: 500;
        text-decoration: none;

        &:hover,
        &:active,
        &:focus {
          color: $highlight-text-color;
        }
      }
    }

    strong {
      font-weight: 500;
    }
  }

  &__thumbnail {
    flex: 0 0 auto;
    position: relative;
    width: 120px;
    aspect-ratio: 1;

    .skeleton {
      width: 100%;
      height: 100%;
    }

    img {
      border-radius: 8px;
      display: block;
      margin: 0;
      width: 100%;
      height: 100%;
      object-fit: cover;
    }

    &__preview {
      border-radius: 8px;
      display: block;
      margin: 0;
      width: 100%;
      height: 100%;
      object-fit: fill;
      position: absolute;
      top: 0;
      inset-inline-start: 0;
      z-index: 0;

      &--hidden {
        display: none;
      }
    }
  }

  &.expanded {
    flex-direction: column;

    .story__thumbnail {
      order: 1;
      width: 100%;
      height: auto;
      aspect-ratio: 1.91 / 1;
    }

    .story__details {
      order: 2;
      width: 100%;
      flex: 0 0 auto;
    }
  }
}

.server-banner {
  &__introduction {
    font-size: 15px;
    line-height: 22px;
    color: $darker-text-color;
    margin-bottom: 20px;

    strong {
      font-weight: 700;
    }

    a {
      color: inherit;
      text-decoration: underline;

      &:hover,
      &:active,
      &:focus {
        text-decoration: none;
      }
    }
  }

  &__hero {
    display: block;
    border-radius: 4px;
    width: 100%;
    height: auto;
    margin-bottom: 20px;
    aspect-ratio: 1.9;
    border: 0;
    background: $ui-base-color;
    object-fit: cover;
  }

  &__description {
    font-size: 15px;
    line-height: 22px;
    color: $darker-text-color;
    margin-bottom: 20px;
  }

  &__meta {
    display: flex;
    gap: 10px;
    max-width: 100%;

    &__column {
      flex: 0 0 auto;
      width: calc(50% - 5px);
      overflow: hidden;
    }
  }

  &__number {
    font-weight: 600;
    color: $primary-text-color;
    font-size: 14px;
  }

  &__number-label {
    color: $darker-text-color;
    font-weight: 500;
    font-size: 14px;
  }

  h4 {
    text-transform: uppercase;
    color: $darker-text-color;
    margin-bottom: 10px;
    font-weight: 600;
  }

  .account {
    padding: 0;
    border: 0;
  }

  .account__avatar-wrapper {
    margin-inline-start: 0;
  }

  .spacer {
    margin: 10px 0;
  }
}

.safety-action-modal,
.interaction-modal {
  max-width: 100vw;
  width: 600px;
  overflow-y: auto;
}

.interaction-modal {
  overflow: visible;
  position: relative;
  display: block;
  border-radius: 16px;
  background: var(--modal-background-color);
  backdrop-filter: var(--background-filter);
  border: 1px solid var(--modal-border-color);
  padding: 24px;
  box-sizing: border-box;

  @media screen and (max-width: $mobile-breakpoint) {
    border-radius: 16px 16px 0 0;
    border-bottom: 0;
    padding-bottom: 32px;
  }

  h3 {
    font-size: 22px;
    line-height: 33px;
    font-weight: 700;
    display: flex;
    align-items: center;
    justify-content: center;
    gap: 8px;
  }

  p {
    text-align: center;
    font-size: 17px;
    line-height: 22px;
    color: $darker-text-color;

    strong {
      color: $primary-text-color;
      font-weight: 700;
    }
  }

  p.hint {
    margin-bottom: 14px;
    font-size: 14px;
  }

  &__icon {
    color: $highlight-text-color;
    display: flex;
    align-items: center;
    justify-content: center;
  }

  &__lead {
    margin-bottom: 20px;

    h3 {
      margin-bottom: 15px;
    }
  }

  &__login {
    position: relative;
    margin-bottom: 20px;

    &__input {
      @include search-input;

      border: 1px solid var(--background-border-color);
      padding: 4px 6px;
      color: $primary-text-color;
      font-size: 16px;
      line-height: 18px;
      display: flex;
      align-items: center;

      input {
        background: transparent;
        color: inherit;
        font: inherit;
        border: 0;
        padding: 15px - 4px 15px - 6px;
        flex: 1 1 auto;
        min-width: 0;

        &::placeholder {
          color: lighten($darker-text-color, 4%);
        }

        &:focus {
          outline: 0;
        }
      }

      .button {
        flex: 0 0 auto;
      }
    }

    .search__popout {
      margin-top: -1px;
      padding-top: 5px;
      padding-bottom: 5px;
      border: 1px solid var(--background-border-color);
    }

    &.invalid &__input {
      border-color: $error-red;
    }

    &.expanded .search__popout {
      display: block;
    }

    &.expanded &__input {
      border-radius: 4px 4px 0 0;
    }
  }

  &__choices {
    display: flex;
    gap: 40px;

    &__choice {
      flex: 1;
      box-sizing: border-box;

      h3 {
        margin-bottom: 20px;
      }

      p {
        color: $darker-text-color;
        margin-bottom: 20px;
        font-size: 15px;
      }

      .button {
        margin-bottom: 10px;

        &:last-child {
          margin-bottom: 0;
        }
      }
    }
  }

  @media screen and (max-width: $no-gap-breakpoint - 1px) {
    &__choices {
      flex-direction: column;

      &__choice {
        margin-top: 40px;
      }
    }
  }

  .link-button {
    font-size: inherit;
    display: inline;
  }
}

.copypaste {
  display: flex;
  align-items: center;
  gap: 10px;

  input {
    display: block;
    font-family: inherit;
    background: darken($ui-base-color, 8%);
    border: 1px solid $highlight-text-color;
    color: $darker-text-color;
    border-radius: 4px;
    padding: 6px 9px;
    line-height: 22px;
    font-size: 14px;
    transition: border-color 300ms linear;
    flex: 1 1 auto;
    overflow: hidden;

    &:focus {
      outline: 0;
      background: darken($ui-base-color, 4%);
    }
  }

  .button {
    flex: 0 0 auto;
    transition: background 300ms linear;
  }

  &.copied {
    input {
      border: 1px solid $valid-value-color;
      transition: none;
    }

    .button {
      background: $valid-value-color;
      transition: none;
    }
  }
}

.privacy-policy {
  padding: 20px;

  @media screen and (min-width: $no-gap-breakpoint) {
    border-radius: 4px;
  }

  &__body {
    margin-top: 20px;
  }
}

.prose {
  color: $secondary-text-color;
  font-size: 15px;
  line-height: 22px;

  p,
  ul,
  ol {
    margin-top: 1.25em;
    margin-bottom: 1.25em;
  }

  img {
    margin-top: 2em;
    margin-bottom: 2em;
    max-width: 100%;
  }

  video {
    margin-top: 2em;
    margin-bottom: 2em;
    max-width: 100%;
  }

  figure {
    margin-top: 2em;
    margin-bottom: 2em;

    figcaption {
      font-size: 0.875em;
      line-height: 1.4285714;
      margin-top: 0.8571429em;
    }
  }

  figure > * {
    margin-top: 0;
    margin-bottom: 0;
  }

  h1 {
    font-size: 1.5em;
    margin-top: 0;
    margin-bottom: 1em;
    line-height: 1.33;
  }

  h2 {
    font-size: 1.25em;
    margin-top: 1.6em;
    margin-bottom: 0.6em;
    line-height: 1.6;
  }

  h3,
  h4,
  h5,
  h6 {
    margin-top: 1.5em;
    margin-bottom: 0.5em;
    line-height: 1.5;
  }

  ol {
    counter-reset: list-counter;
  }

  li {
    margin-top: 0.5em;
    margin-bottom: 0.5em;
  }

  ol > li {
    counter-increment: list-counter;

    &::before {
      content: counter(list-counter) '.';
      position: absolute;
      inset-inline-start: 0;
    }
  }

  ul > li::before {
    content: '';
    position: absolute;
    background-color: $darker-text-color;
    border-radius: 50%;
    width: 0.375em;
    height: 0.375em;
    top: 0.5em;
    inset-inline-start: 0.25em;
  }

  ul > li,
  ol > li {
    position: relative;
    padding-inline-start: 1.75em;
  }

  & > ul > li p {
    margin-top: 0.75em;
    margin-bottom: 0.75em;
  }

  & > ul > li > *:first-child {
    margin-top: 1.25em;
  }

  & > ul > li > *:last-child {
    margin-bottom: 1.25em;
  }

  & > ol > li > *:first-child {
    margin-top: 1.25em;
  }

  & > ol > li > *:last-child {
    margin-bottom: 1.25em;
  }

  ul ul,
  ul ol,
  ol ul,
  ol ol {
    margin-top: 0.75em;
    margin-bottom: 0.75em;
  }

  h1,
  h2,
  h3,
  h4,
  h5,
  h6,
  strong,
  b {
    color: $primary-text-color;
    font-weight: 700;
  }

  em,
  i {
    font-style: italic;
  }

  a {
    color: $highlight-text-color;
    text-decoration: underline;

    &:focus,
    &:hover,
    &:active {
      text-decoration: none;
    }
  }

  code {
    font-size: 0.875em;
    background: darken($ui-base-color, 8%);
    border-radius: 4px;
    padding: 0.2em 0.3em;
  }

  hr {
    border: 0;
    border-top: 1px solid lighten($ui-base-color, 4%);
    margin-top: 3em;
    margin-bottom: 3em;
  }

  hr + * {
    margin-top: 0;
  }

  h2 + * {
    margin-top: 0;
  }

  h3 + * {
    margin-top: 0;
  }

  h4 + *,
  h5 + *,
  h6 + * {
    margin-top: 0;
  }

  & > :first-child {
    margin-top: 0;
  }

  & > :last-child {
    margin-bottom: 0;
  }
}

.dismissable-banner,
.warning-banner {
  position: relative;
  margin: 10px;
  margin-bottom: 5px;
  border-radius: 8px;
  border: 1px solid $highlight-text-color;
  background: rgba($highlight-text-color, 0.15);
  overflow: hidden;
  flex-shrink: 0;

  &__background-image {
    width: 125%;
    position: absolute;
    bottom: -25%;
    inset-inline-end: -25%;
    z-index: -1;
    opacity: 0.15;
    mix-blend-mode: luminosity;
  }

  &__message {
    flex: 1 1 auto;
    padding: 15px;
    font-size: 15px;
    line-height: 22px;
    font-weight: 500;
    color: $primary-text-color;

    p {
      margin-bottom: 15px;

      &:last-child {
        margin-bottom: 0;
      }
    }

    h1 {
      color: $highlight-text-color;
      font-size: 22px;
      line-height: 33px;
      font-weight: 700;
      margin-bottom: 15px;
    }

    &__actions {
      display: flex;
      flex-wrap: wrap;
      gap: 4px;

      &__wrapper {
        display: flex;
        margin-top: 30px;
      }

      .button {
        display: block;
        flex-grow: 1;
      }
    }

    .button-tertiary {
      background: rgba($ui-base-color, 0.15);
      backdrop-filter: blur(8px);
    }
  }

  &__action {
    float: right;
    padding: 15px 10px;

    .icon-button {
      color: $highlight-text-color;
    }
  }
}

.warning-banner {
  border: 1px solid $warning-red;
  background: rgba($warning-red, 0.15);

  &__message {
    h1 {
      color: $warning-red;
    }

    a {
      color: $primary-text-color;
    }
  }
}

.image {
  position: relative;
  overflow: hidden;

  &__preview {
    position: absolute;
    top: 0;
    inset-inline-start: 0;
    width: 100%;
    height: 100%;
    object-fit: cover;
  }

  &.loaded &__preview {
    display: none;
  }

  img {
    display: block;
    width: 100%;
    height: 100%;
    object-fit: cover;
    border: 0;
    background: transparent;
    opacity: 0;
  }

  &.loaded img {
    opacity: 1;
  }
}

.link-footer {
  flex: 0 0 auto;
  padding-top: 20px;
  z-index: 1;
  font-size: 13px;

  .column & {
    padding: 15px;
  }

  p {
    color: $dark-text-color;
    margin-bottom: 20px;

    .version {
      white-space: nowrap;
    }

    strong {
      font-weight: 500;
    }

    a {
      color: $dark-text-color;
      text-decoration: underline;

      &:hover,
      &:focus,
      &:active {
        text-decoration: none;
      }
    }
  }
}

.about {
  padding: 20px;
  border-top: 1px solid var(--background-border-color);

  @media screen and (min-width: $no-gap-breakpoint) {
    border-radius: 4px;
  }

  &__footer {
    color: $dark-text-color;
    text-align: center;
    font-size: 15px;
    line-height: 22px;
    margin-top: 20px;
  }

  &__header {
    margin-bottom: 30px;

    &__hero {
      width: 100%;
      height: auto;
      aspect-ratio: 1.9;
      background: lighten($ui-base-color, 4%);
      border-radius: 8px;
      margin-bottom: 30px;
    }

    h1,
    p {
      text-align: center;
    }

    h1 {
      font-size: 24px;
      line-height: 1.5;
      font-weight: 700;
      margin-bottom: 10px;
    }

    p {
      font-size: 16px;
      line-height: 24px;
      font-weight: 400;
      color: $darker-text-color;
    }
  }

  &__meta {
    border: 1px solid var(--background-border-color);
    border-radius: 4px;
    display: flex;
    margin-bottom: 30px;
    font-size: 15px;

    &__column {
      box-sizing: border-box;
      width: 50%;
      padding: 20px;
    }

    &__divider {
      width: 0;
      border: 0;
      border-style: solid;
      border-color: var(--background-border-color);
      border-left-width: 1px;
      min-height: calc(100% - 60px);
      flex: 0 0 auto;
    }

    h4 {
      font-size: 15px;
      text-transform: uppercase;
      color: $darker-text-color;
      font-weight: 500;
      margin-bottom: 20px;
    }

    @media screen and (width <= 600px) {
      display: block;

      h4 {
        text-align: center;
      }

      &__column {
        width: 100%;
        display: flex;
        flex-direction: column;
        align-items: center;
      }

      &__divider {
        min-height: 0;
        width: 100%;
        border-left-width: 0;
        border-top-width: 1px;
      }
    }

    .layout-multiple-columns & {
      display: block;

      h4 {
        text-align: center;
      }

      &__column {
        width: 100%;
        display: flex;
        flex-direction: column;
        align-items: center;
      }

      &__divider {
        min-height: 0;
        width: 100%;
        border-left-width: 0;
        border-top-width: 1px;
      }
    }
  }

  &__mail {
    color: $primary-text-color;
    text-decoration: none;
    font-weight: 500;

    &:hover,
    &:focus,
    &:active {
      text-decoration: underline;
    }
  }

  .link-footer {
    padding: 0;
    margin-top: 60px;
    text-align: center;
    font-size: 15px;
    line-height: 22px;

    @media screen and (min-width: $no-gap-breakpoint) {
      display: none;
    }
  }

  .account {
    padding: 0;
    border: 0;
  }

  .account__avatar-wrapper {
    margin-inline-start: 0;
  }

  .account__relationship {
    display: none;
  }

  &__section {
    margin-bottom: 10px;

    &__title {
      display: flex;
      align-items: center;
      gap: 6px;
      font-size: 17px;
      font-weight: 600;
      line-height: 22px;
      padding: 20px;
      border-radius: 4px;
      border: 1px solid var(--background-border-color);
      color: $highlight-text-color;
      cursor: pointer;
    }

    &.active &__title {
      border-radius: 4px 4px 0 0;
    }

    &__body {
      border: 1px solid var(--background-border-color);
      border-top: 0;
      padding: 20px;
      font-size: 15px;
      line-height: 22px;
    }
  }

  &__domain-blocks {
    margin-top: 30px;
    border: 1px solid var(--background-border-color);
    border-radius: 4px;

    &__domain {
      border-bottom: 1px solid var(--background-border-color);
      padding: 10px;
      font-size: 15px;
      color: $darker-text-color;

      &:nth-child(2n) {
        background: darken($ui-base-color, 4%);
      }

      &:last-child {
        border-bottom: 0;
      }

      &__header {
        display: flex;
        gap: 10px;
        justify-content: space-between;
        font-weight: 500;
        margin-bottom: 4px;
      }

      h6 {
        color: $secondary-text-color;
        font-size: inherit;
        white-space: nowrap;
        overflow: hidden;
        text-overflow: ellipsis;
      }

      p {
        white-space: nowrap;
        overflow: hidden;
        text-overflow: ellipsis;
      }
    }
  }
}

.notification-list {
  position: fixed;
  bottom: 2rem;
  inset-inline-start: 0;
  z-index: 9999;
  display: flex;
  flex-direction: column;
  gap: 4px;
}

.notification-bar {
  flex: 0 0 auto;
  position: relative;
  inset-inline-start: -100%;
  width: auto;
  padding: 15px;
  margin: 0;
  color: $white;
  background: rgba($black, 0.85);
  backdrop-filter: blur(8px);
  border: 1px solid rgba(lighten($classic-base-color, 4%), 0.85);
  border-radius: 8px;
  box-shadow:
    0 10px 15px -3px rgba($base-shadow-color, 0.25),
    0 4px 6px -4px rgba($base-shadow-color, 0.25);
  cursor: default;
  font-size: 15px;
  line-height: 21px;

  &.notification-bar-active {
    inset-inline-start: 1rem;
  }

  .no-reduce-motion & {
    transition: 0.5s cubic-bezier(0.89, 0.01, 0.5, 1.1);
    transform: translateZ(0);
  }
}

.notification-bar-title {
  margin-inline-end: 5px;
}

.notification-bar-title,
.notification-bar-action {
  font-weight: 700;
}

.notification-bar-action {
  text-transform: uppercase;
  margin-inline-start: 10px;
  cursor: pointer;
  color: $blurple-300;
  border-radius: 4px;
  padding: 0 4px;

  &:hover,
  &:focus,
  &:active {
    background: rgba($ui-base-color, 0.85);
  }
}

.hashtag-header {
  border-bottom: 1px solid var(--background-border-color);
  padding: 15px;
  font-size: 17px;
  line-height: 22px;
  color: $darker-text-color;

  strong {
    font-weight: 700;
  }

  &__header {
    display: flex;
    justify-content: space-between;
    align-items: center;
    margin-bottom: 15px;
    gap: 15px;

    h1 {
      color: $primary-text-color;
      white-space: nowrap;
      text-overflow: ellipsis;
      overflow: hidden;
      font-size: 22px;
      line-height: 33px;
      font-weight: 700;
    }

    &__buttons {
      display: flex;
      align-items: center;
      gap: 8px;

      .button {
        flex-shrink: 1;
        white-space: nowrap;
        min-width: 80px;
      }

      .icon-button {
        border: 1px solid var(--background-border-color);
        border-radius: 4px;
        box-sizing: content-box;
        padding: 5px;

        .icon {
          width: 24px;
          height: 24px;
        }
      }
    }
  }
}

.hashtag-bar {
  margin-top: 16px;
  display: flex;
  flex-wrap: wrap;
  font-size: 12px;
  line-height: 16px;
  gap: 6px;
  color: $darker-text-color;

  a {
    display: inline-flex;
    color: inherit;
    text-decoration: none;
    padding: 4px 12px;
    background: var(--surface-variant-background-color);
    border-radius: 4px;
    font-weight: 500;

    &:hover,
    &:focus,
    &:active {
      background: var(--surface-variant-active-background-color);
    }
  }

  .link-button {
    color: inherit;
    font-size: inherit;
    line-height: inherit;
    padding: 0;
  }
}

.inline-follow-suggestions {
  display: flex;
  flex-direction: column;
  gap: 12px;
  padding: 16px 0;
  padding-bottom: 0;
  border-bottom: 1px solid var(--background-border-color);
  background: rgba($ui-highlight-color, 0.05);

  &__header {
    display: flex;
    align-items: center;
    justify-content: space-between;
    padding: 0 16px;

    h3 {
      font-size: 15px;
      line-height: 22px;
      font-weight: 500;
    }

    &__actions {
      display: flex;
      align-items: center;
      gap: 24px;
    }

    .link-button {
      font-size: 13px;
      font-weight: 500;
    }
  }

  &__body {
    position: relative;

    &__scroll-button {
      position: absolute;
      height: 100%;
      background: transparent;
      border: none;
      cursor: pointer;
      top: 0;
      color: $primary-text-color;
      opacity: 0.5;

      &.left {
        left: 0;
      }

      &.right {
        right: 0;
      }

      &__icon {
        border-radius: 50%;
        background: $ui-highlight-color;
        display: flex;
        align-items: center;
        justify-content: center;
        aspect-ratio: 1;
        padding: 8px;

        .icon {
          width: 24px;
          height: 24px;
        }
      }

      &:hover,
      &:focus,
      &:active {
        opacity: 1;

        .inline-follow-suggestions__body__scroll-button__icon {
          background: lighten($ui-highlight-color, 4%);
        }
      }
    }

    &__scrollable {
      display: flex;
      flex-wrap: nowrap;
      gap: 16px;
      padding: 16px;
      scroll-snap-type: x mandatory;
      scroll-padding: 16px;
      scroll-behavior: smooth;
      overflow-x: scroll;
      scrollbar-width: none;

      &__card {
        background: var(--background-color);
        border: 1px solid var(--background-border-color);
        border-radius: 4px;
        display: flex;
        flex-direction: column;
        gap: 12px;
        align-items: center;
        padding: 12px;
        scroll-snap-align: start;
        flex: 0 0 auto;
        width: 200px;
        box-sizing: border-box;
        position: relative;

        a {
          text-decoration: none;
        }

        & > .icon-button {
          position: absolute;
          inset-inline-end: 8px;
          top: 8px;
          opacity: 0.75;
        }

        &__avatar {
          height: 48px;
          display: flex;

          a {
            display: flex;
            text-decoration: none;
          }
        }

        .account__avatar {
          flex-shrink: 0;
          align-self: flex-end;
          border: 1px solid var(--background-border-color);
          background-color: $ui-base-color;
        }

        &__text-stack {
          display: flex;
          flex-direction: column;
          gap: 4px;
          align-items: center;
          max-width: 100%;

          a {
            max-width: 100%;
          }

          &__source {
            display: inline-flex;
            align-items: center;
            color: $dark-text-color;
            gap: 4px;
            overflow: hidden;
            white-space: nowrap;
            cursor: help;

            > span {
              overflow: hidden;
              text-overflow: ellipsis;
            }

            .icon {
              width: 16px;
              height: 16px;
            }
          }
        }

        .display-name {
          display: flex;
          flex-direction: column;
          gap: 4px;
          align-items: center;

          & > * {
            max-width: 100%;
          }

          &__html {
            font-size: 15px;
            font-weight: 500;
            color: $secondary-text-color;
          }

          &__account {
            font-size: 14px;
            color: $darker-text-color;
          }
        }

        .verified-badge {
          font-size: 14px;
          max-width: 100%;
        }

        .button {
          display: block;
          width: 100%;
        }
      }
    }
  }
}

.filtered-notifications-banner {
  display: flex;
  align-items: center;
  border-bottom: 1px solid var(--background-border-color);
  padding: 16px 24px;
  gap: 8px;
  color: $darker-text-color;
  text-decoration: none;

  &:hover,
  &:active,
  &:focus {
    color: $secondary-text-color;
  }

  .notification-group__icon {
    color: inherit;
  }

  &__text {
    flex: 1 1 auto;
    font-size: 14px;
    line-height: 20px;

    strong {
      font-size: 16px;
      line-height: 24px;
      display: block;
    }
  }

  &__badge {
    background: $ui-button-background-color;
    color: $white;
    border-radius: 100px;
    padding: 2px 8px;
  }
}

.notification-request {
  $padding: 15px;

  display: flex;
  padding: $padding;
  gap: 8px;
  position: relative;
  border-bottom: 1px solid var(--background-border-color);

  &__checkbox {
    position: absolute;
    inset-inline-start: $padding;
    top: 50%;
    transform: translateY(-50%);
    width: 0;
    overflow: hidden;
    opacity: 0;

    .check-box {
      display: flex;
    }
  }

  &__link {
    display: flex;
    align-items: center;
    gap: 12px;
    flex: 1 1 auto;
    text-decoration: none;
    color: inherit;
    overflow: hidden;

    .account__avatar {
      flex-shrink: 0;
    }
  }

  &__name {
    flex: 1 1 auto;
    color: $darker-text-color;
    font-size: 14px;
    line-height: 20px;
    overflow: hidden;
    text-overflow: ellipsis;

    &__display-name {
      display: flex;
      align-items: center;
      gap: 6px;
      font-size: 16px;
      letter-spacing: 0.5px;
      line-height: 24px;
      color: $secondary-text-color;

      bdi {
        overflow: hidden;
        white-space: nowrap;
        text-overflow: ellipsis;
      }
    }

    .filtered-notifications-banner__badge {
      background: $ui-button-background-color;
      border-radius: 4px;
      padding: 1px 6px;
      color: $white;
    }
  }

  &__actions {
    display: flex;
    align-items: center;
    gap: 8px;

    .icon-button {
      border-radius: 4px;
      border: 1px solid var(--background-border-color);
      padding: 5px;
    }
  }

  .notification-request__link {
    transition: padding-inline-start 0.1s ease-in-out;
  }

  &--forced-checkbox {
    cursor: pointer;

    &:hover {
      background: var(--on-surface-color);
    }

    .notification-request__checkbox {
      opacity: 1;
      width: 30px;
    }

    .notification-request__link {
      padding-inline-start: 30px;
    }

    .notification-request__actions {
      display: none;
    }
  }
}

.more-from-author {
  box-sizing: border-box;
  font-size: 14px;
  color: $darker-text-color;
  background: var(--surface-background-color);
  border: 1px solid var(--background-border-color);
  border-top: 0;
  border-radius: 0 0 8px 8px;
  padding: 15px;
  display: flex;
  align-items: center;
  gap: 8px;

  .logo {
    width: 16px;
    height: 16px;
    color: $darker-text-color;
  }

  & > span {
    display: flex;
    align-items: center;
    gap: 8px;
  }

  a {
    display: inline-flex;
    align-items: center;
    gap: 4px;
    font-weight: 500;
    color: $primary-text-color;
    text-decoration: none;

    &:hover,
    &:focus,
    &:active {
      color: $highlight-text-color;
    }
  }
}

.notification-group {
  display: flex;
  align-items: flex-start;
  gap: 8px;
  padding: 16px 24px;
  border-bottom: 1px solid var(--background-border-color);

  &__icon {
    width: 40px;
    display: flex;
    align-items: center;
    justify-content: center;
    flex: 0 0 auto;
    color: $dark-text-color;

    .icon {
      width: 28px;
      height: 28px;
    }
  }

  &--follow &__icon,
  &--follow-request &__icon {
    color: $highlight-text-color;
  }

  &--favourite &__icon {
    color: $gold-star;
  }

  &--reblog &__icon {
    color: $valid-value-color;
  }

  &--relationships-severance-event &__icon,
  &--admin-report &__icon,
  &--admin-sign-up &__icon {
    color: $dark-text-color;
  }

  &--moderation-warning &__icon {
    color: $red-bookmark;
  }

  &--follow-request &__actions {
    align-items: center;
    display: flex;
    gap: 8px;

    .icon-button {
      border: 1px solid var(--background-border-color);
      border-radius: 50%;
      padding: 1px;
    }
  }

  &__main {
    display: flex;
    flex-direction: column;
    gap: 8px;
    flex: 1 1 auto;
    overflow: hidden;
    container-type: inline-size;

    @container (width < 350px) {
      &__header time {
        display: none;
      }
    }

    &__header {
      display: flex;
      flex-direction: column;
      gap: 8px;

      &__wrapper {
        display: flex;
        justify-content: space-between;
      }

      &__label {
        display: flex;
        gap: 8px;
        font-size: 15px;
        line-height: 22px;
        color: $darker-text-color;

        a {
          color: inherit;
          text-decoration: none;
        }

        bdi {
          font-weight: 700;
          color: $primary-text-color;
        }

        time {
          color: $dark-text-color;
        }
      }
    }

    &__status {
      border: 1px solid var(--background-border-color);
      border-radius: 8px;
      padding: 8px;
    }

    &__additional-content {
      color: $dark-text-color;
      margin-top: -8px; // to offset the parent's `gap` property
      font-size: 15px;
      line-height: 22px;
    }
  }

  &__avatar-group {
    display: flex;
    gap: 8px;
    height: 28px;
    overflow-y: hidden;
    flex-wrap: wrap;
  }

  .status {
    padding: 0;
    border: 0;
  }

  &__embedded-status {
    display: flex;
    flex-direction: column;
    gap: 8px;
    cursor: pointer;

    &__account {
      display: flex;
      align-items: center;
      gap: 4px;
      color: $dark-text-color;
      font-size: 15px;
      line-height: 22px;

      bdi {
        color: $darker-text-color;
      }
    }

    &__content {
      display: -webkit-box;
      font-size: 15px;
      line-height: 22px;
      color: $darker-text-color;
      -webkit-line-clamp: 4;
      -webkit-box-orient: vertical;
      max-height: none;
      overflow: hidden;

      p,
      a {
        color: inherit;
      }

      p {
        margin-bottom: 8px;
      }
    }

    .reply-indicator__attachments {
      margin-top: 0;
      font-size: 15px;
      line-height: 22px;
      color: $dark-text-color;
    }
  }
}

.notification-group__actions,
.compose-form__actions {
  .button {
    display: block; // Otherwise text-ellipsis doesn't work
    flex: 1 1 auto;
  }
}

.notification-ungrouped {
  padding: 16px 24px;
  border-bottom: 1px solid var(--background-border-color);

  &__header {
    display: flex;
    align-items: center;
    gap: 8px;
    color: $dark-text-color;
    font-size: 15px;
    line-height: 22px;
    font-weight: 500;
    padding-inline-start: 24px;
    margin-bottom: 16px;

    &__icon {
      display: flex;
      align-items: center;
      justify-content: center;
      flex: 0 0 auto;

      .icon {
        width: 16px;
        height: 16px;
      }
    }

    a {
      color: inherit;
      text-decoration: none;
    }
  }

  .status {
    border: 0;
    padding: 0;

    &__avatar {
      width: 40px;
      height: 40px;
    }
  }

  .status__wrapper-direct {
    background: transparent;
  }

  $icon-margin: 48px; // 40px avatar + 8px gap

  .status__content,
  .status__action-bar,
  .media-gallery,
  .video-player,
  .audio-player,
  .attachment-list,
  .picture-in-picture-placeholder,
  .more-from-author,
  .status-card,
  .hashtag-bar,
  .content-warning,
  .filter-warning {
    margin-inline-start: $icon-margin;
    width: calc(100% - $icon-margin);
  }

  .more-from-author {
    width: calc(100% - $icon-margin + 2px);
  }

  .status__content__read-more-button {
    margin-inline-start: $icon-margin;
  }

  .notification__report {
    border: 0;
    padding: 0;
  }
}

.notification-group--unread,
.notification-ungrouped--unread {
  position: relative;

  &::before {
    content: '';
    position: absolute;
    top: 0;
    inset-inline-start: 0;
    width: 100%;
    height: 100%;
    border-inline-start: 4px solid $highlight-text-color;
    pointer-events: none;
  }
}

.hover-card-controller[data-popper-reference-hidden='true'] {
  opacity: 0;
  pointer-events: none;
}

.hover-card {
  box-shadow: var(--dropdown-shadow);
  background: var(--modal-background-color);
  backdrop-filter: var(--background-filter);
  border: 1px solid var(--modal-border-color);
  border-radius: 8px;
  padding: 16px;
  width: 270px;
  display: flex;
  flex-direction: column;
  gap: 12px;

  &--loading {
    position: relative;
    min-height: 100px;
  }

  &__name {
    display: flex;
    gap: 12px;
    text-decoration: none;
    color: inherit;
  }

  &__number {
    font-size: 15px;
    line-height: 22px;
    color: $secondary-text-color;

    strong {
      font-weight: 700;
    }
  }

  &__text-row {
    display: flex;
    flex-direction: column;
    gap: 8px;
  }

  &__bio {
    color: $secondary-text-color;
    font-size: 14px;
    line-height: 20px;
    display: -webkit-box;
    -webkit-line-clamp: 2;
    -webkit-box-orient: vertical;
    max-height: 2 * 20px;
    overflow: hidden;

    p {
      margin-bottom: 0;
    }

    a {
      color: inherit;
      text-decoration: underline;

      &:hover,
      &:focus,
      &:active {
        text-decoration: none;
      }
    }
  }

  &__note {
    &-label {
      color: $dark-text-color;
      font-size: 12px;
      font-weight: 500;
      text-transform: uppercase;
    }

    dd {
      white-space: pre-line;
      color: $secondary-text-color;
      overflow: hidden;
      line-clamp: 3; // Not yet supported in browers
      display: -webkit-box; // The next 3 properties are needed
      -webkit-line-clamp: 3;
      -webkit-box-orient: vertical;
    }
  }

  .display-name {
    font-size: 15px;
    line-height: 22px;

    bdi {
      font-weight: 500;
      color: $primary-text-color;
    }

    &__account {
      display: block;
      color: $dark-text-color;
    }
  }

  .account-fields {
    color: $secondary-text-color;
    font-size: 14px;
    line-height: 20px;

    a {
      color: inherit;
      text-decoration: none;

      &:focus,
      &:hover,
      &:active {
        text-decoration: underline;
      }
    }

    dl {
      display: flex;
      align-items: center;
      gap: 4px;

      dt {
        flex: 0 1 auto;
        color: $dark-text-color;
        min-width: 0;
        overflow: hidden;
        white-space: nowrap;
        text-overflow: ellipsis;
      }

      dd {
        flex: 1 1 auto;
        font-weight: 500;
        min-width: 0;
        overflow: hidden;
        white-space: nowrap;
        text-overflow: ellipsis;
        text-align: end;
      }

      &.verified {
        dd {
          display: flex;
          align-items: center;
          justify-content: flex-end;
          gap: 4px;
          overflow: hidden;
          white-space: nowrap;
          color: $valid-value-color;

          & > span {
            overflow: hidden;
            text-overflow: ellipsis;
          }

          a {
            font-weight: 500;
          }

          .icon {
            width: 16px;
            height: 16px;
          }
        }
      }
    }
  }
}

.content-warning {
  display: block;
  box-sizing: border-box;
  background: rgba($ui-highlight-color, 0.05);
  color: $secondary-text-color;
  border: 1px solid rgba($ui-highlight-color, 0.15);
  border-radius: 8px;
  padding: 8px (5px + 8px);
  position: relative;
  font-size: 15px;
  line-height: 22px;
  cursor: pointer;

  p {
    margin-bottom: 8px;
    font-weight: 500;
  }

  .link-button {
    font-size: inherit;
    line-height: inherit;
    font-weight: 500;
  }

  &--filter {
    color: $darker-text-color;

    p {
      font-weight: normal;
    }

    .filter-name {
      font-weight: 500;
      color: $secondary-text-color;
    }
  }
}

.lists__item {
  display: flex;
  align-items: center;
  gap: 16px;
  padding-inline-end: 13px;
  border-bottom: 1px solid var(--background-border-color);

  &__title {
    display: flex;
    align-items: center;
    gap: 5px;
    padding: 16px 13px;
    flex: 1 1 auto;
    font-size: 16px;
    line-height: 24px;
    color: $secondary-text-color;
    text-decoration: none;

    &:is(a):hover,
    &:is(a):focus,
    &:is(a):active {
      color: $primary-text-color;
    }

    input {
      display: block;
      width: 100%;
      background: transparent;
      border: 0;
      padding: 0;
      font-family: inherit;
      font-size: inherit;
      line-height: inherit;
      color: inherit;

      &::placeholder {
        color: var(--input-placeholder-color);
        opacity: 1;
      }

      &:focus {
        outline: 0;
      }
    }
  }
}

.column-search-header {
  display: flex;
  gap: 12px;
  align-items: center;
  border: 1px solid var(--background-border-color);
  border-top: 0;
  border-bottom: 0;
  padding: 16px;
  padding-bottom: 8px;

  input {
    background: var(--input-background-color);
    border: 1px solid var(--background-border-color);
    color: var(--on-input-color);
    padding: 12px;
    font-size: 16px;
    line-height: normal;
    border-radius: 4px;
    display: block;
    flex: 1 1 auto;

    &::placeholder {
      color: var(--input-placeholder-color);
      opacity: 1;
    }

    &:focus {
      outline: 0;
    }
  }
}

.column-footer {
  padding: 16px;
}

.lists-scrollable {
  min-height: 50vh;
}<|MERGE_RESOLUTION|>--- conflicted
+++ resolved
@@ -2462,17 +2462,12 @@
   img {
     max-width: $media-modal-media-max-width;
     max-height: $media-modal-media-max-height;
-<<<<<<< HEAD
-    background: url('~images/void.png') repeat;
-    object-fit: contain;
-=======
     width: auto;
     height: auto;
     outline: 1px solid var(--media-outline-color);
     outline-offset: -1px;
     border-radius: 8px;
     touch-action: none;
->>>>>>> 2e9b2df5
   }
 
   &--zoomed-in {

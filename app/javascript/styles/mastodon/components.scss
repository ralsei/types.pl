.app-body {
  -webkit-overflow-scrolling: touch;
  -ms-overflow-style: -ms-autohiding-scrollbar;
}

.animated-number {
  display: inline-flex;
  flex-direction: column;
  align-items: stretch;
  overflow: hidden;
  position: relative;
}

.inline-alert {
  color: $valid-value-color;
  font-weight: 400;

  .no-reduce-motion & {
    transition: opacity 200ms ease;
  }
}

.link-button {
  display: block;
  font-size: 15px;
  line-height: 20px;
  color: $highlight-text-color;
  border: 0;
  background: transparent;
  padding: 0;
  cursor: pointer;
  text-decoration: none;

  &--destructive {
    color: $error-value-color;
  }

  &:hover,
  &:active {
    text-decoration: underline;
  }

  &:disabled {
    color: $ui-primary-color;
    cursor: default;
  }

  &:focus-visible {
    outline: $ui-button-icon-focus-outline;
  }
}

.button {
  background-color: $ui-button-background-color;
  border: 10px none;
  border-radius: 4px;
  box-sizing: border-box;
  color: $ui-button-color;
  cursor: pointer;
  display: inline-flex;
  align-items: center;
  justify-content: center;
  gap: 6px;
  font-family: inherit;
  font-size: 15px;
  font-weight: 500;
  letter-spacing: 0;
  line-height: 22px;
  overflow: hidden;
  padding: 7px 18px;
  position: relative;
  text-align: center;
  text-decoration: none;
  text-overflow: ellipsis;
  white-space: nowrap;
  width: auto;

  &:active,
  &:focus,
  &:hover {
    background-color: $ui-button-focus-background-color;
  }

  &:focus-visible {
    outline: $ui-button-icon-focus-outline;
  }

  &--compact {
    font-size: 14px;
    line-height: normal;
    font-weight: 700;
    padding: 5px 12px;
    border-radius: 4px;
  }

  &--dangerous {
    background-color: var(--error-background-color);
    color: var(--on-error-color);

    &:active,
    &:focus,
    &:hover {
      background-color: var(--error-active-background-color);
      transition: none;
    }
  }

  &--destructive {
    &:active,
    &:focus,
    &:hover {
      background-color: $ui-button-destructive-focus-background-color;
      transition: none;
    }
  }

  &:disabled,
  &.disabled {
    background-color: $ui-button-disabled-color;
    cursor: not-allowed;
  }

  &.copyable {
    transition: background 300ms linear;
  }

  &.copied {
    background: $valid-value-color;
    transition: none;
  }

  &.button-secondary {
    color: $highlight-text-color;
    background: transparent;
    padding: 6px 17px;
    border: 1px solid $highlight-text-color;

    &:active,
    &:focus,
    &:hover {
      border-color: lighten($highlight-text-color, 4%);
      color: lighten($highlight-text-color, 4%);
      background-color: transparent;
      text-decoration: none;
    }

    &.button--destructive {
      &:active,
      &:focus,
      &:hover {
        border-color: $ui-button-destructive-focus-background-color;
        color: $ui-button-destructive-focus-background-color;
      }
    }

    &:disabled,
    &.disabled {
      opacity: 0.7;
      border-color: $ui-button-disabled-color;
      color: $ui-button-disabled-color;

      &:active,
      &:focus,
      &:hover {
        border-color: $ui-button-disabled-color;
        color: $ui-button-disabled-color;
      }
    }
  }

  &.button-tertiary {
    background: transparent;
    padding: 6px 17px;
    color: $ui-button-tertiary-color;
    border: 1px solid $ui-button-tertiary-border-color;

    &:active,
    &:focus,
    &:hover {
      background-color: $ui-button-tertiary-focus-background-color;
      color: $ui-button-tertiary-focus-color;
      border: 0;
      padding: 7px 18px;
    }

    &:disabled {
      opacity: 0.5;
    }

    &.button--confirmation {
      color: $valid-value-color;
      border-color: $valid-value-color;

      &:active,
      &:focus,
      &:hover {
        background: $valid-value-color;
        color: $primary-text-color;
      }
    }

    &.button--destructive {
      color: $error-value-color;
      border-color: $error-value-color;

      &:active,
      &:focus,
      &:hover {
        background: $error-value-color;
        color: $primary-text-color;
      }
    }
  }

  &.button--block {
    width: 100%;
  }

  .icon {
    width: 18px;
    height: 18px;
  }
}

.column__wrapper {
  display: flex;
  flex: 1 1 auto;
  position: relative;
}

.icon {
  flex: 0 0 auto;
  width: 24px;
  height: 24px;
  aspect-ratio: 1;

  path {
    fill: currentColor;
  }
}

.icon-button {
  display: inline-flex;
  color: $action-button-color;
  border: 0;
  padding: 0;
  border-radius: 4px;
  background: transparent;
  cursor: pointer;
  align-items: center;
  justify-content: center;
  text-decoration: none;
  gap: 4px;
  flex: 0 0 auto;

  a {
    display: flex;
    color: inherit;
    text-decoration: none;
  }

  &:hover,
  &:active,
  &:focus {
    color: lighten($action-button-color, 7%);
    background-color: rgba($action-button-color, 0.15);
  }

  &:focus-visible {
    outline: $ui-button-icon-focus-outline;
  }

  &.disabled {
    color: darken($action-button-color, 13%);
    background-color: transparent;
    cursor: default;
  }

  &.inverted {
    color: $lighter-text-color;

    &:hover,
    &:active,
    &:focus {
      color: darken($lighter-text-color, 7%);
      background-color: rgba($lighter-text-color, 0.15);
    }

    &:focus-visible {
      outline: $ui-button-icon-focus-outline;
    }

    &.disabled {
      color: lighten($lighter-text-color, 7%);
      background-color: transparent;
    }
  }

  &.active {
    color: $highlight-text-color;

    &:hover,
    &:active,
    &:focus {
      color: $highlight-text-color;
      background-color: transparent;
    }

    &.disabled {
      color: lighten($highlight-text-color, 13%);
    }
  }

  &.overlayed {
    box-sizing: content-box;
    background: rgba($black, 0.65);
    backdrop-filter: blur(10px) saturate(180%) contrast(75%) brightness(70%);
    color: rgba($white, 0.7);
    border-radius: 4px;
    padding: 2px;

    &:hover {
      background: rgba($black, 0.9);
    }
  }

  &--with-counter {
    padding-inline-end: 4px;
  }

  &__counter {
    display: block;
    width: auto;
    font-size: 12px;
    font-weight: 500;
  }

  &.copyable {
    transition: all 300ms linear;
  }

  &.copied {
    border-color: $valid-value-color;
    color: $valid-value-color;
    transition: none;
    background-color: rgba($valid-value-color, 0.15);
  }
}

.text-icon-button {
  color: $lighter-text-color;
  border: 0;
  border-radius: 4px;
  background: transparent;
  cursor: pointer;
  font-weight: 600;
  font-size: 11px;
  padding: 0 3px;
  line-height: 27px;
  white-space: nowrap;

  &:hover,
  &:active,
  &:focus {
    color: darken($lighter-text-color, 7%);
    background-color: rgba($lighter-text-color, 0.15);
  }

  &:focus-visible {
    outline: $ui-button-icon-focus-outline;
  }

  &.disabled {
    color: lighten($lighter-text-color, 20%);
    background-color: transparent;
    cursor: default;
  }

  &.active {
    color: $highlight-text-color;

    &:hover,
    &:active,
    &:focus {
      color: $highlight-text-color;
      background-color: transparent;
    }
  }
}

body > [data-popper-placement] {
  z-index: 3;
}

.invisible {
  font-size: 0;
  line-height: 0;
  display: inline-block;
  width: 0;
  height: 0;
  position: absolute;

  img,
  svg {
    margin: 0 !important;
    border: 0 !important;
    padding: 0 !important;
    width: 0 !important;
    height: 0 !important;
  }
}

.ellipsis {
  &::after {
    content: '…';
  }
}

.autosuggest-textarea {
  &__textarea {
    background: transparent;
    min-height: 100px;
    padding-bottom: 0;
    resize: none;
    scrollbar-color: initial;

    &::-webkit-scrollbar {
      all: unset;
    }
  }

  &__suggestions {
    box-shadow: var(--dropdown-shadow);
    background: var(--input-background-color);
    border: 1px solid var(--background-border-color);
    border-radius: 0 0 4px 4px;
    color: var(--on-input-color);
    font-size: 14px;
    padding: 0;

    &__item {
      box-sizing: border-box;
      display: flex;
      align-items: center;
      height: 48px;
      cursor: pointer;
      font-size: 14px;
      line-height: 20px;
      letter-spacing: 0.25px;
      color: var(--on-input-color);

      &:last-child {
        border-radius: 0 0 4px 4px;
      }

      &:hover,
      &:focus,
      &:active {
        background: var(--dropdown-border-color);

        .autosuggest-account .display-name__account {
          color: inherit;
        }
      }

      &.selected {
        background: $ui-highlight-color;
        color: $ui-button-color;

        .autosuggest-account .display-name__account {
          color: inherit;
        }
      }
    }
  }
}

.autosuggest-account,
.autosuggest-emoji,
.autosuggest-hashtag {
  flex: 1 0 0;
  display: flex;
  flex-direction: row;
  align-items: center;
  justify-content: flex-start;
  gap: 12px;
  padding: 8px 12px;
  overflow: hidden;
  text-overflow: ellipsis;
}

.autosuggest-account {
  .display-name {
    font-weight: 400;
    display: flex;
    flex-direction: column;
    flex: 1 0 0;
  }

  .display-name__account {
    display: block;
    line-height: 16px;
    font-size: 12px;
    color: $ui-primary-color;
  }
}

.autosuggest-hashtag {
  justify-content: space-between;

  &__name {
    flex: 1 1 auto;
    overflow: hidden;
    text-overflow: ellipsis;
    white-space: nowrap;
  }

  &__uses {
    flex: 0 0 auto;
    text-align: end;
    overflow: hidden;
    text-overflow: ellipsis;
    white-space: nowrap;
  }
}

.autosuggest-emoji {
  &__name {
    flex: 1 0 0;
    overflow: hidden;
    text-overflow: ellipsis;
    white-space: nowrap;
  }
}

.autosuggest-account .account__avatar,
.autosuggest-emoji img {
  display: block;
  width: 24px;
  height: 24px;
  flex: 0 0 auto;
}

.compose-form {
  display: flex;
  flex-direction: column;
  gap: 32px;

  .layout-multiple-columns &,
  .column & {
    padding: 15px;
  }

  &__highlightable {
    display: flex;
    flex-direction: column;
    gap: 16px;
    flex: 0 1 auto;
    border-radius: 4px;
    border: 1px solid var(--background-border-color);
    transition: border-color 300ms linear;
    min-height: 0;
    position: relative;
    background: var(--input-background-color);
    overflow-y: auto;

    &.active {
      transition: none;
      border-color: $ui-highlight-color;
    }
  }

  &__warning {
    color: $inverted-text-color;
    background: $ui-primary-color;
    box-shadow: 0 2px 6px rgba($base-shadow-color, 0.3);
    padding: 8px 10px;
    border-radius: 4px;
    font-size: 13px;
    font-weight: 400;

    strong {
      color: $inverted-text-color;
      font-weight: 500;

      @each $lang in $cjk-langs {
        &:lang(#{$lang}) {
          font-weight: 700;
        }
      }
    }

    a {
      color: $lighter-text-color;
      font-weight: 500;
      text-decoration: underline;

      &:hover,
      &:active,
      &:focus {
        text-decoration: none;
      }
    }
  }

  .spoiler-input {
    display: flex;
    align-items: stretch;

    &__border {
      background: url('~images/warning-stripes.svg') repeat-y;
      width: 5px;
      flex: 0 0 auto;

      &:first-child {
        border-start-start-radius: 4px;
      }

      &:last-child {
        border-start-end-radius: 4px;
      }
    }

    .autosuggest-input {
      flex: 1 1 auto;
      border-bottom: 1px solid var(--background-border-color);
    }
  }

  .autosuggest-textarea__textarea,
  .spoiler-input__input {
    display: block;
    box-sizing: border-box;
    width: 100%;
    margin: 0;
    color: $secondary-text-color;
    background: var(--input-background-color);
    font-family: inherit;
    font-size: 14px;
    padding: 12px;
    line-height: normal;
    border: 0;
    outline: 0;

    &:focus {
      outline: 0;
    }
  }

  .spoiler-input__input {
    padding: 12px 12px - 5px;
    background: rgba($ui-highlight-color, 0.05);
    color: $highlight-text-color;
  }

  &__dropdowns {
    display: flex;
    align-items: center;
    gap: 8px;

    & > div {
      overflow: hidden;
      display: flex;
    }
  }

  &__uploads {
    padding: 0 12px;
    aspect-ratio: 3/2;
  }

  .media-gallery {
    gap: 8px;
  }

  &__upload {
    position: relative;
    cursor: grab;

    &.dragging {
      opacity: 0;
    }

    &.overlay {
      height: 100%;
      border-radius: 8px;
      pointer-events: none;
    }

    &__drag-handle {
      position: absolute;
      top: 50%;
      inset-inline-start: 0;
      transform: translateY(-50%);
      color: $white;
      background: transparent;
      border: 0;
      padding: 8px 3px;
      cursor: grab;
    }

    &__actions {
      display: flex;
      align-items: flex-start;
      justify-content: space-between;
      padding: 8px;
    }

    &__preview {
      position: absolute;
      width: 100%;
      height: 100%;
      border-radius: 6px;
      z-index: -1;
      top: 0;
      inset-inline-start: 0;
    }

    &__thumbnail {
      width: 100%;
      height: 100%;
      background-position: center;
      background-size: cover;
      background-repeat: no-repeat;
      overflow: hidden;
    }

    .icon-button {
      flex: 0 0 auto;
      color: $white;
      background: rgba(0, 0, 0, 75%);
      border-radius: 6px;
      font-size: 12px;
      line-height: 16px;
      font-weight: 500;
      padding: 4px 8px;
      font-family: inherit;

      .icon {
        width: 15px;
        height: 15px;
      }
    }

    .icon-button.compose-form__upload__delete {
      padding: 2px;
      border-radius: 50%;

      .icon {
        width: 20px;
        height: 20px;
      }
    }

    &__warning {
      position: absolute;
      z-index: 2;
      bottom: 0;
      inset-inline-start: 0;
      inset-inline-end: 0;
      padding: 8px;

      .icon-button.active {
        color: #ffbe2e;
        background: rgba(0, 0, 0, 75%);
      }
    }
  }

  &__footer {
    display: flex;
    flex-direction: column;
    gap: 12px;
    padding: 12px;
    padding-top: 0;
  }

  &__submit {
    display: flex;
    align-items: center;
    flex: 1 1 auto;
    max-width: 100%;
    overflow: hidden;
  }

  &__buttons {
    display: flex;
    gap: 8px;
    align-items: center;
    flex: 1 1 auto;

    & > div {
      display: flex;
    }

    .icon-button {
      padding: 2px;
    }

    .icon-button .icon {
      width: 20px;
      height: 20px;
    }
  }

  &__actions {
    display: flex;
    align-items: center;
    flex: 0 0 auto;
    gap: 12px;
    flex-wrap: wrap;

    .icon-button {
      box-sizing: content-box;
      color: $highlight-text-color;

      &:hover,
      &:focus,
      &:active {
        color: $highlight-text-color;
      }

      &.disabled {
        color: $highlight-text-color;
        opacity: 0.5;
      }

      &.active {
        background: $ui-highlight-color;
        color: $primary-text-color;
      }
    }
  }

  &__poll {
    display: flex;
    flex-direction: column;
    align-self: stretch;
    gap: 8px;

    .poll__option {
      padding: 0 12px;
      gap: 8px;

      &.empty:not(:focus-within) {
        opacity: 0.5;
      }
    }

    .poll__input {
      width: 17px;
      height: 17px;
      border-color: $darker-text-color;
    }

    &__footer {
      display: flex;
      align-items: center;
      gap: 16px;
      padding-inline-start: 37px;
      padding-inline-end: 40px;

      &__sep {
        width: 1px;
        height: 22px;
        background: lighten($ui-base-color, 8%);
        flex: 0 0 auto;
      }
    }

    &__select {
      display: flex;
      flex-direction: column;
      gap: 2px;
      flex: 1 1 auto;
      min-width: 0;

      &__label {
        flex: 0 0 auto;
        font-size: 11px;
        font-weight: 500;
        line-height: 16px;
        letter-spacing: 0.5px;
        color: $darker-text-color;
        white-space: nowrap;
        text-overflow: ellipsis;
        overflow: hidden;
      }

      &__value {
        flex: 0 0 auto;
        appearance: none;
        background: transparent;
        border: none;
        padding: 0;
        font-size: 14px;
        font-weight: 500;
        line-height: 20px;
        letter-spacing: 0.1px;
        color: $highlight-text-color;
        white-space: nowrap;
        text-overflow: ellipsis;
        overflow: hidden;
      }
    }
  }
}

.dropdown-button {
  display: flex;
  align-items: center;
  gap: 4px;
  background: transparent;
  color: $highlight-text-color;
  border-radius: 6px;
  border: 1px solid $highlight-text-color;
  padding: 4px 8px;
  font-size: 13px;
  line-height: normal;
  font-weight: 400;
  overflow: hidden;
  text-overflow: ellipsis;
  white-space: nowrap;

  &[disabled] {
    cursor: default;
    color: $highlight-text-color;
    border-color: $highlight-text-color;
    opacity: 0.5;
  }

  .icon {
    width: 15px;
    height: 15px;
    flex: 0 0 auto;
  }

  &__label {
    overflow: hidden;
    text-overflow: ellipsis;
    white-space: nowrap;
    flex: 1 1 auto;
  }

  &.active {
    background: $ui-highlight-color;
    border-color: $ui-highlight-color;
    color: $primary-text-color;
  }

  &.warning {
    border-color: var(--goldenrod-2);
    color: var(--goldenrod-2);

    &.active {
      background-color: var(--goldenrod-2);
      color: var(--indigo-1);
    }
  }
}

.character-counter {
  cursor: default;
  font-family: $font-sans-serif, sans-serif;
  font-size: 14px;
  font-weight: 400;
  line-height: normal;
  color: $darker-text-color;
  flex: 1 0 auto;
  text-align: end;

  &.character-counter--over {
    color: $error-red;
  }
}

.no-reduce-motion .spoiler-input {
  transition:
    height 0.4s ease,
    opacity 0.4s ease;
}

.sign-in-banner {
  padding: 10px;

  p {
    font-size: 15px;
    line-height: 22px;
    color: $secondary-text-color;
    margin-bottom: 20px;

    strong {
      font-weight: 700;
    }

    a {
      color: $secondary-text-color;
      text-decoration: none;
      unicode-bidi: isolate;

      &:hover {
        text-decoration: underline;
      }
    }
  }

  .button {
    margin-bottom: 10px;
  }
}

.emojione {
  font-size: inherit;
  vertical-align: middle;
  object-fit: contain;
  margin: -0.2ex 0.15em 0.2ex;
  width: 16px;
  height: 16px;

  img {
    width: auto;
  }
}

.status__content--with-action {
  cursor: pointer;
}

.status__content {
  clear: both;
}

.status__content,
.edit-indicator__content,
.reply-indicator__content {
  position: relative;
  word-wrap: break-word;
  font-weight: 400;
  overflow: hidden;
  text-overflow: ellipsis;
  font-size: 15px;
  line-height: 22px;
  padding-top: 2px;
  color: $primary-text-color;

  &:focus {
    outline: 0;
  }

  &.status__content--with-spoiler {
    white-space: normal;

    .status__content__text {
      white-space: pre-wrap;
    }
  }

  .emojione {
    width: 20px;
    height: 20px;
    margin: -3px 0 0;
  }

  p {
    margin-bottom: 22px;
    white-space: pre-wrap;
    unicode-bidi: plaintext;

    &:last-child {
      margin-bottom: 0;
    }
  }

  a {
    color: $secondary-text-color;
    text-decoration: none;
    unicode-bidi: isolate;

    &:hover {
      text-decoration: underline;
    }

    &.mention {
      &:hover {
        text-decoration: none;

        span {
          text-decoration: underline;
        }
      }
    }
  }

  a.unhandled-link {
    color: $highlight-text-color;
  }

  .status__content__text {
    display: none;

    &.status__content__text--visible {
      display: block;
    }
  }
}

.reply-indicator {
  display: grid;
  grid-template-columns: 46px minmax(0, 1fr);
  grid-template-rows: 46px max-content;
  gap: 0 10px;

  .detailed-status__display-name {
    margin-bottom: 4px;
  }

  .detailed-status__display-avatar {
    grid-column-start: 1;
    grid-row-start: 1;
    grid-row-end: span 1;
  }

  &__main {
    grid-column-start: 2;
    grid-row-start: 1;
    grid-row-end: span 2;
  }

  .display-name {
    font-size: 14px;
    line-height: 16px;

    &__account {
      display: none;
    }
  }

  &__line {
    grid-column-start: 1;
    grid-row-start: 2;
    grid-row-end: span 1;
    position: relative;

    &::before {
      display: block;
      content: '';
      position: absolute;
      inset-inline-start: 50%;
      top: 4px;
      transform: translateX(-50%);
      background: lighten($ui-base-color, 8%);
      width: 2px;
      height: calc(100% + 32px - 8px); // Account for gap to next element
    }
  }

  &__content {
    font-size: 14px;
    line-height: 20px;
    letter-spacing: 0.25px;
    display: -webkit-box;
    -webkit-line-clamp: 4;
    -webkit-box-orient: vertical;
    padding: 0;
    max-height: 4 * 20px;
    overflow: hidden;
    color: $darker-text-color;
  }

  &__attachments {
    margin-top: 4px;
    color: $darker-text-color;
    font-size: 12px;
    line-height: 16px;
    display: flex;
    align-items: center;
    gap: 4px;

    .icon {
      width: 18px;
      height: 18px;
    }
  }
}

.edit-indicator {
  border-radius: 4px 4px 0 0;
  background: lighten($ui-base-color, 4%);
  padding: 12px;
  overflow-y: auto;
  flex: 0 0 auto;
  border-bottom: 0.5px solid lighten($ui-base-color, 8%);
  display: flex;
  flex-direction: column;
  gap: 4px;

  &__header {
    display: flex;
    justify-content: space-between;
    align-items: center;
    color: $darker-text-color;
    font-size: 12px;
    line-height: 16px;
    overflow: hidden;
    text-overflow: ellipsis;
  }

  &__cancel {
    display: flex;

    .icon {
      width: 18px;
      height: 18px;
    }
  }

  &__display-name {
    display: flex;
    gap: 4px;

    a {
      color: inherit;
      text-decoration: none;

      &:hover,
      &:focus,
      &:active {
        text-decoration: underline;
      }
    }
  }

  &__content {
    color: $secondary-text-color;
    font-size: 14px;
    line-height: 20px;
    letter-spacing: 0.25px;
    padding-top: 0 !important;
    display: -webkit-box;
    -webkit-line-clamp: 4;
    -webkit-box-orient: vertical;
    max-height: 4 * 20px;
    overflow: hidden;

    a {
      color: $highlight-text-color;
    }
  }

  &__attachments {
    color: $darker-text-color;
    font-size: 12px;
    line-height: 16px;
    opacity: 0.75;
    display: flex;
    align-items: center;
    gap: 4px;

    .icon {
      width: 18px;
      height: 18px;
    }
  }
}

.edit-indicator__content,
.reply-indicator__content {
  .emojione {
    width: 18px;
    height: 18px;
    margin: -3px 0 0;
  }
}

.announcements__item__content {
  word-wrap: break-word;
  overflow-y: auto;

  .emojione {
    width: 20px;
    height: 20px;
    margin: -3px 0 0;
  }

  p {
    margin-bottom: 10px;
    white-space: pre-wrap;

    &:last-child {
      margin-bottom: 0;
    }
  }

  a {
    color: $secondary-text-color;
    text-decoration: none;

    &:hover {
      text-decoration: underline;
    }

    &.mention {
      &:hover {
        text-decoration: none;

        span {
          text-decoration: underline;
        }
      }
    }

    &.unhandled-link {
      color: $highlight-text-color;
    }
  }
}

.status__content.status__content--collapsed {
  max-height: 22px * 15; // 15 lines is roughly above 500 characters
}

.status__content__read-more-button,
.status__content__translate-button {
  display: flex;
  align-items: center;
  font-size: 15px;
  line-height: 22px;
  color: $highlight-text-color;
  border: 0;
  background: transparent;
  padding: 0;
  padding-top: 16px;
  text-decoration: none;

  &:hover,
  &:active {
    text-decoration: underline;
  }

  .icon {
    width: 15px;
    height: 15px;
  }
}

.translate-button {
  margin-top: 16px;
  font-size: 15px;
  line-height: 22px;
  display: flex;
  justify-content: space-between;
  color: $dark-text-color;
}

.status__wrapper--filtered {
  color: $dark-text-color;
  border: 0;
  font-size: inherit;
  text-align: center;
  line-height: inherit;
  margin: 0;
  padding: 15px;
  box-sizing: border-box;
  width: 100%;
  clear: both;
  border-bottom: 1px solid var(--background-border-color);

  &__button {
    display: inline;
    color: lighten($ui-highlight-color, 8%);
    border: 0;
    background: transparent;
    padding: 0;
    font-size: inherit;
    line-height: inherit;

    &:hover,
    &:active {
      text-decoration: underline;
    }
  }
}

.focusable {
  &:focus {
    outline: 0;
    background: rgba($ui-highlight-color, 0.05);
  }
}

.status {
  padding: 16px;
  min-height: 54px;
  border-bottom: 1px solid var(--background-border-color);
  cursor: auto;
  opacity: 1;
  animation: fade 150ms linear;

  @keyframes fade {
    0% {
      opacity: 0;
    }

    100% {
      opacity: 1;
    }
  }

  .content-warning {
    margin-bottom: 10px;

    &:last-child {
      margin-bottom: 0;
    }
  }

  .media-gallery,
  .video-player,
  .audio-player,
  .attachment-list {
    margin-top: 16px;
  }

  &.light {
    .status__relative-time,
    .status__visibility-icon {
      color: $light-text-color;
    }

    .status__display-name {
      color: $inverted-text-color;
    }

    .display-name {
      color: $light-text-color;

      strong {
        color: $inverted-text-color;
      }
    }

    .status__content {
      color: $inverted-text-color;

      a {
        color: $highlight-text-color;
      }

      &__spoiler-link {
        color: $primary-text-color;
        background: $ui-primary-color;

        &:hover,
        &:focus {
          background: lighten($ui-primary-color, 8%);
        }
      }
    }
  }

  &--in-thread {
    $thread-margin: 46px + 10px;

    border-bottom: 0;

    .status__content,
    .status__action-bar,
    .media-gallery,
    .video-player,
    .audio-player,
    .attachment-list,
    .picture-in-picture-placeholder,
    .more-from-author,
    .status-card,
    .hashtag-bar,
    .content-warning,
    .filter-warning {
      margin-inline-start: $thread-margin;
      width: calc(100% - $thread-margin);
    }

    .more-from-author {
      width: calc(100% - $thread-margin + 2px);
    }

    .status__content__read-more-button {
      margin-inline-start: $thread-margin;
    }
  }

  &__action-bar__button-wrapper {
    flex-basis: 0;
    flex-grow: 1;

    &:last-child {
      flex-grow: 0;
    }
  }

  &--first-in-thread {
    border-top: 1px solid var(--background-border-color);
  }

  &__line {
    height: 16px - 4px;
    border-inline-start: 2px solid lighten($ui-base-color, 8%);
    width: 0;
    position: absolute;
    top: 0;
    inset-inline-start: 16px + ((46px - 2px) * 0.5);

    &--full {
      top: 0;
      height: 100%;

      &::before {
        content: '';
        display: block;
        position: absolute;
        top: 16px - 4px;
        height: 46px + 4px + 4px;
        width: 2px;
        background: $ui-base-color;
        inset-inline-start: -2px;
      }
    }

    &--first {
      top: 16px + 46px + 4px;
      height: calc(100% - (16px + 46px + 4px));

      &::before {
        display: none;
      }
    }
  }
}

.status__relative-time {
  display: block;
  font-size: 15px;
  line-height: 22px;
  height: 40px;
  order: 2;
  flex: 0 0 auto;
  color: $dark-text-color;
}

.notification__relative_time {
  color: $dark-text-color;
  float: right;
  font-size: 14px;
  padding-bottom: 1px;
}

.status__visibility-icon {
  padding: 0 4px;

  .icon {
    width: 1em;
    height: 1em;
    margin-bottom: -2px;
  }
}

.status__display-name {
  color: $dark-text-color;
}

.status__info .status__display-name {
  max-width: 100%;
  display: flex;
  font-size: 15px;
  line-height: 22px;
  align-items: center;
  gap: 10px;
  overflow: hidden;

  .display-name {
    bdi {
      overflow: hidden;
      text-overflow: ellipsis;
    }

    &__account {
      white-space: nowrap;
      display: block;
      overflow: hidden;
      text-overflow: ellipsis;
    }
  }
}

.status__info {
  font-size: 15px;
  padding-bottom: 10px;
  display: flex;
  align-items: center;
  justify-content: space-between;
  gap: 10px;
  cursor: pointer;
}

.status-check-box__status {
  display: block;
  box-sizing: border-box;
  width: 100%;
  padding: 0 10px;

  .detailed-status__display-name {
    color: $dark-text-color;

    span {
      display: inline;
    }

    &:hover strong {
      text-decoration: none;
    }
  }

  .media-gallery,
  .audio-player,
  .video-player {
    margin-top: 15px;
    max-width: 250px;
  }

  .status__content {
    padding: 0;
    white-space: normal;
  }

  .media-gallery__item-thumbnail {
    cursor: default;
  }
}

.status__prepend {
  padding: 16px;
  padding-bottom: 0;
  display: flex;
  align-items: center;
  gap: 8px;
  font-size: 15px;
  line-height: 22px;
  font-weight: 500;
  color: $dark-text-color;

  &__icon {
    display: flex;
    align-items: center;
    justify-content: center;
    flex: 0 0 auto;

    .icon {
      width: 16px;
      height: 16px;
    }
  }

  a {
    color: inherit;
    text-decoration: none;
  }

  > span {
    display: block;
    overflow: hidden;
    text-overflow: ellipsis;
  }
}

.status__wrapper-direct,
.notification-ungrouped--direct,
.notification-group--direct,
.notification-group--annual-report {
  background: rgba($ui-highlight-color, 0.05);

  &:focus {
    background: rgba($ui-highlight-color, 0.1);
  }
}

.status__wrapper-direct,
.notification-ungrouped--direct {
  .status__prepend,
  .notification-ungrouped__header {
    color: $highlight-text-color;
  }
}

.status__action-bar {
  display: flex;
  justify-content: space-between;
  align-items: center;
  gap: 18px;
  margin-top: 16px;
}

.detailed-status__action-bar-dropdown {
  flex: 1 1 auto;
  display: flex;
  align-items: center;
  justify-content: center;
  position: relative;
}

.detailed-status {
  padding: 16px;
  border-top: 1px solid var(--background-border-color);

  .status__content {
    font-size: 19px;
    line-height: 24px;

    .emojione {
      width: 24px;
      height: 24px;
      margin: -1px 0 0;
    }
  }

  .media-gallery,
  .video-player,
  .audio-player {
    margin-top: 16px;
  }

  .status__prepend {
    padding: 0;
    margin-bottom: 16px;
  }

  .content-warning {
    margin-bottom: 16px;

    &:last-child {
      margin-bottom: 0;
    }
  }

  .logo {
    width: 40px;
    height: 40px;
    color: $dark-text-color;
  }
}

.embed {
  position: relative;

  &__overlay {
    display: block;
    position: absolute;
    top: 0;
    left: 0;
    width: 100%;
    height: 100%;
  }

  .detailed-status {
    border-top: 0;
  }
}

.scrollable > div:first-child .detailed-status {
  border-top: 0;
}

.detailed-status__meta {
  margin-top: 24px;
  color: $dark-text-color;
  font-size: 14px;
  line-height: 18px;

  &__line {
    border-bottom: 1px solid var(--background-border-color);
    padding: 8px 0;
    display: flex;
    align-items: center;
    gap: 8px;

    &:first-child {
      padding-top: 0;
    }

    &:last-child {
      padding-bottom: 0;
      border-bottom: 0;
    }
  }

  .icon {
    width: 18px;
    height: 18px;
  }

  .animated-number {
    color: $secondary-text-color;
    font-weight: 500;
  }
}

.detailed-status__action-bar {
  border-top: 1px solid var(--background-border-color);
  border-bottom: 1px solid var(--background-border-color);
  display: flex;
  flex-direction: row;
  padding: 10px 0;
}

.detailed-status__wrapper-direct {
  .detailed-status,
  .detailed-status__action-bar {
    background: mix($ui-base-color, $ui-highlight-color, 95%);
  }

  &:focus {
    .detailed-status,
    .detailed-status__action-bar {
      background: mix(lighten($ui-base-color, 4%), $ui-highlight-color, 95%);
    }
  }

  .detailed-status__action-bar {
    border-top-color: mix(
      lighten($ui-base-color, 8%),
      $ui-highlight-color,
      95%
    );
  }

  .status__prepend {
    color: $highlight-text-color;
  }
}

.detailed-status__link {
  display: inline-flex;
  align-items: center;
  color: inherit;
  text-decoration: none;
  gap: 6px;
}

.domain {
  padding: 10px;
  border-bottom: 1px solid var(--background-border-color);

  .domain__domain-name {
    flex: 1 1 auto;
    display: block;
    color: $primary-text-color;
    text-decoration: none;
    font-size: 14px;
    font-weight: 500;
  }
}

.domain__wrapper {
  display: flex;
}

.domain_buttons {
  height: 18px;
  padding: 10px;
  white-space: nowrap;
}

.account {
  padding: 16px;
  border-bottom: 1px solid var(--background-border-color);

  .account__display-name {
    flex: 1 1 auto;
    display: flex;
    align-items: center;
    gap: 10px;
    color: $darker-text-color;
    overflow: hidden;
    text-decoration: none;
    font-size: 14px;

    .display-name {
      margin-bottom: 4px;
    }

    .display-name strong {
      display: inline;
    }
  }

  &--minimal {
    .account__display-name {
      .display-name {
        margin-bottom: 0;
      }

      .display-name strong {
        display: block;
      }
    }
  }

  &__domain-pill {
    display: inline-flex;
    background: rgba($highlight-text-color, 0.2);
    border-radius: 4px;
    border: 0;
    color: $highlight-text-color;
    font-weight: 500;
    font-size: 12px;
    line-height: 16px;
    padding: 4px 8px;

    &.active {
      color: $white;
      background: $ui-highlight-color;
    }

    &__popout {
      background: var(--dropdown-background-color);
      backdrop-filter: var(--background-filter);
      border: 1px solid var(--dropdown-border-color);
      box-shadow: var(--dropdown-shadow);
      max-width: 320px;
      padding: 16px;
      border-radius: 8px;
      display: flex;
      flex-direction: column;
      gap: 24px;
      font-size: 14px;
      line-height: 20px;
      color: $darker-text-color;

      .link-button {
        display: inline;
        font-size: inherit;
        line-height: inherit;
      }

      &__header {
        display: flex;
        align-items: center;
        gap: 12px;

        &__icon {
          width: 40px;
          height: 40px;
          background: $ui-highlight-color;
          color: $white;
          display: flex;
          align-items: center;
          justify-content: center;
          border-radius: 50%;
          flex-shrink: 0;
        }

        h3 {
          font-size: 17px;
          line-height: 22px;
          color: $primary-text-color;
        }
      }

      &__handle {
        border: 2px dashed $highlight-text-color;
        background: rgba($highlight-text-color, 0.1);
        padding: 12px 8px;
        color: $highlight-text-color;
        border-radius: 4px;

        &__label {
          font-size: 11px;
          line-height: 16px;
          font-weight: 500;
        }

        &__handle {
          overflow: hidden;
          text-overflow: ellipsis;
          user-select: all;
        }
      }

      &__parts {
        display: flex;
        flex-direction: column;
        gap: 8px;
        font-size: 12px;
        line-height: 16px;

        & > div {
          display: flex;
          align-items: flex-start;
          gap: 12px;
        }

        &__icon {
          width: 40px;
          height: 40px;
          display: flex;
          align-items: center;
          justify-content: center;
          flex-shrink: 0;
          color: $highlight-text-color;
        }

        h6 {
          font-size: 14px;
          line-height: 20px;
          font-weight: 500;
          color: $primary-text-color;
        }
      }
    }
  }

  &__note {
    font-size: 14px;
    font-weight: 400;
    overflow: hidden;
    text-overflow: ellipsis;
    display: -webkit-box;
    -webkit-line-clamp: 1;
    -webkit-box-orient: vertical;
    margin-top: 10px;
    color: $darker-text-color;

    &--missing {
      color: $dark-text-color;
    }

    p {
      margin-bottom: 10px;

      &:last-child {
        margin-bottom: 0;
      }
    }

    a {
      color: inherit;

      &:hover,
      &:focus,
      &:active {
        text-decoration: none;
      }
    }
  }
}

.account__wrapper {
  display: flex;
  gap: 10px;
  align-items: center;
}

.account__avatar {
  display: block;
  position: relative;
  border-radius: var(--avatar-border-radius);

  img {
    width: 100%;
    height: 100%;
    object-fit: cover;
    border-radius: var(--avatar-border-radius);
    display: inline-block; // to not show broken images
  }

  &--loading {
    background-color: var(--surface-background-color);
  }

  &--inline {
    display: inline-block;
    vertical-align: middle;
    margin-inline-end: 5px;
  }

  &-composite {
    border-radius: 50%;
    overflow: hidden;
    position: relative;

    & > div {
      float: left;
      position: relative;
      box-sizing: border-box;
    }

    .account__avatar {
      width: 100% !important;
      height: 100% !important;
    }

    &__label {
      display: block;
      position: absolute;
      top: 50%;
      inset-inline-start: 50%;
      transform: translate(-50%, -50%);
      color: $primary-text-color;
      text-shadow: 1px 1px 2px $base-shadow-color;
      font-weight: 700;
      font-size: 15px;
    }
  }

  &__counter {
    $height: 16px;
    $h-padding: 5px;

    position: absolute;
    bottom: -3px;
    inset-inline-end: -3px;
    padding-left: $h-padding;
    padding-right: $h-padding;
    height: $height;
    border-radius: $height;
    min-width: $height - 2 * $h-padding; // to ensure that it is never narrower than a circle
    line-height: $height + 1px; // to visually center the numbers
    background-color: $ui-button-background-color;
    color: $white;
    border-width: 1px;
    border-style: solid;
    border-color: var(--background-color);
    font-size: 11px;
    font-weight: 500;
    text-align: center;
  }
}

a .account__avatar {
  cursor: pointer;
}

.account__avatar-overlay {
  position: relative;

  &-overlay {
    position: absolute;
    bottom: 0;
    inset-inline-end: 0;
    z-index: 1;
  }
}

.account__relationship {
  white-space: nowrap;
  display: flex;
  align-items: center;
  gap: 8px;
}

.account__relationship,
.explore__suggestions__card {
  .icon-button {
    border: 1px solid var(--background-border-color);
    border-radius: 4px;
    box-sizing: content-box;
    padding: 5px;

    .icon {
      width: 24px;
      height: 24px;
    }
  }
}

.account-authorize {
  padding: 14px 10px;

  .detailed-status__display-name {
    display: block;
    margin-bottom: 15px;
    overflow: hidden;
  }
}

.account-authorize__avatar {
  float: left;
  margin-inline-end: 10px;
}

.status__display-name,
.status__relative-time,
.detailed-status__display-name,
.detailed-status__datetime,
.detailed-status__application,
.account__display-name {
  text-decoration: none;
}

.status__display-name,
.account__display-name {
  .display-name strong {
    color: $primary-text-color;
  }
}

.muted {
  .emojione {
    opacity: 0.5;
  }
}

.status__display-name,
.detailed-status__display-name,
a.account__display-name {
  &:hover .display-name strong {
    text-decoration: underline;
  }
}

.account__display-name .display-name strong {
  display: block;
  overflow: hidden;
  text-overflow: ellipsis;
}

.detailed-status__application,
.detailed-status__datetime {
  color: inherit;
}

.detailed-status__display-name {
  color: $darker-text-color;
  display: flex;
  align-items: center;
  gap: 10px;
  font-size: 15px;
  line-height: 22px;
  margin-bottom: 16px;
  overflow: hidden;

  strong,
  span {
    display: block;
    text-overflow: ellipsis;
    overflow: hidden;
  }

  strong {
    color: $primary-text-color;
  }
}

.status__avatar {
  width: 46px;
  height: 46px;
}

.muted {
  .status__content,
  .status__content p,
  .status__content a {
    color: $dark-text-color;
  }

  .status__display-name strong {
    color: $dark-text-color;
  }

  .status__avatar {
    opacity: 0.5;
  }
}

.notification__report {
  padding: 16px;
  border-bottom: 1px solid var(--background-border-color);
  display: flex;
  gap: 10px;

  &__avatar {
    flex: 0 0 auto;
  }

  &__details {
    flex: 1 1 auto;
    display: flex;
    justify-content: space-between;
    align-items: center;
    color: $darker-text-color;
    gap: 10px;
    font-size: 15px;
    line-height: 22px;
    white-space: nowrap;
    overflow: hidden;

    & > div {
      overflow: hidden;
      text-overflow: ellipsis;
    }

    strong {
      font-weight: 500;
    }
  }

  &__actions {
    flex: 0 0 auto;
  }
}

.notification-group--link {
  color: $secondary-text-color;
  text-decoration: none;

  .notification-group__main {
    display: flex;
    flex-direction: column;
    align-items: flex-start;
    gap: 8px;
    flex-grow: 1;
    font-size: 15px;
    line-height: 22px;

    strong,
    bdi {
      font-weight: 700;
    }

    .link-button {
      font-size: inherit;
      line-height: inherit;
      font-weight: inherit;
    }
  }
}

.notification__message {
  padding: 16px;
  padding-bottom: 0;
  cursor: default;
  color: $darker-text-color;
  font-size: 15px;
  line-height: 22px;
  font-weight: 500;
  display: flex;
  align-items: center;
  gap: 10px;

  .icon {
    color: $highlight-text-color;
    width: 18px;
    height: 18px;
  }

  .icon-star {
    color: $gold-star;
  }

  > span {
    display: inline;
    overflow: hidden;
    text-overflow: ellipsis;
  }
}

.icon-button.star-icon.active {
  color: $gold-star;
}

.icon-button.bookmark-icon.active {
  color: $red-bookmark;
}

.no-reduce-motion .icon-button.star-icon {
  &.activate {
    & > .icon {
      animation: spring-rotate-in 1s linear;
      transform-origin: 50% 52%;
    }
  }

  &.deactivate {
    & > .icon {
      animation: spring-rotate-out 1s linear;
      transform-origin: 50% 52%;
    }
  }
}

.notification__display-name {
  color: inherit;
  font-weight: 500;
  text-decoration: none;

  &:hover {
    text-decoration: underline;
  }
}

.display-name {
  display: block;
  max-width: 100%;
  overflow: hidden;
  text-overflow: ellipsis;
  white-space: nowrap;

  &__account {
    text-overflow: ellipsis;
    overflow: hidden;
  }
}

.display-name__html {
  font-weight: 500;
}

.status__relative-time,
.detailed-status__datetime {
  &:hover {
    text-decoration: underline;
  }
}

.image-loader {
  position: relative;
  width: 100%;
  height: 100%;
  display: flex;
  align-items: center;
  justify-content: center;
  flex-direction: column;
  scrollbar-width: none; /* Firefox */
  -ms-overflow-style: none; /* IE 10+ */

  * {
    scrollbar-width: none; /* Firefox */
    -ms-overflow-style: none; /* IE 10+ */
  }

  &::-webkit-scrollbar,
  *::-webkit-scrollbar {
    width: 0;
    height: 0;
    background: transparent; /* Chrome/Safari/Webkit */
  }

  .image-loader__preview-canvas {
    max-width: $media-modal-media-max-width;
    max-height: $media-modal-media-max-height;
    background: url('~images/void.png') repeat;
    object-fit: contain;
  }

  .loading-bar__container {
    position: relative;
  }

  .loading-bar {
    position: absolute;
  }

  &.image-loader--amorphous .image-loader__preview-canvas {
    display: none;
  }
}

.zoomable-image {
  position: relative;
  width: 100%;
  height: 100%;
  display: flex;
  align-items: center;
  justify-content: center;

  img {
    max-width: $media-modal-media-max-width;
    max-height: $media-modal-media-max-height;
    width: auto;
    height: auto;
    object-fit: contain;
  }
}

.navigation-bar {
  display: flex;
  align-items: center;
  flex-shrink: 0;
  cursor: default;
  gap: 10px;

  .column > & {
    padding: 15px;
  }

  .account {
    border-bottom: 0;
    padding: 0;
    flex: 1 1 auto;
    min-width: 0;

    &__display-name {
      font-size: 16px;
      line-height: 24px;
      letter-spacing: 0.15px;
      font-weight: 500;

      .display-name__account {
        font-size: 14px;
        line-height: 20px;
        letter-spacing: 0.1px;
      }
    }
  }

  .icon-button {
    padding: 8px;
    color: $secondary-text-color;
  }

  .icon-button .icon {
    width: 24px;
    height: 24px;
  }
}

.dropdown-animation {
  animation: dropdown 250ms cubic-bezier(0.1, 0.7, 0.1, 1);

  @keyframes dropdown {
    from {
      opacity: 0;
    }

    to {
      opacity: 1;
    }
  }

  .reduce-motion & {
    animation: none;
  }
}

.dropdown {
  display: inline-block;
}

.dropdown__content {
  display: none;
  position: absolute;
}

.dropdown-menu__separator {
  border-bottom: 1px solid var(--dropdown-border-color);
  margin: 5px 0;
  height: 0;
}

.dropdown-menu {
  background: var(--dropdown-background-color);
  backdrop-filter: var(--background-filter);
  border: 1px solid var(--dropdown-border-color);
  padding: 4px;
  border-radius: 4px;
  box-shadow: var(--dropdown-shadow);
  z-index: 9999;

  &__text-button {
    display: inline-flex;
    align-items: center;
    color: inherit;
    background: transparent;
    border: 0;
    margin: 0;
    padding: 0;
    font-family: inherit;
    font-size: inherit;
    line-height: inherit;

    &:focus-visible {
      outline: 1px dotted;
    }

    &:hover {
      text-decoration: underline;
    }

    .icon {
      width: 15px;
      height: 15px;
    }
  }

  &__container {
    &__header {
      border-bottom: 1px solid var(--dropdown-border-color);
      padding: 10px 14px;
      padding-bottom: 14px;
      margin-bottom: 4px;
      font-size: 13px;
      line-height: 18px;
      color: $darker-text-color;
    }

    &__list {
      list-style: none;

      &--scrollable {
        max-height: 300px;
        overflow-y: scroll;
      }
    }

    &--loading {
      display: flex;
      align-items: center;
      justify-content: center;
      padding: 30px 45px;
    }
  }

  &.left {
    transform-origin: 100% 50%;
  }

  &.top {
    transform-origin: 50% 100%;
  }

  &.bottom {
    transform-origin: 50% 0;
  }

  &.right {
    transform-origin: 0 50%;
  }
}

.dropdown-menu__item {
  font-size: 13px;
  line-height: 18px;
  font-weight: 500;
  display: block;

  &--dangerous {
    color: $error-value-color;
  }

  a,
  button {
    font: inherit;
    display: block;
    width: 100%;
    padding: 10px 14px;
    border: 0;
    margin: 0;
    background: transparent;
    box-sizing: border-box;
    text-decoration: none;
    color: inherit;
    overflow: hidden;
    text-overflow: ellipsis;
    white-space: nowrap;
    text-align: inherit;
    border-radius: 4px;

    &:focus,
    &:hover,
    &:active {
      background: var(--dropdown-border-color);
      outline: 0;
    }
  }
}

.inline-account {
  display: inline-flex;
  align-items: center;
  vertical-align: top;

  .account__avatar {
    margin-inline-end: 5px;
    border-radius: 50%;
  }

  strong {
    font-weight: 600;
  }
}

.columns-area {
  display: flex;
  flex: 1 1 auto;
  flex-direction: row;
  justify-content: flex-start;
  overflow-x: auto;
  position: relative;

  &.unscrollable {
    overflow-x: hidden;
  }

  &__panels {
    display: flex;
    justify-content: center;
    gap: 16px;
    width: 100%;
    height: 100%;
    min-height: 100vh;

    &__pane {
      height: 100%;
      overflow: hidden;
      pointer-events: none;
      display: flex;
      justify-content: flex-end;
      min-width: 285px;

      &--start {
        justify-content: flex-start;
      }

      &__inner {
        position: fixed;
        width: 285px;
        pointer-events: auto;
        height: 100%;
      }
    }

    &__main {
      box-sizing: border-box;
      width: 100%;
      flex: 0 1 auto;
      display: flex;
      flex-direction: column;
      contain: inline-size layout paint style;

      @media screen and (min-width: $no-gap-breakpoint) {
        max-width: 600px;
      }
    }
  }
}

$ui-header-height: 55px;
$ui-header-logo-wordmark-width: 99px;

.ui__header {
  display: none;
  box-sizing: border-box;
  height: $ui-header-height;
  position: sticky;
  top: 0;
  z-index: 3;
  justify-content: space-between;
  align-items: center;
  backdrop-filter: var(--background-filter);

  &__logo {
    display: inline-flex;
    padding: 15px;
    flex-grow: 1;
    flex-shrink: 1;
    overflow: hidden;
    container: header-logo / inline-size;

    .logo {
      height: $ui-header-height - 30px;
      width: auto;
    }

    .logo--wordmark {
      display: none;
    }

    @container header-logo (min-width: #{$ui-header-logo-wordmark-width}) {
      .logo--wordmark {
        display: block;
      }

      .logo--icon {
        display: none;
      }
    }
  }

  &__links {
    display: flex;
    align-items: center;
    gap: 10px;
    padding: 0 10px;
    overflow: hidden;
    flex-shrink: 0;

    .button {
      flex: 0 0 auto;
    }

    .button-tertiary {
      flex-shrink: 1;
    }

    .icon {
      width: 22px;
      height: 22px;
    }
  }
}

.tabs-bar__wrapper {
  background: var(--background-color);
  backdrop-filter: var(--background-filter);
  position: sticky;
  top: $ui-header-height;
  z-index: 2;
  padding-top: 0;

  @media screen and (min-width: $no-gap-breakpoint) {
    padding-top: 10px;
    top: 0;
  }
}

.react-swipeable-view-container {
  &,
  .columns-area,
  .drawer,
  .column {
    height: 100%;
  }
}

.react-swipeable-view-container > * {
  display: flex;
  align-items: center;
  justify-content: center;
  height: 100%;
}

.column {
  width: clamp(380px, calc((100% - 350px) / 4), 400px);
  position: relative;
  box-sizing: border-box;
  display: flex;
  flex-direction: column;

  > .scrollable {
    border: 1px solid var(--background-border-color);
    border-top: 0;
    border-radius: 0 0 4px 4px;

    &.about,
    &.privacy-policy {
      border-top: 1px solid var(--background-border-color);
      border-radius: 4px;

      @media screen and (max-width: $no-gap-breakpoint) {
        border-top: 0;
        border-bottom: 0;
      }
    }
  }
}

.ui {
  flex: 0 0 auto;
  display: flex;
  flex-direction: column;
  width: 100%;
  height: 100%;
}

.drawer {
  width: 350px;
  box-sizing: border-box;
  display: flex;
  flex-direction: column;
  overflow-y: hidden;
}

.drawer__tab {
  display: flex;
  flex: 1 1 auto;
  padding: 13px 3px 11px;
  color: $darker-text-color;
  text-decoration: none;
  text-align: center;
  font-size: 16px;
  align-items: center;
  justify-content: center;
}

.column,
.drawer {
  flex: 1 1 100%;
  overflow: hidden;
}

@media screen and (width > $mobile-breakpoint) {
  .columns-area {
    padding: 0;
  }

  .column,
  .drawer {
    flex: 0 0 auto;
    padding: 10px;
    padding-inline-start: 5px;
    padding-inline-end: 5px;

    &:first-child {
      padding-inline-start: 10px;
    }

    &:last-child {
      padding-inline-end: 10px;
    }
  }

  .columns-area > div {
    .column,
    .drawer {
      padding-inline-start: 5px;
      padding-inline-end: 5px;
    }
  }
}

.columns-area--mobile {
  flex-direction: column;
  width: 100%;
  height: 100%;
  margin: 0 auto;

  .column,
  .drawer {
    width: 100%;
    height: 100%;
    padding: 0;
  }

  .account-card {
    margin-bottom: 0;
  }

  .filter-form {
    display: flex;
    flex-wrap: wrap;
  }

  .autosuggest-textarea__textarea {
    font-size: 16px;
  }

  .search__input {
    line-height: 18px;
    font-size: 16px;
    padding: 15px;
    padding-inline-end: 30px;
  }

  .scrollable {
    overflow: visible;

    @supports (display: grid) {
      contain: content;
    }
  }

  @media screen and (min-width: $no-gap-breakpoint) {
    padding: 10px 0;
    padding-top: 0;
  }
}

@media screen and (min-width: $no-gap-breakpoint) {
  .react-swipeable-view-container .columns-area--mobile {
    height: calc(100% - 10px) !important;
  }

  .getting-started__wrapper {
    margin-bottom: 10px;
  }

  .search-page .search {
    display: none;
  }

  .navigation-panel__legal {
    display: none;
  }
}

@media screen and (max-width: $no-gap-breakpoint - 1px) {
  $sidebar-width: 285px;

  .columns-area__panels__main {
    width: calc(100% - $sidebar-width);
  }

  .columns-area__panels {
    min-height: calc(100vh - $ui-header-height);
    gap: 0;
  }

  .columns-area__panels__pane--navigational {
    min-width: $sidebar-width;

    .columns-area__panels__pane__inner {
      width: $sidebar-width;
    }

    .navigation-panel {
      margin: 0;
      border-inline-start: 1px solid var(--background-border-color);
      height: 100vh;
    }

    .navigation-panel__sign-in-banner,
    .navigation-panel__logo,
    .navigation-panel__banner,
    .getting-started__trends {
      display: none;
    }

    .column-link__icon {
      font-size: 18px;
    }
  }

  .layout-single-column {
    .ui__header {
      display: flex;
      background: var(--background-color);
      border-bottom: 1px solid var(--background-border-color);
    }

    .column > .scrollable,
    .tabs-bar__wrapper .column-header,
    .tabs-bar__wrapper .column-back-button,
    .explore__search-header,
    .column-search-header {
      border-left: 0;
      border-right: 0;
    }

    .column-header,
    .column-back-button,
    .scrollable,
    .error-column {
      border-radius: 0 !important;
    }

    .column-header,
    .column-back-button {
      border-top: 0;
    }
  }
}

@media screen and (max-width: $no-gap-breakpoint - 285px - 1px) {
  $sidebar-width: 55px;

  .columns-area__panels__main {
    width: calc(100% - $sidebar-width);
  }

  .columns-area__panels__pane--navigational {
    min-width: $sidebar-width;

    .columns-area__panels__pane__inner {
      width: $sidebar-width;
    }

    .column-link span {
      display: none;
    }

    .list-panel {
      display: none;
    }
  }
}

.explore__suggestions__card {
  padding: 12px 16px;
  gap: 8px;
  display: flex;
  flex-direction: column;
  border-bottom: 1px solid var(--background-border-color);

  &:last-child {
    border-bottom: 0;
  }

  &__source {
    padding-inline-start: 60px;
    font-size: 13px;
    line-height: 16px;
    color: $dark-text-color;
    text-overflow: ellipsis;
    overflow: hidden;
    white-space: nowrap;
  }

  &__body {
    display: flex;
    gap: 12px;
    align-items: center;

    &__main {
      flex: 1 1 auto;
      display: flex;
      flex-direction: column;
      gap: 8px;
      min-width: 0;

      &__name-button {
        display: flex;
        align-items: center;
        gap: 8px;

        &__name {
          display: block;
          color: inherit;
          text-decoration: none;
          flex: 1 1 auto;
          min-width: 0;
        }

        .button {
          min-width: 80px;
        }

        .display-name {
          font-size: 15px;
          line-height: 20px;
          color: $secondary-text-color;

          strong {
            font-weight: 700;
          }

          &__account {
            color: $darker-text-color;
            display: block;
          }
        }
      }
    }
  }
}

@media screen and (max-width: $no-gap-breakpoint - 1px) {
  .columns-area__panels__pane--compositional {
    display: none;
  }
}

.icon-with-badge {
  display: inline-flex;
  position: relative;

  &__badge {
    position: absolute;
    inset-inline-start: 9px;
    top: -13px;
    background: $ui-highlight-color;
    border: 2px solid var(--background-color);
    padding: 1px 6px;
    border-radius: 6px;
    font-size: 10px;
    font-weight: 500;
    line-height: 14px;
    color: $primary-text-color;
  }

  &__issue-badge {
    position: absolute;
    inset-inline-start: 11px;
    bottom: 1px;
    display: block;
    background: $error-red;
    border-radius: 50%;
    width: 0.625rem;
    height: 0.625rem;
  }
}

.column-link--transparent .icon-with-badge__badge {
  border-color: var(--background-color);
}

.column-title {
  text-align: center;
  padding-bottom: 32px;

  h3 {
    font-size: 24px;
    line-height: 1.5;
    font-weight: 700;
    margin-bottom: 10px;
  }

  p {
    font-size: 16px;
    line-height: 24px;
    font-weight: 400;
    color: $darker-text-color;
  }

  @media screen and (width >= 600px) {
    padding: 40px;
  }
}

.copy-paste-text {
  background: lighten($ui-base-color, 4%);
  border-radius: 8px;
  border: 1px solid var(--background-border-color);
  padding: 16px;
  color: $primary-text-color;
  font-size: 15px;
  line-height: 22px;
  display: flex;
  flex-direction: column;
  align-items: flex-end;
  transition: border-color 300ms linear;
  margin-bottom: 30px;

  &:focus,
  &.focused {
    transition: none;
    outline: 0;
    border-color: $highlight-text-color;
  }

  &.copied {
    border-color: $valid-value-color;
    transition: none;
  }

  textarea {
    width: 100%;
    height: auto;
    background: transparent;
    color: inherit;
    font: inherit;
    border: 0;
    padding: 0;
    margin-bottom: 30px;
    resize: none;

    &:focus {
      outline: 0;
    }
  }
}

.onboarding__profile {
  position: relative;
  margin-bottom: 40px + 20px;
  margin-top: -20px;

  .app-form__avatar-input {
    border: 2px solid var(--background-color);
    position: absolute;
    inset-inline-start: -2px;
    bottom: -40px;
    z-index: 2;
  }

  .app-form__header-input {
    margin: 0 -20px;
    border-radius: 0;

    img {
      border-radius: 0;
    }
  }
}

.compose-panel {
  width: 285px;
  margin-top: 10px;
  display: flex;
  flex-direction: column;
  height: calc(100% - 10px);
  overflow-y: hidden;

  .compose-form {
    flex: 1 1 auto;
    min-height: 0;
  }
}

.navigation-panel {
  margin-top: 10px;
  margin-bottom: 10px;
  height: calc(100% - 20px);
  overflow: hidden;
  display: flex;
  flex-direction: column;

  &__menu {
    flex: 1 1 auto;
    min-height: 0;
    overflow-y: auto;
  }

  .logo {
    height: 30px;
    width: auto;
  }

  &__logo {
    margin-bottom: 12px;
  }

  @media screen and (height <= 710px) {
    &__portal {
      display: none;
    }
  }

  @media screen and (height <= 765px) {
    &__portal .trends__item:nth-child(n + 3) {
      display: none;
    }
  }

  @media screen and (height <= 820px) {
    &__portal .trends__item:nth-child(n + 4) {
      display: none;
    }
  }

  @media screen and (height <= 920px) {
    .column-link.column-link--optional {
      display: none;
    }
  }

  @media screen and (height <= 1040px) {
    .list-panel {
      display: none;
    }
  }
}

.navigation-panel,
.compose-panel {
  hr {
    flex: 0 0 auto;
    border: 0;
    background: transparent;
    border-top: 1px solid var(--background-border-color);
    margin: 10px 0;
  }

  .flex-spacer {
    background: transparent;
  }
}

.drawer__pager {
  box-sizing: border-box;
  padding: 0;
  flex-grow: 1;
  position: relative;
  overflow: hidden;
  display: flex;
  border-radius: 4px;
  border: 1px solid var(--background-border-color);
}

.drawer__inner {
  position: absolute;
  top: 0;
  inset-inline-start: 0;
  background: var(--background-color);
  box-sizing: border-box;
  padding: 0;
  display: flex;
  flex-direction: column;
  overflow: hidden;
  overflow-y: auto;
  width: 100%;
  height: 100%;
  z-index: 0;
}

.drawer__inner__mastodon {
  background: var(--background-color)
    url('data:image/svg+xml;utf8,<svg xmlns="http://www.w3.org/2000/svg" viewBox="0 0 234.80078 31.757813" width="234.80078" height="31.757812"><path d="M19.599609 0c-1.05 0-2.10039.375-2.90039 1.125L0 16.925781v14.832031h234.80078V17.025391l-16.5-15.900391c-1.6-1.5-4.20078-1.5-5.80078 0l-13.80078 13.099609c-1.6 1.5-4.19883 1.5-5.79883 0L179.09961 1.125c-1.6-1.5-4.19883-1.5-5.79883 0L159.5 14.224609c-1.6 1.5-4.20078 1.5-5.80078 0L139.90039 1.125c-1.6-1.5-4.20078-1.5-5.80078 0l-13.79883 13.099609c-1.6 1.5-4.20078 1.5-5.80078 0L100.69922 1.125c-1.600001-1.5-4.198829-1.5-5.798829 0l-13.59961 13.099609c-1.6 1.5-4.200781 1.5-5.800781 0L61.699219 1.125c-1.6-1.5-4.198828-1.5-5.798828 0L42.099609 14.224609c-1.6 1.5-4.198828 1.5-5.798828 0L22.5 1.125C21.7.375 20.649609 0 19.599609 0z" fill="#{hex-color(darken($ui-base-color, 4%))}"/></svg>')
    no-repeat bottom / 100% auto;
  flex: 1;
  min-height: 47px;
  display: none;

  > img {
    display: block;
    object-fit: contain;
    object-position: bottom left;
    width: 85%;
    height: 100%;
    pointer-events: none;
    user-select: none;
  }

  @media screen and (height >= 640px) {
    display: block;
  }
}

.drawer__header {
  flex: 0 0 auto;
  font-size: 16px;
  border: 1px solid var(--background-border-color);
  margin-bottom: 10px;
  display: flex;
  flex-direction: row;
  border-radius: 4px;
  overflow: hidden;

  a:hover,
  a:focus,
  a:active {
    color: $primary-text-color;
  }
}

.scrollable {
  overflow-y: scroll;
  overflow-x: hidden;
  flex: 1 1 auto;
  -webkit-overflow-scrolling: touch;

  &.optionally-scrollable {
    overflow-y: auto;
  }

  @supports (display: grid) {
    // hack to fix Chrome <57
    contain: strict;
  }

  &--flex {
    display: flex;
    flex-direction: column;
  }

  &__append {
    flex: 1 1 auto;
    position: relative;
    min-height: 120px;
  }

  .scrollable {
    flex: 1 1 auto;
  }
}

.scrollable.fullscreen {
  @supports (display: grid) {
    // hack to fix Chrome <57
    contain: none;
  }
}

.column-back-button {
  box-sizing: border-box;
  width: 100%;
  background: transparent;
  border: 1px solid var(--background-border-color);
  border-radius: 4px 4px 0 0;
  color: $highlight-text-color;
  cursor: pointer;
  flex: 0 0 auto;
  font-size: 16px;
  line-height: inherit;
  text-align: unset;
  padding: 13px;
  margin: 0;
  z-index: 3;
  outline: 0;
  display: flex;
  align-items: center;
  gap: 5px;

  &:hover {
    text-decoration: underline;
  }
}

.column-header__back-button {
  display: flex;
  align-items: center;
  gap: 5px;
  background: transparent;
  border: 0;
  font-family: inherit;
  color: $highlight-text-color;
  cursor: pointer;
  white-space: nowrap;
  font-size: 16px;
  padding: 13px;
  z-index: 3;

  &:hover {
    text-decoration: underline;
  }

  &.compact {
    padding-inline-end: 5px;
    flex: 0 0 auto;
  }
}

.react-toggle {
  display: inline-block;
  position: relative;
  cursor: pointer;
  background-color: transparent;
  border: 0;
  border-radius: 10px;
  padding: 0;
  user-select: none;
  -webkit-tap-highlight-color: rgba($base-overlay-background, 0);
  -webkit-tap-highlight-color: transparent;
}

.react-toggle-screenreader-only {
  border: 0;
  clip: rect(0 0 0 0);
  height: 1px;
  margin: -1px;
  overflow: hidden;
  padding: 0;
  position: absolute;
  width: 1px;
}

.react-toggle--disabled {
  cursor: not-allowed;
  opacity: 0.5;
  transition: opacity 0.25s;
}

.react-toggle-track {
  width: 32px;
  height: 20px;
  padding: 0;
  border-radius: 10px;
  background-color: $ui-primary-color;
}

.react-toggle--focus {
  outline: $ui-button-focus-outline;
}

.react-toggle--checked .react-toggle-track {
  background-color: $ui-highlight-color;
}

.react-toggle-track-check,
.react-toggle-track-x {
  display: none;
}

.react-toggle-thumb {
  position: absolute;
  top: 2px;
  inset-inline-start: 2px;
  width: 16px;
  height: 16px;
  border-radius: 50%;
  background-color: $ui-button-color;
  box-sizing: border-box;
  transition: all 0.25s ease;
  transition-property: border-color, left;
}

.react-toggle--checked .react-toggle-thumb {
  inset-inline-start: 32px - 16px - 2px;
  border-color: $ui-highlight-color;
}

.react-toggle:hover:not(.react-toggle--disabled) .react-toggle-track {
  background: darken($ui-primary-color, 5%);
}

.react-toggle.react-toggle--checked:hover:not(.react-toggle--disabled)
  .react-toggle-track {
  background: lighten($ui-highlight-color, 5%);
}

.switch-to-advanced {
  color: $light-text-color;
  background-color: $ui-base-color;
  padding: 15px;
  border-radius: 4px;
  margin-top: 4px;
  margin-bottom: 12px;
  font-size: 13px;
  line-height: 18px;

  .switch-to-advanced__toggle {
    color: $ui-button-tertiary-color;
    font-weight: bold;
  }
}

.column-link {
  display: flex;
  align-items: center;
  gap: 5px;
  font-size: 16px;
  padding: 13px;
  text-decoration: none;
  overflow: hidden;
  white-space: nowrap;
  border: 0;
  background: transparent;
  color: $secondary-text-color;
  border-left: 4px solid transparent;

  &:hover,
  &:focus,
  &:active {
    color: $primary-text-color;
  }

  &.active {
    color: $highlight-text-color;
  }

  &:focus {
    outline: 0;
  }

  &:focus-visible {
    border-color: $ui-button-focus-outline-color;
    border-radius: 0;
  }

  &--logo {
    background: transparent;
    padding: 10px;

    &:hover,
    &:focus,
    &:active {
      background: transparent;
    }
  }
}

.column-link__badge {
  display: inline-block;
  border-radius: 4px;
  font-size: 12px;
  line-height: 19px;
  font-weight: 500;
  background: $ui-base-color;
  padding: 4px 8px;
  margin: -6px 10px;
}

.column-subheading {
  background: var(--surface-background-color);
  color: $darker-text-color;
  padding: 8px 20px;
  font-size: 12px;
  font-weight: 500;
  text-transform: uppercase;
  cursor: default;
}

.getting-started__wrapper {
  flex: 0 0 auto;
}

.flex-spacer {
  flex: 1 1 auto;
}

.getting-started {
  color: $dark-text-color;
  overflow: auto;
  border: 1px solid var(--background-border-color);
  border-top: 0;

  &__trends {
    flex: 0 1 auto;
    opacity: 1;
    animation: fade 150ms linear;
    margin-top: 10px;

    h4 {
      border-bottom: 1px solid var(--background-border-color);
      padding: 10px;
      font-size: 12px;
      text-transform: uppercase;
      font-weight: 500;

      a {
        color: $darker-text-color;
        text-decoration: none;
      }
    }

    .trends__item {
      border-bottom: 0;
      padding: 10px;

      &__current {
        color: $darker-text-color;
      }
    }
  }
}

.keyboard-shortcuts {
  padding: 8px 0 0;
  overflow: hidden;

  thead {
    position: absolute;
    inset-inline-start: -9999px;
  }

  td {
    padding: 0 10px 8px;
  }

  kbd {
    display: inline-block;
    padding: 3px 5px;
    background-color: lighten($ui-base-color, 8%);
    border: 1px solid darken($ui-base-color, 4%);
  }
}

.status-card {
  display: flex;
  align-items: center;
  position: relative;
  font-size: 14px;
  color: $darker-text-color;
  margin-top: 14px;
  text-decoration: none;
  overflow: hidden;
  border: 1px solid var(--background-border-color);
  border-radius: 8px;
  contain: inline-size layout paint style;

  &.bottomless {
    border-radius: 8px 8px 0 0;
  }

  &__actions {
    bottom: 0;
    inset-inline-start: 0;
    position: absolute;
    inset-inline-end: 0;
    top: 0;
    display: flex;
    justify-content: center;
    align-items: center;
    cursor: pointer;

    & > div {
      background: rgba($base-shadow-color, 0.6);
      border-radius: 8px;
      padding: 12px 9px;
      backdrop-filter: blur(10px) saturate(180%) contrast(75%) brightness(70%);
      flex: 0 0 auto;
      display: flex;
      justify-content: center;
      align-items: center;
    }

    button,
    a {
      display: inline;
      color: $secondary-text-color;
      background: transparent;
      border: 0;
      padding: 0 8px;
      text-decoration: none;
      font-size: 18px;
      line-height: 18px;

      &:hover,
      &:active,
      &:focus {
        color: $primary-text-color;
      }
    }

    a {
      font-size: 19px;
      position: relative;
      bottom: -1px;
    }
  }
}

a.status-card {
  cursor: pointer;

  &:hover,
  &:focus,
  &:active {
    .status-card__title,
    .status-card__host,
    .status-card__author,
    .status-card__description {
      color: $highlight-text-color;
    }
  }
}

.status-card a {
  color: inherit;
  text-decoration: none;

  &:hover,
  &:focus,
  &:active {
    .status-card__title,
    .status-card__host,
    .status-card__author,
    .status-card__description {
      color: $highlight-text-color;
    }
  }
}

.status-card-photo {
  cursor: zoom-in;
  display: block;
  text-decoration: none;
  width: 100%;
  height: auto;
  margin: 0;
}

.status-card-video {
  // Firefox has a bug where frameborder=0 iframes add some extra blank space
  // see https://bugzilla.mozilla.org/show_bug.cgi?id=155174
  overflow: hidden;

  iframe {
    width: 100%;
    height: 100%;
  }
}

.status-card__title {
  display: block;
  font-weight: 700;
  font-size: 19px;
  line-height: 24px;
  color: $primary-text-color;
  overflow: hidden;
  white-space: nowrap;
  text-overflow: ellipsis;
}

.status-card.expanded .status-card__title {
  white-space: normal;
  display: -webkit-box;
  -webkit-line-clamp: 2;
  -webkit-box-orient: vertical;
}

.status-card__content {
  flex: 1 1 auto;
  overflow: hidden;
  padding: 15px;
  box-sizing: border-box;
  max-width: 100%;
}

.status-card__host {
  display: block;
  font-size: 14px;
  margin-bottom: 8px;
  white-space: nowrap;
  overflow: hidden;
  text-overflow: ellipsis;
}

.status-card__author {
  display: block;
  margin-top: 8px;
  font-size: 14px;
  color: $primary-text-color;
  white-space: nowrap;
  overflow: hidden;
  text-overflow: ellipsis;

  strong {
    font-weight: 500;
  }
}

.status-card__description {
  display: block;
  margin-top: 8px;
  font-size: 14px;
  white-space: nowrap;
  overflow: hidden;
  text-overflow: ellipsis;
}

.status-card__image {
  flex: 0 0 auto;
  width: 120px;
  aspect-ratio: 1;
  background: lighten($ui-base-color, 8%);
  position: relative;

  & > .icon {
    width: 18px;
    height: 18px;
    position: absolute;
    transform-origin: 50% 50%;
    top: 50%;
    inset-inline-start: 50%;
    transform: translate(-50%, -50%);
  }
}

.status-card__image-image {
  display: block;
  margin: 0;
  width: 100%;
  height: 100%;
  object-fit: cover;
  background-size: cover;
  background-position: center center;
}

.status-card__image-preview {
  display: block;
  margin: 0;
  width: 100%;
  height: 100%;
  object-fit: fill;
  position: absolute;
  top: 0;
  inset-inline-start: 0;
  z-index: 0;
  background: $base-overlay-background;

  &--hidden {
    display: none;
  }
}

.status-card.expanded {
  flex-direction: column;
  align-items: flex-start;
}

.status-card.expanded .status-card__image {
  width: 100%;
  aspect-ratio: auto;
}

.status-card__image,
.status-card__image-image,
.status-card__image-preview {
  border-start-start-radius: 8px;
  border-start-end-radius: 0;
  border-end-end-radius: 0;
  border-end-start-radius: 8px;
}

.status-card.expanded .status-card__image,
.status-card.expanded .status-card__image-image,
.status-card.expanded .status-card__image-preview {
  border-start-end-radius: 8px;
  border-end-end-radius: 0;
  border-end-start-radius: 0;
}

.status-card.bottomless .status-card__image,
.status-card.bottomless .status-card__image-image,
.status-card.bottomless .status-card__image-preview {
  border-end-end-radius: 0;
  border-end-start-radius: 0;
}

.status-card.expanded > a {
  width: 100%;
}

.load-more {
  display: block;
  color: $dark-text-color;
  background-color: transparent;
  border: 0;
  font-size: inherit;
  text-align: center;
  line-height: inherit;
  margin: 0;
  padding: 15px;
  box-sizing: border-box;
  width: 100%;
  clear: both;
  text-decoration: none;

  &:hover {
    background: var(--on-surface-color);
  }
}

.load-gap {
  border-bottom: 1px solid var(--background-border-color);
}

.timeline-hint {
  text-align: center;
  color: $dark-text-color;
  padding: 16px;
  box-sizing: border-box;
  width: 100%;
  font-size: 14px;
  line-height: 21px;

  strong {
    font-weight: 500;
  }

  a {
    color: $highlight-text-color;
    text-decoration: none;

    &:hover,
    &:focus,
    &:active {
      text-decoration: underline;
      color: lighten($highlight-text-color, 4%);
    }
  }

  &--with-descendants {
    border-top: 1px solid var(--background-border-color);
  }
}

.regeneration-indicator {
  color: $darker-text-color;
  border: 1px solid var(--background-border-color);
  border-top: 0;
  cursor: default;
  display: flex;
  flex: 1 1 auto;
  flex-direction: column;
  align-items: center;
  justify-content: center;
  padding: 20px;

  &__figure {
    display: block;
    width: 100%;
    height: auto;
    max-width: 350px;
    margin-top: -50px;
  }

  &__label {
    text-align: center;
    font-size: 16px;

    strong {
      font-weight: 500;
      display: block;
      margin-bottom: 10px;
      color: $darker-text-color;
    }

    span {
      font-size: 15px;
    }
  }
}

.column-header__wrapper {
  position: relative;
  flex: 0 0 auto;
  z-index: 1;

  &.active {
    box-shadow: 0 1px 0 rgba($highlight-text-color, 0.3);

    &::before {
      display: block;
      content: '';
      position: absolute;
      bottom: -13px;
      inset-inline-start: 0;
      inset-inline-end: 0;
      margin: 0 auto;
      width: 60%;
      pointer-events: none;
      height: 28px;
      z-index: 1;
      background: radial-gradient(
        ellipse,
        rgba($ui-highlight-color, 0.23) 0%,
        rgba($ui-highlight-color, 0) 60%
      );
    }
  }

  .announcements {
    z-index: 1;
    position: relative;
  }
}

.column-header__select-row {
  border-width: 0 1px 1px;
  border-style: solid;
  border-color: var(--background-border-color);
  padding: 15px;
  display: flex;
  align-items: center;
  gap: 8px;

  &__checkbox .check-box {
    display: flex;
  }

  &__select-menu:disabled {
    visibility: hidden;
  }

  &__mode-button {
    margin-left: auto;
    color: $highlight-text-color;
    font-weight: bold;
    font-size: 14px;

    &:hover {
      color: lighten($highlight-text-color, 6%);
    }
  }
}

.column-header {
  display: flex;
  font-size: 16px;
  border: 1px solid var(--background-border-color);
  border-radius: 4px 4px 0 0;
  flex: 0 0 auto;
  cursor: pointer;
  position: relative;
  z-index: 2;
  outline: 0;

  &__title {
    display: flex;
    align-items: center;
    gap: 5px;
    margin: 0;
    border: 0;
    padding: 13px;
    padding-inline-end: 0;
    color: inherit;
    background: transparent;
    font: inherit;
    text-align: start;
    text-overflow: ellipsis;
    overflow: hidden;
    white-space: nowrap;
    flex: 1;

    &:focus-visible {
      outline: $ui-button-icon-focus-outline;
    }
  }

  .column-header__back-button + &__title {
    padding-inline-start: 0;
  }

  .column-header__back-button {
    flex: 1;
    color: $highlight-text-color;

    &.compact {
      flex: 0 0 auto;
      color: $primary-text-color;
    }
  }

  &.active {
    .column-header__icon {
      color: $highlight-text-color;
      text-shadow: 0 0 10px rgba($highlight-text-color, 0.4);
    }
  }

  &:focus,
  &:active {
    outline: 0;
  }

  &__advanced-buttons {
    display: flex;
    justify-content: space-between;
    align-items: center;
    padding: 16px;
    padding-top: 0;

    &:first-child {
      padding-top: 16px;
    }
  }
}

.column-header__buttons {
  height: 48px;
  display: flex;
}

.column-header__links {
  margin-bottom: 14px;
}

.column-header__links .text-btn {
  margin-inline-end: 10px;
}

.column-header__button {
  display: flex;
  justify-content: center;
  align-items: center;
  border: 0;
  color: $darker-text-color;
  background: transparent;
  cursor: pointer;
  font-size: 16px;
  padding: 0 15px;

  &:last-child {
    border-start-end-radius: 4px;
  }

  &:hover {
    color: lighten($darker-text-color, 4%);
  }

  &:focus-visible {
    outline: $ui-button-focus-outline;
  }

  &.active {
    color: $primary-text-color;

    &:hover {
      color: $primary-text-color;
    }

    .icon-sliders {
      transform: rotate(60deg);
    }
  }

  &:disabled {
    color: $dark-text-color;
    cursor: default;
  }
}

.no-reduce-motion .column-header__button .icon-sliders {
  transition: transform 150ms ease-in-out;
}

.column-header__collapsible {
  max-height: 70vh;
  overflow: hidden;
  overflow-y: auto;
  color: $darker-text-color;
  transition:
    max-height 150ms ease-in-out,
    opacity 300ms linear;
  opacity: 1;
  z-index: 1;
  position: relative;
  border-left: 1px solid var(--background-border-color);
  border-right: 1px solid var(--background-border-color);
  border-bottom: 1px solid var(--background-border-color);

  @media screen and (max-width: $no-gap-breakpoint) {
    border-left: 0;
    border-right: 0;
  }

  &.collapsed {
    max-height: 0;
    opacity: 0.5;
    border-bottom: 0;
  }

  &.animating {
    overflow-y: hidden;
  }

  hr {
    height: 0;
    background: transparent;
    border: 0;
    border-top: 1px solid var(--background-border-color);
    margin: 10px 0;
  }
}

.column-header__collapsible-inner {
  border-top: 0;
}

.column-header__setting-btn {
  &:hover,
  &:focus {
    color: $darker-text-color;
    text-decoration: underline;
  }
}

.column-header__collapsible__extra + .column-header__setting-btn {
  padding-top: 5px;
}

.column-header__permission-btn {
  display: inline;
  font-weight: inherit;
  text-decoration: underline;
}

.column-header__setting-arrows {
  display: flex;
  align-items: center;
}

.text-btn {
  display: inline-flex;
  align-items: center;
  gap: 4px;
  padding: 0;
  font-family: inherit;
  font-size: inherit;
  font-weight: inherit;
  color: inherit;
  border: 0;
  background: transparent;
  cursor: pointer;
  text-decoration: none;

  .icon {
    width: 13px;
    height: 13px;
  }
}

.column-header__issue-btn {
  color: $warning-red;

  &:hover {
    color: $error-red;
    text-decoration: underline;
  }
}

.loading-indicator {
  color: $dark-text-color;
  font-size: 12px;
  font-weight: 400;
  text-transform: uppercase;
  overflow: visible;
  position: absolute;
  top: 50%;
  inset-inline-start: 50%;
  transform: translate(-50%, -50%);
  display: flex;
  align-items: center;
  justify-content: center;
}

.button .loading-indicator {
  position: static;
  transform: none;

  .circular-progress {
    color: $primary-text-color;
    width: 22px;
    height: 22px;
  }
}

.circular-progress {
  color: lighten($ui-base-color, 26%);
  animation: 1.4s linear 0s infinite normal none running simple-rotate;

  circle {
    stroke: currentColor;
    stroke-dasharray: 80px, 200px;
    stroke-dashoffset: 0;
    animation: circular-progress 1.4s ease-in-out infinite;
  }
}

@keyframes circular-progress {
  0% {
    stroke-dasharray: 1px, 200px;
    stroke-dashoffset: 0;
  }

  50% {
    stroke-dasharray: 100px, 200px;
    stroke-dashoffset: -15px;
  }

  100% {
    stroke-dasharray: 100px, 200px;
    stroke-dashoffset: -125px;
  }
}

@keyframes simple-rotate {
  0% {
    transform: rotate(0deg);
  }

  100% {
    transform: rotate(360deg);
  }
}

@keyframes spring-rotate-in {
  0% {
    transform: rotate(0deg);
  }

  30% {
    transform: rotate(-484.8deg);
  }

  60% {
    transform: rotate(-316.7deg);
  }

  90% {
    transform: rotate(-375deg);
  }

  100% {
    transform: rotate(-360deg);
  }
}

@keyframes spring-rotate-out {
  0% {
    transform: rotate(-360deg);
  }

  30% {
    transform: rotate(124.8deg);
  }

  60% {
    transform: rotate(-43.27deg);
  }

  90% {
    transform: rotate(15deg);
  }

  100% {
    transform: rotate(0deg);
  }
}

.video-error-cover {
  align-items: center;
  background: $base-overlay-background;
  color: $primary-text-color;
  cursor: pointer;
  display: flex;
  flex-direction: column;
  height: 100%;
  justify-content: center;
  margin-top: 8px;
  position: relative;
  text-align: center;
  z-index: 100;
}

.spoiler-button {
  top: 0;
  inset-inline-start: 0;
  width: 100%;
  height: 100%;
  position: absolute;
  z-index: 100;

  &--hidden {
    display: none;
  }

  &--click-thru {
    pointer-events: none;
  }

  &__overlay {
    display: flex;
    align-items: center;
    justify-content: center;
    background: transparent;
    width: 100%;
    height: 100%;
    padding: 0;
    margin: 0;
    border: 0;
    color: $white;
    line-height: 20px;
    font-size: 14px;

    &__label {
      background-color: rgba($black, 0.45);
      backdrop-filter: blur(10px) saturate(180%) contrast(75%) brightness(70%);
      border-radius: 8px;
      padding: 12px 16px;
      display: flex;
      align-items: center;
      justify-content: center;
      gap: 4px;
      flex-direction: column;
      font-weight: 600;
    }

    &__action {
      font-weight: 400;
      font-size: 13px;
    }

    &:hover,
    &:focus {
      .spoiler-button__overlay__label {
        background-color: rgba($black, 0.9);
      }
    }
  }
}

.modal-container--preloader {
  background: lighten($ui-base-color, 8%);
}

.account--panel {
  border-top: 1px solid var(--background-border-color);
  border-bottom: 1px solid var(--background-border-color);
  display: flex;
  flex-direction: row;
  padding: 10px 0;
}

.account--panel__button,
.detailed-status__button {
  flex: 1 1 auto;
  text-align: center;
}

.column-settings {
  display: flex;
  flex-direction: column;

  &__section {
    // FIXME: Legacy
    color: $darker-text-color;
    cursor: default;
    display: block;
    font-weight: 500;
  }

  .column-header__links {
    margin: 0;
  }

  section {
    padding: 16px;
    border-bottom: 1px solid var(--background-border-color);

    &:last-child {
      border-bottom: 0;
    }
  }

  h3 {
    font-size: 16px;
    line-height: 24px;
    letter-spacing: 0.5px;
    font-weight: 500;
    color: $primary-text-color;
    margin-bottom: 16px;
  }

  &__row {
    display: flex;
    flex-direction: column;
    gap: 12px;
  }

  .app-form__toggle {
    &__toggle > div {
      border: 0;
    }
  }
}

.column-settings__hashtags {
  margin-top: 15px;

  .column-settings__row {
    margin-bottom: 15px;
  }

  .column-select {
    &__control {
      @include search-input;

      &::placeholder {
        color: lighten($darker-text-color, 4%);
      }

      &::-moz-focus-inner {
        border: 0;
      }

      &::-moz-focus-inner,
      &:focus,
      &:active {
        outline: 0 !important;
      }

      &:focus {
        background: lighten($ui-base-color, 4%);
      }

      @media screen and (width <= 600px) {
        font-size: 16px;
      }
    }

    &__placeholder {
      color: $dark-text-color;
      padding-inline-start: 2px;
      font-size: 12px;
    }

    &__value-container {
      padding-inline-start: 6px;
    }

    &__multi-value {
      background: lighten($ui-base-color, 8%);

      &__remove {
        cursor: pointer;

        &:hover,
        &:active,
        &:focus {
          background: lighten($ui-base-color, 12%);
          color: lighten($darker-text-color, 4%);
        }
      }
    }

    &__multi-value__label,
    &__input,
    &__input-container {
      color: $darker-text-color;
    }

    &__clear-indicator,
    &__dropdown-indicator {
      cursor: pointer;
      transition: none;
      color: $dark-text-color;

      &:hover,
      &:active,
      &:focus {
        color: lighten($dark-text-color, 4%);
      }
    }

    &__indicator-separator {
      background-color: lighten($ui-base-color, 8%);
    }

    &__menu {
      @include search-popout;

      & {
        padding: 0;
        background: $ui-secondary-color;
      }
    }

    &__menu-list {
      padding: 6px;
    }

    &__option {
      color: $inverted-text-color;
      border-radius: 4px;
      font-size: 14px;

      &--is-focused,
      &--is-selected {
        background: darken($ui-secondary-color, 10%);
      }
    }
  }
}

.column-settings__row {
  .text-btn:not(.column-header__permission-btn) {
    margin-bottom: 15px;
  }
}

.relationship-tag {
  color: $white;
  margin-bottom: 4px;
  display: block;
  background-color: rgba($black, 0.45);
  backdrop-filter: blur(10px) saturate(180%) contrast(75%) brightness(70%);
  font-size: 11px;
  text-transform: uppercase;
  font-weight: 700;
  padding: 2px 6px;
  border-radius: 4px;
}

.setting-toggle {
  display: flex;
  align-items: center;
  gap: 8px;
}

.setting-toggle__label {
  color: $darker-text-color;
}

.limited-account-hint {
  p {
    color: $secondary-text-color;
    font-size: 15px;
    font-weight: 500;
    margin-bottom: 20px;
  }
}

.empty-column-indicator,
.follow_requests-unlocked_explanation {
  color: $dark-text-color;
  text-align: center;
  padding: 20px;
  font-size: 14px;
  line-height: 20px;
  font-weight: 400;
  cursor: default;
  display: flex;
  flex: 1 1 auto;
  align-items: center;
  justify-content: center;

  & > span {
    max-width: 500px;
  }

  a {
    color: $highlight-text-color;
    text-decoration: none;

    &:hover {
      text-decoration: underline;
    }
  }
}

.empty-column-indicator {
  &__arrow {
    position: absolute;
    top: 50%;
    inset-inline-start: 50%;
    pointer-events: none;
    transform: translate(100%, -100%) rotate(12deg);
    transform-origin: center;
  }
}

.follow_requests-unlocked_explanation {
  background: var(--surface-background-color);
  border-bottom: 1px solid var(--background-border-color);
  contain: initial;
  flex-grow: 0;
}

.error-column {
  padding: 20px;
  border: 1px solid var(--background-border-color);
  border-radius: 4px;
  display: flex;
  flex: 1 1 auto;
  align-items: center;
  justify-content: center;
  flex-direction: column;
  cursor: default;

  &__image {
    width: 70%;
    max-width: 350px;
    margin-top: -50px;
  }

  &__message {
    text-align: center;
    color: $darker-text-color;
    font-size: 15px;
    line-height: 22px;

    h1 {
      font-size: 28px;
      line-height: 33px;
      font-weight: 700;
      margin-bottom: 15px;
      color: $primary-text-color;
    }

    p {
      max-width: 48ch;
    }

    &__actions {
      margin-top: 30px;
      display: flex;
      gap: 10px;
      align-items: center;
      justify-content: center;
    }
  }
}

@keyframes heartbeat {
  0% {
    transform: scale(1);
    animation-timing-function: ease-out;
  }

  10% {
    transform: scale(0.91);
    animation-timing-function: ease-in;
  }

  17% {
    transform: scale(0.98);
    animation-timing-function: ease-out;
  }

  33% {
    transform: scale(0.87);
    animation-timing-function: ease-in;
  }

  45% {
    transform: scale(1);
    animation-timing-function: ease-out;
  }
}

.no-reduce-motion .pulse-loading {
  transform-origin: center center;
  animation: heartbeat 1.5s ease-in-out infinite both;
}

.emoji-picker-dropdown__menu {
  position: relative;
  margin-top: 5px;
  z-index: 2;
  background: var(--dropdown-background-color);
  backdrop-filter: var(--background-filter);
  border: 1px solid var(--dropdown-border-color);
  box-shadow: var(--dropdown-shadow);
  border-radius: 5px;

  .emoji-mart-scroll {
    transition: opacity 200ms ease;
  }

  &.selecting .emoji-mart-scroll {
    opacity: 0.5;
  }
}

.emoji-picker-dropdown__modifiers {
  position: absolute;
  top: 60px;
  inset-inline-end: 11px;
  cursor: pointer;
}

.emoji-picker-dropdown__modifiers__menu {
  position: absolute;
  z-index: 4;
  top: -5px;
  inset-inline-start: -9px;
  background: var(--dropdown-background-color);
  border: 1px solid var(--dropdown-border-color);
  border-radius: 4px;
  box-shadow: var(--dropdown-shadow);
  overflow: hidden;

  button {
    display: block;
    cursor: pointer;
    border: 0;
    padding: 4px 8px;
    background: transparent;

    &:hover,
    &:focus,
    &:active {
      background: var(--dropdown-border-color);
    }
  }

  .emoji-mart-emoji {
    height: 22px;
  }
}

.emoji-mart-emoji {
  span {
    background-repeat: no-repeat;
  }
}

.upload-area {
  align-items: center;
  background: rgba($base-overlay-background, 0.8);
  display: flex;
  height: 100vh;
  justify-content: center;
  inset-inline-start: 0;
  opacity: 0;
  position: fixed;
  top: 0;
  visibility: hidden;
  width: 100vw;
  z-index: 2000;

  * {
    pointer-events: none;
  }
}

.upload-area__drop {
  width: 320px;
  height: 160px;
  display: flex;
  box-sizing: border-box;
  position: relative;
  padding: 8px;
}

.upload-area__background {
  position: absolute;
  top: 0;
  inset-inline-end: 0;
  bottom: 0;
  inset-inline-start: 0;
  z-index: -1;
  border-radius: 4px;
  background: $ui-base-color;
  box-shadow: 0 0 5px rgba($base-shadow-color, 0.2);
}

.upload-area__content {
  flex: 1;
  display: flex;
  align-items: center;
  justify-content: center;
  text-align: center;
  color: $secondary-text-color;
  font-size: 18px;
  font-weight: 500;
  border: 2px dashed $ui-base-lighter-color;
  border-radius: 4px;
}

.upload-progress {
  color: $darker-text-color;
  overflow: hidden;
  display: flex;
  gap: 8px;
  align-items: center;
  padding: 0 12px;

  .icon {
    width: 24px;
    height: 24px;
    color: $ui-highlight-color;
  }

  span {
    font-size: 12px;
    text-transform: uppercase;
    font-weight: 500;
    display: block;
  }
}

.upload-progress__message {
  flex: 1 1 auto;
}

.upload-progress__backdrop {
  width: 100%;
  height: 6px;
  border-radius: 6px;
  background: var(--background-color);
  position: relative;
  margin-top: 5px;
}

.upload-progress__tracker {
  position: absolute;
  inset-inline-start: 0;
  top: 0;
  height: 6px;
  background: $ui-highlight-color;
  border-radius: 6px;
}

.emoji-button {
  display: block;
  padding-top: 5px;
  padding-bottom: 2px;
  padding-inline-start: 2px;
  padding-inline-end: 5px;
  outline: 0;
  cursor: pointer;

  img {
    filter: grayscale(100%);
    opacity: 0.8;
    display: block;
    margin: 0;
    width: 22px;
    height: 22px;
  }

  &:hover,
  &:active,
  &:focus {
    img {
      opacity: 1;
      filter: none;
      border-radius: 100%;
    }
  }

  &:focus-visible {
    img {
      outline: $ui-button-icon-focus-outline;
    }
  }
}

.dropdown--active .emoji-button img {
  opacity: 1;
  filter: none;
}

.privacy-dropdown__dropdown,
.language-dropdown__dropdown {
  box-shadow: var(--dropdown-shadow);
  background: var(--dropdown-background-color);
  backdrop-filter: var(--background-filter);
  border: 1px solid var(--dropdown-border-color);
  padding: 4px;
  border-radius: 4px;
  overflow: hidden;
  z-index: 2;
  width: 300px;

  &.top {
    transform-origin: 50% 100%;
  }

  &.bottom {
    transform-origin: 50% 0;
  }
}

.modal-root__container .privacy-dropdown {
  flex-grow: 0;
}

.modal-root__container .privacy-dropdown__dropdown {
  pointer-events: auto;
  z-index: 9999;
}

.privacy-dropdown__option {
  font-size: 14px;
  line-height: 20px;
  letter-spacing: 0.25px;
  padding: 8px 12px;
  cursor: pointer;
  display: flex;
  align-items: center;
  gap: 12px;
  border-radius: 4px;
  color: $primary-text-color;

  &:hover,
  &:active {
    background: var(--dropdown-border-color);
  }

  &:focus,
  &.active {
    background: $ui-highlight-color;
    color: $primary-text-color;
    outline: 0;

    .privacy-dropdown__option__content,
    .privacy-dropdown__option__content strong,
    .privacy-dropdown__option__additional {
      color: $primary-text-color;
    }
  }

  &__additional {
    display: flex;
    align-items: center;
    justify-content: center;
    color: $darker-text-color;
    cursor: help;
  }
}

.privacy-dropdown__option__icon {
  display: flex;
  align-items: center;
  justify-content: center;
}

.privacy-dropdown__option__content {
  flex: 1 1 auto;
  color: $darker-text-color;

  strong {
    color: $primary-text-color;
    font-weight: 500;
    display: block;

    @each $lang in $cjk-langs {
      &:lang(#{$lang}) {
        font-weight: 700;
      }
    }
  }
}

.language-dropdown {
  &__dropdown {
    padding: 0;

    .emoji-mart-search {
      padding: 10px;
      background: var(--dropdown-background-color);

      input {
        padding: 8px 12px;
        background: $ui-base-color;
        border: 1px solid var(--background-border-color);
        color: $darker-text-color;

        @media screen and (width <= 600px) {
          font-size: 16px;
          line-height: 24px;
          letter-spacing: 0.5px;
        }
      }
    }

    .emoji-mart-search-icon {
      inset-inline-end: 15px;
      opacity: 1;
      color: $darker-text-color;

      .icon {
        width: 18px;
        height: 18px;
      }

      &:disabled {
        opacity: 0.38;
      }
    }

    .emoji-mart-scroll {
      padding: 0 10px 10px;
      background: var(--dropdown-background-color);
    }

    &__results {
      &__item {
        cursor: pointer;
        color: $primary-text-color;
        font-size: 14px;
        line-height: 20px;
        letter-spacing: 0.25px;
        font-weight: 500;
        padding: 8px 12px;
        border-radius: 4px;
        overflow: hidden;
        white-space: nowrap;
        text-overflow: ellipsis;

        &__common-name {
          color: $darker-text-color;
          font-weight: 400;
        }

        &:active,
        &:hover {
          background: var(--dropdown-border-color);
        }

        &:focus,
        &.active {
          background: $ui-highlight-color;
          color: $primary-text-color;
          outline: 0;

          .language-dropdown__dropdown__results__item__common-name {
            color: $primary-text-color;
          }
        }
      }
    }
  }
}

.search {
  margin-bottom: 32px;
  position: relative;

  .layout-multiple-columns & {
    margin-bottom: 10px;
  }

  &__popout {
    box-sizing: border-box;
    display: none;
    position: absolute;
    inset-inline-start: 0;
    margin-top: -2px;
    width: 100%;
    background: var(--input-background-color);
    border: 1px solid var(--background-border-color);
    border-radius: 0 0 4px 4px;
    box-shadow: var(--dropdown-shadow);
    z-index: 99;
    font-size: 13px;
    padding: 15px 5px;

    h4 {
      text-transform: uppercase;
      color: $darker-text-color;
      font-weight: 500;
      padding: 0 10px;
      margin-bottom: 10px;
    }

    .icon-button {
      padding: 0;
      color: $darker-text-color;
    }

    .icon {
      width: 18px;
      height: 18px;
    }

    &__menu {
      margin-bottom: 20px;

      &:last-child {
        margin-bottom: 0;
      }

      &__message {
        color: $darker-text-color;
        padding: 0 10px;
      }

      &__item {
        display: block;
        box-sizing: border-box;
        width: 100%;
        border: 0;
        font: inherit;
        background: transparent;
        color: $darker-text-color;
        padding: 10px;
        cursor: pointer;
        border-radius: 4px;
        text-align: start;
        text-overflow: ellipsis;
        overflow: hidden;
        white-space: nowrap;

        &--flex {
          display: flex;
          justify-content: space-between;
        }

        .icon-button {
          transition: none;
        }

        &:hover,
        &:focus,
        &:active,
        &.selected {
          background: $ui-highlight-color;
          color: $primary-text-color;

          .icon-button {
            color: $primary-text-color;
          }
        }

        mark {
          background: transparent;
          font-weight: 700;
          color: $primary-text-color;
        }

        span {
          overflow: inherit;
          text-overflow: inherit;
        }
      }
    }
  }

  &.active {
    .search__input {
      border-radius: 4px 4px 0 0;
    }

    .search__popout {
      display: block;
    }
  }
}

.search__input {
  @include search-input;

  display: block;
  padding: 12px 16px;
  padding-inline-start: 16px + 15px + 8px;
  line-height: normal;

  &::-moz-focus-inner {
    border: 0;
  }

  &::-moz-focus-inner,
  &:focus,
  &:active {
    outline: 0 !important;
  }
}

.search__icon {
  background: transparent;
  border: 0;
  padding: 0;
  position: absolute;
  top: 12px + 2px;
  cursor: default;
  pointer-events: none;
  margin-inline-start: 16px - 2px;
  width: 20px;
  height: 20px;

  &::-moz-focus-inner {
    border: 0;
  }

  &::-moz-focus-inner,
  &:focus {
    outline: 0 !important;
  }

  .icon {
    position: absolute;
    top: 0;
    inset-inline-start: 0;
    opacity: 0;
    transition: all 100ms linear;
    transition-property: transform, opacity;
    width: 20px;
    height: 20px;
    color: $darker-text-color;

    &.active {
      pointer-events: auto;
      opacity: 1;
    }
  }

  .icon-search {
    transform: rotate(90deg);

    &.active {
      pointer-events: none;
      transform: rotate(0deg);
    }
  }

  .icon-times-circle {
    transform: rotate(0deg);
    cursor: pointer;

    &.active {
      transform: rotate(90deg);
    }
  }
}

.search-results__section {
  border-bottom: 1px solid var(--background-border-color);

  &:last-child {
    border-bottom: 0;
  }

  &__header {
    border-bottom: 1px solid var(--background-border-color);
    background: var(--surface-background-color);
    padding: 15px;
    font-weight: 500;
    font-size: 14px;
    color: $darker-text-color;
    display: flex;
    justify-content: space-between;

    h3 {
      display: flex;
      align-items: center;
      gap: 5px;
    }

    button {
      color: $highlight-text-color;
      padding: 0;
      border: 0;
      background: 0;
      font: inherit;

      &:hover,
      &:active,
      &:focus {
        text-decoration: underline;
      }
    }
  }

  .account:last-child,
  & > div:last-child .status {
    border-bottom: 0;
  }
}

.search-results__info {
  padding: 20px;
  color: $darker-text-color;
  text-align: center;
}

.modal-root {
  position: relative;
  z-index: 9998;
}

.modal-root__overlay {
  position: fixed;
  top: 0;
  inset-inline-start: 0;
  inset-inline-end: 0;
  bottom: 0;
  opacity: 0.9;
  background: $base-overlay-background;
  transition: background 0.5s;
}

.modal-root__container {
  position: fixed;
  top: 0;
  inset-inline-start: 0;
  width: 100%;
  height: 100%;
  max-width: 100vw;
  max-height: 100vh;
  box-sizing: border-box;
  display: flex;
  flex-direction: column;
  align-items: center;
  justify-content: center;
  align-content: space-around;
  z-index: 9999;
  pointer-events: none;
  user-select: none;
}

.modal-root__modal {
  pointer-events: auto;
  user-select: text;
  display: flex;
  max-width: 100vw;

  @media screen and (width <= $mobile-breakpoint) {
    margin-top: auto;
  }
}

.video-modal .video-player {
  max-height: 80vh;
  max-width: 100vw;
}

.audio-modal__container {
  width: 50vw;
}

.media-modal {
  width: 100%;
  height: 100%;
  position: relative;

  &__buttons {
    position: absolute;
    inset-inline-end: 8px;
    top: 8px;
    z-index: 100;
    display: flex;
    gap: 8px;
    align-items: center;

    .icon-button {
      color: rgba($white, 0.7);
      padding: 8px;

      .icon {
        width: 24px;
        height: 24px;
        filter: var(--overlay-icon-shadow);
      }

      &:hover,
      &:focus,
      &:active {
        color: $white;
        background-color: rgba($white, 0.15);
      }

      &:focus {
        background-color: rgba($white, 0.3);
      }
    }
  }
}

.media-modal__closer {
  position: absolute;
  top: 0;
  inset-inline-start: 0;
  inset-inline-end: 0;
  bottom: 0;
}

.media-modal__navigation {
  position: absolute;
  top: 0;
  inset-inline-start: 0;
  inset-inline-end: 0;
  bottom: 0;
  pointer-events: none;
  transition: opacity 0.3s linear;
  will-change: opacity;

  * {
    pointer-events: auto;
  }

  &.media-modal__navigation--hidden {
    opacity: 0;

    * {
      pointer-events: none;
    }
  }
}

.media-modal__nav {
  background: transparent;
  box-sizing: border-box;
  border: 0;
  color: rgba($white, 0.7);
  cursor: pointer;
  display: flex;
  align-items: center;
  font-size: 24px;
  height: 20vmax;
  margin: auto 0;
  padding: 30px 15px;
  position: absolute;
  top: 0;
  bottom: 0;

  &:hover,
  &:focus,
  &:active {
    color: $white;
  }
}

.media-modal__nav--left {
  inset-inline-start: 0;
}

.media-modal__nav--right {
  inset-inline-end: 0;
}

.media-modal__overlay {
  max-width: 600px;
  position: absolute;
  inset-inline-start: 0;
  inset-inline-end: 0;
  bottom: 0;
  margin: 0 auto;

  .picture-in-picture__footer {
    border-radius: 0;
    background: transparent;
    padding: 20px 0;

    .icon-button {
      color: $white;

      .icon {
        filter: var(--overlay-icon-shadow);
      }

      &:hover,
      &:focus,
      &:active {
        color: $white;
        background-color: rgba($white, 0.15);
      }

      &:focus {
        background-color: rgba($white, 0.3);
      }

      &.active {
        color: $highlight-text-color;

        &:hover,
        &:focus,
        &:active {
          background: rgba($highlight-text-color, 0.15);
        }

        &:focus {
          background: rgba($highlight-text-color, 0.3);
        }
      }

      &.star-icon.active {
        color: $gold-star;

        &:hover,
        &:focus,
        &:active {
          background: rgba($gold-star, 0.15);
        }

        &:focus {
          background: rgba($gold-star, 0.3);
        }
      }

      &.disabled {
        color: $white;
        background-color: transparent;
        cursor: default;
        opacity: 0.4;
      }
    }
  }
}

.media-modal__pagination {
  display: flex;
  justify-content: center;
  margin-bottom: 20px;
}

.media-modal__page-dot {
  flex: 0 0 auto;
  background-color: $white;
  filter: var(--overlay-icon-shadow);
  opacity: 0.4;
  height: 6px;
  width: 6px;
  border-radius: 50%;
  margin: 0 4px;
  padding: 0;
  border: 0;
  font-size: 0;
  transition: opacity 0.2s ease-in-out;

  &.active {
    opacity: 1;
  }

  &:focus {
    outline: 0;
    background-color: $highlight-text-color;
  }
}

.modal-placeholder {
  width: 588px;
  min-height: 478px;
  flex-direction: column;
  background: var(--modal-background-color);
  backdrop-filter: var(--background-filter);
  border: 1px solid var(--modal-border-color);
  border-radius: 16px;

  &__error {
    padding: 24px;
    display: flex;
    align-items: center;
    flex-direction: column;

    &__image {
      width: 70%;
      max-width: 350px;
    }

    &__message {
      text-align: center;
      text-wrap: balance;
      font-size: 14px;
      line-height: 20px;
      letter-spacing: 0.25px;

      &__actions {
        margin-top: 24px;
        display: flex;
        gap: 10px;
        align-items: center;
        justify-content: center;
      }
    }
  }
}

.safety-action-modal {
  width: 600px;
  flex-direction: column;

  &__top,
  &__bottom {
    display: flex;
    gap: 8px;
    padding: 24px;
    flex-direction: column;
    background: var(--modal-background-color);
    backdrop-filter: var(--background-filter);
    border: 1px solid var(--modal-border-color);
  }

  &__top {
    border-radius: 16px 16px 0 0;
    border-bottom: 0;
    gap: 16px;
  }

  &__bottom {
    border-radius: 0 0 16px 16px;
    border-top: 0;

    @media screen and (max-width: $mobile-breakpoint) {
      border-radius: 0;
      border-bottom: 0;
      padding-bottom: 32px;
    }
  }

  &__header {
    display: flex;
    gap: 16px;
    align-items: center;
    font-size: 14px;
    line-height: 20px;
    color: $darker-text-color;

    &__icon {
      border-radius: 64px;
      background: $ui-highlight-color;
      color: $white;
      display: flex;
      align-items: center;
      justify-content: center;
      width: 40px;
      height: 40px;
      flex-shrink: 0;

      .icon {
        width: 24px;
        height: 24px;
      }
    }

    h1 {
      font-size: 22px;
      line-height: 28px;
      color: $primary-text-color;
    }
  }

  &__confirmation {
    font-size: 14px;
    line-height: 20px;
    color: $darker-text-color;

    h1 {
      font-size: 16px;
      line-height: 24px;
      color: $primary-text-color;
      font-weight: 500;
      margin-bottom: 8px;
    }

    strong {
      font-weight: 700;
      color: $primary-text-color;
    }
  }

  &__status {
    border: 1px solid var(--modal-border-color);
    border-radius: 8px;
    padding: 8px;
    cursor: pointer;

    &__account {
      display: flex;
      align-items: center;
      gap: 4px;
      margin-bottom: 8px;
      color: $dark-text-color;

      bdi {
        color: inherit;
      }
    }

    &__content {
      display: -webkit-box;
      font-size: 15px;
      line-height: 22px;
      color: $dark-text-color;
      -webkit-line-clamp: 4;
      -webkit-box-orient: vertical;
      max-height: 4 * 22px;
      overflow: hidden;

      p,
      a {
        color: inherit;
      }
    }

    .reply-indicator__attachments {
      margin-top: 0;
      font-size: 15px;
      line-height: 22px;
      color: $dark-text-color;
    }
  }

  &__bullet-points {
    display: flex;
    flex-direction: column;
    gap: 8px;
    font-size: 16px;
    line-height: 24px;

    & > div {
      display: flex;
      gap: 16px;
      align-items: center;

      strong {
        font-weight: 700;
      }
    }

    &--deemphasized {
      color: $secondary-text-color;
    }

    &__icon {
      width: 40px;
      height: 40px;
      display: flex;
      align-items: center;
      justify-content: center;
      flex-shrink: 0;

      .icon {
        width: 24px;
        height: 24px;
      }
    }
  }

  &__field-group {
    display: flex;
    flex-direction: column;

    label {
      display: flex;
      gap: 16px;
      align-items: center;
      font-size: 16px;
      line-height: 24px;
      height: 32px;
      padding: 0 12px;
    }
  }

  &__caveats {
    font-size: 14px;
    padding: 0 12px;

    strong {
      font-weight: 500;
    }
  }

  &__bottom {
    padding-top: 0;

    &__collapsible {
      display: none;
      flex-direction: column;
      gap: 16px;
    }

    &.active {
      background: var(--modal-background-variant-color);
      padding-top: 24px;

      .safety-action-modal__bottom__collapsible {
        display: flex;
      }
    }
  }

  &__actions {
    display: flex;
    align-items: center;
    gap: 8px;
    justify-content: flex-end;

    &__hint {
      font-size: 14px;
      line-height: 20px;
      color: $dark-text-color;
    }

    .link-button {
      padding: 10px 12px;
      font-weight: 600;
    }
  }
}

.dialog-modal {
  width: 588px;
  max-height: 80vh;
  flex-direction: column;
  background: var(--modal-background-color);
  backdrop-filter: var(--background-filter);
  border: 1px solid var(--modal-border-color);
  border-radius: 16px;

  &__header {
    box-sizing: border-box;
    border-bottom: 1px solid var(--modal-border-color);
    display: flex;
    align-items: center;
    justify-content: space-between;
    flex-direction: row-reverse;
    padding: 12px 24px;
    min-height: 61px;

    &__title {
      font-size: 16px;
      line-height: 24px;
      font-weight: 500;
      letter-spacing: 0.15px;
    }
  }

  &__content {
    font-size: 14px;
    line-height: 20px;
    letter-spacing: 0.25px;
    overflow-y: auto;

    &__form {
      display: flex;
      flex-direction: column;
      gap: 16px;
      padding: 24px;
    }

    &__preview {
      display: flex;
      flex-direction: column;
      gap: 16px;
      align-items: center;
      justify-content: center;
      padding: 24px;
      background: #000;

      img {
        display: block;
      }

      img,
      .gifv video {
        outline: 1px solid var(--media-outline-color);
        outline-offset: -1px;
        border-radius: 8px;
      }

      img,
      .gifv video,
      .video-player,
      .audio-player {
        max-width: 360px;
        max-height: 45vh;
      }
    }
  }

  .copy-paste-text {
    margin-bottom: 0;
  }
}

.hotkey-combination {
  display: inline-flex;
  align-items: center;
  gap: 4px;

  kbd {
    padding: 3px 5px;
    border: 1px solid var(--background-border-color);
    border-radius: 4px;
  }
}

.boost-modal,
.report-modal,
.actions-modal,
.compare-history-modal {
  background: var(--background-color);
  color: $primary-text-color;
  border-radius: 4px;
  border: 1px solid var(--background-border-color);
  overflow: hidden;
  max-width: 90vw;
  width: 480px;
  position: relative;
  flex-direction: column;

  @media screen and (max-width: $no-columns-breakpoint) {
    border-bottom: 0;
    border-radius: 4px 4px 0 0;
  }
}

.boost-modal__container {
  overflow-y: auto;
  padding: 10px;

  .status {
    user-select: text;
    border-bottom: 0;
  }
}

.boost-modal__action-bar {
  display: flex;
  justify-content: space-between;
  align-items: center;
  background: $ui-secondary-color;
  padding: 15px;

  & > div {
    flex: 1 1 auto;
    text-align: end;
    color: $lighter-text-color;
    padding-inline-end: 10px;
  }

  .icon {
    vertical-align: middle;
  }

  .button {
    flex: 0 0 auto;
  }
}

.report-modal {
  width: 90vw;
  max-width: 700px;
  border: 1px solid var(--background-border-color);
}

.report-dialog-modal {
  max-width: 90vw;
  width: 480px;
  height: 80vh;
  background: var(--background-color);
  color: $primary-text-color;
  border-radius: 4px;
  border: 1px solid var(--background-border-color);
  overflow: hidden;
  position: relative;
  flex-direction: column;
  display: flex;

  &__container {
    box-sizing: border-box;
    border-top: 1px solid var(--background-border-color);
    padding: 20px;
    flex-grow: 1;
    display: flex;
    flex-direction: column;
    min-height: 0;
    overflow: auto;
  }

  &__title {
    font-size: 28px;
    line-height: 33px;
    font-weight: 700;
    margin-bottom: 15px;

    @media screen and (height <= 800px) {
      font-size: 22px;
    }
  }

  &__subtitle {
    font-size: 17px;
    font-weight: 600;
    line-height: 22px;
    margin-bottom: 4px;
  }

  &__lead {
    font-size: 17px;
    line-height: 22px;
    color: $secondary-text-color;
    margin-bottom: 30px;

    a {
      text-decoration: none;
      color: $inverted-text-color;
      font-weight: 500;

      &:hover {
        text-decoration: underline;
      }
    }
  }

  &__actions {
    margin-top: 30px;
    display: flex;

    .button {
      flex: 1 1 auto;
    }
  }

  &__statuses {
    flex-grow: 1;
    min-height: 0;
    overflow: auto;
  }

  .status__content a {
    color: $highlight-text-color;
  }

  .status__content,
  .status__content p {
    color: $primary-text-color;
  }

  .dialog-option {
    align-items: center;
    gap: 12px;
  }

  .dialog-option .poll__input {
    border-color: $darker-text-color;
    color: $ui-secondary-color;
    display: inline-flex;
    align-items: center;
    justify-content: center;

    svg {
      width: 15px;
      height: 15px;
    }

    &:active,
    &:focus,
    &:hover {
      border-color: $valid-value-color;
      border-width: 4px;
    }

    &.active {
      border-color: $valid-value-color;
      background: $valid-value-color;
    }
  }

  .poll__option.dialog-option {
    padding: 15px 0;
    flex: 0 0 auto;
    border-bottom: 1px solid var(--background-border-color);

    &:last-child {
      border-bottom: 0;
    }

    & > .poll__option__text {
      font-size: 13px;
      color: $secondary-text-color;

      strong {
        font-size: 17px;
        font-weight: 500;
        line-height: 22px;
        color: $primary-text-color;
        display: block;
        margin-bottom: 4px;

        &:last-child {
          margin-bottom: 0;
        }
      }
    }
  }

  .flex-spacer {
    background: transparent;
  }

  &__textarea {
    display: block;
    box-sizing: border-box;
    width: 100%;
    color: $primary-text-color;
    background: $ui-base-color;
    padding: 10px;
    font-family: inherit;
    font-size: 17px;
    line-height: 22px;
    resize: vertical;
    border: 0;
    border: 1px solid var(--background-border-color);
    outline: 0;
    border-radius: 4px;
    margin: 20px 0;

    &:focus {
      outline: 0;
    }
  }

  &__toggle {
    display: flex;
    align-items: center;
    margin-bottom: 16px;
    gap: 8px;

    & > span {
      display: block;
      font-size: 14px;
      font-weight: 500;
      line-height: 20px;
    }
  }

  .button.button-secondary {
    border-color: $ui-button-destructive-background-color;
    color: $ui-button-destructive-background-color;
    flex: 0 0 auto;

    &:hover,
    &:focus,
    &:active {
      background: $ui-button-destructive-background-color;
      border-color: $ui-button-destructive-background-color;
      color: $white;
    }
  }

  hr {
    border: 0;
    background: transparent;
    margin: 15px 0;
  }

  .emoji-mart-search {
    padding-inline-end: 10px;
  }

  .emoji-mart-search-icon {
    inset-inline-end: 10px + 5px;
  }
}

.report-modal__container {
  display: flex;
  border-top: 1px solid var(--background-border-color);

  @media screen and (width <= 480px) {
    flex-wrap: wrap;
    overflow-y: auto;
  }
}

.report-modal__statuses,
.report-modal__comment {
  box-sizing: border-box;
  width: 50%;
  min-width: 50%;

  @media screen and (width <= 480px) {
    width: 100%;
  }
}

.report-modal__statuses,
.focal-point-modal__content {
  flex: 1 1 auto;
  min-height: 20vh;
  max-height: 80vh;
  overflow-y: auto;
  overflow-x: hidden;

  .status__content a {
    color: $highlight-text-color;
  }

  .status__content,
  .status__content p {
    color: $inverted-text-color;
  }

  @media screen and (width <= 480px) {
    max-height: 10vh;
  }
}

.focal-point-modal__content {
  @media screen and (width <= 480px) {
    max-height: 40vh;
  }
}

.setting-divider {
  background: transparent;
  border: 0;
  margin: 0;
  width: 100%;
  height: 1px;
  margin-bottom: 29px;
}

.actions-modal {
  max-height: 80vh;
  max-width: 80vw;

  .actions-modal__item-label {
    font-weight: 500;
  }

  ul {
    overflow-y: auto;
    flex-shrink: 0;
    max-height: 80vh;

    &.with-status {
      max-height: calc(80vh - 75px);
    }

    li:empty {
      margin: 0;
    }

    li:not(:empty) {
      a {
        color: $primary-text-color;
        display: flex;
        padding: 12px 16px;
        font-size: 15px;
        align-items: center;
        text-decoration: none;

        &,
        button {
          transition: none;
        }

        &.active,
        &:hover,
        &:active,
        &:focus {
          &,
          button {
            background: $ui-highlight-color;
            color: $primary-text-color;
          }
        }

        button:first-child {
          margin-inline-end: 10px;
        }
      }
    }
  }
}

.report-modal__target {
  padding: 30px;
  font-size: 16px;

  strong {
    font-weight: 500;

    @each $lang in $cjk-langs {
      &:lang(#{$lang}) {
        font-weight: 700;
      }
    }
  }

  select {
    appearance: none;
    box-sizing: border-box;
    font-size: 14px;
    color: $inverted-text-color;
    display: inline-block;
    width: auto;
    outline: 0;
    font-family: inherit;
    background: $simple-background-color
      url("data:image/svg+xml;utf8,<svg xmlns='http://www.w3.org/2000/svg' viewBox='0 0 14.933 18.467' height='19.698' width='15.929'><path d='M3.467 14.967l-3.393-3.5H14.86l-3.392 3.5c-1.866 1.925-3.666 3.5-4 3.5-.335 0-2.135-1.575-4-3.5zm.266-11.234L7.467 0 11.2 3.733l3.733 3.734H0l3.733-3.734z' fill='#{hex-color(darken($simple-background-color, 14%))}'/></svg>")
      no-repeat right 8px center / auto 16px;
    border: 1px solid darken($simple-background-color, 14%);
    border-radius: 4px;
    padding: 6px 10px;
    padding-inline-end: 30px;
  }
}

.report-modal__target {
  text-align: center;
}

.report-modal__target {
  padding: 15px;

  .report-modal__close {
    position: absolute;
    top: 10px;
    inset-inline-end: 10px;
  }
}

.compare-history-modal {
  .report-modal__target {
    border-bottom: 1px solid var(--background-border-color);
  }

  &__container {
    padding: 30px;
    pointer-events: all;
    overflow-y: auto;
  }

  .status__content {
    color: $secondary-text-color;
    font-size: 19px;
    line-height: 24px;

    .emojione {
      width: 24px;
      height: 24px;
      margin: -1px 0 0;
    }

    a {
      color: $highlight-text-color;
    }

    hr {
      height: 0.25rem;
      padding: 0;
      background-color: $ui-secondary-color;
      border: 0;
      margin: 20px 0;
    }
  }

  .media-gallery,
  .audio-player,
  .video-player {
    margin-top: 15px;
  }
}

.loading-bar {
  background-color: $highlight-text-color;
  height: 3px;
  position: fixed;
  top: 0;
  inset-inline-start: 0;
  z-index: 9999;
}

.media-gallery__actions {
  position: absolute;
  top: 6px;
  inset-inline-end: 6px;
  display: flex;
  gap: 2px;
  z-index: 2;

  &__pill {
    display: block;
    color: $white;
    border: 0;
    background: rgba($black, 0.65);
    backdrop-filter: blur(10px) saturate(180%) contrast(75%) brightness(70%);
    padding: 3px 12px;
    border-radius: 99px;
    font-size: 14px;
    font-weight: 700;
    line-height: 20px;
  }
}

.media-gallery__item__badges {
  position: absolute;
  bottom: 8px;
  inset-inline-end: 8px;
  display: flex;
  gap: 2px;
  pointer-events: none;
}

.media-gallery__alt__label {
  display: block;
  text-align: center;
  color: $white;
  border: 0;
  background: rgba($black, 0.65);
  backdrop-filter: blur(10px) saturate(180%) contrast(75%) brightness(70%);
  padding: 3px 8px;
  border-radius: 4px;
  font-size: 12px;
  font-weight: 700;
  z-index: 1;
  line-height: 20px;
  cursor: pointer;
  pointer-events: auto;

  &--non-interactive {
    pointer-events: none;
  }
}

.media-gallery__alt__popover {
  background: rgba($black, 0.65);
  backdrop-filter: blur(10px) saturate(180%) contrast(75%) brightness(70%);
  border-radius: 4px;
  box-shadow: var(--dropdown-shadow);
  padding: 16px;
  min-width: 16em;
  min-height: 2em;
  max-width: 22em;
  max-height: 30em;
  overflow-y: auto;

  h4 {
    font-size: 15px;
    line-height: 20px;
    font-weight: 500;
    color: $white;
    margin-bottom: 8px;
  }

  p {
    font-size: 15px;
    line-height: 20px;
    color: rgba($white, 0.85);
    white-space: pre-line;
  }
}

.attachment-list {
  display: flex;
  font-size: 14px;
  border: 1px solid var(--background-border-color);
  border-radius: 4px;
  margin-top: 16px;
  overflow: hidden;

  &__icon {
    flex: 0 0 auto;
    color: $dark-text-color;
    padding: 8px 18px;
    cursor: default;
    border-inline-end: 1px solid var(--background-border-color);
    display: flex;
    flex-direction: column;
    align-items: center;
    justify-content: center;
    font-size: 26px;
  }

  &__list {
    list-style: none;
    padding: 4px 0;
    padding-inline-start: 8px;
    display: flex;
    flex-direction: column;
    justify-content: center;

    li {
      display: block;
      padding: 4px 0;
    }

    a {
      text-decoration: none;
      color: $dark-text-color;
      font-weight: 500;

      &:hover {
        text-decoration: underline;
      }
    }
  }

  &.compact {
    border: 0;

    .attachment-list__list {
      padding: 0;
      display: block;
    }

    .icon {
      color: $dark-text-color;
      vertical-align: middle;
    }
  }
}

/* Media Gallery */
.media-gallery {
  box-sizing: border-box;
  margin-top: 8px;
  overflow: hidden;
  border-radius: 8px;
  position: relative;
  width: 100%;
  min-height: 64px;
  display: grid;
  grid-template-columns: 1fr 1fr;
  grid-template-rows: 1fr 1fr;
  gap: 2px;

  &--layout-2 {
    & > .media-gallery__item:nth-child(1) {
      border-end-end-radius: 0;
      border-start-end-radius: 0;
    }

    & > .media-gallery__item:nth-child(2) {
      border-start-start-radius: 0;
      border-end-start-radius: 0;
    }
  }

  &--layout-3 {
    min-height: calc(64px * 2 + 8px);

    & > .media-gallery__item:nth-child(1) {
      border-end-end-radius: 0;
      border-start-end-radius: 0;
    }

    & > .media-gallery__item:nth-child(2) {
      border-start-start-radius: 0;
      border-end-start-radius: 0;
      border-end-end-radius: 0;
    }

    & > .media-gallery__item:nth-child(3) {
      border-start-start-radius: 0;
      border-end-start-radius: 0;
      border-start-end-radius: 0;
    }
  }

  &--layout-4 {
    min-height: calc(64px * 2 + 8px);

    & > .media-gallery__item:nth-child(1) {
      border-end-end-radius: 0;
      border-start-end-radius: 0;
      border-end-start-radius: 0;
    }

    & > .media-gallery__item:nth-child(2) {
      border-start-start-radius: 0;
      border-end-start-radius: 0;
      border-end-end-radius: 0;
    }

    & > .media-gallery__item:nth-child(3) {
      border-start-start-radius: 0;
      border-start-end-radius: 0;
      border-end-start-radius: 0;
      border-end-end-radius: 0;
    }

    & > .media-gallery__item:nth-child(4) {
      border-start-start-radius: 0;
      border-end-start-radius: 0;
      border-start-end-radius: 0;
    }
  }
}

.media-gallery__item {
  border: 0;
  box-sizing: border-box;
  display: block;
  position: relative;
  border-radius: 8px;
  overflow: hidden;
  outline: 1px solid var(--media-outline-color);
  outline-offset: -1px;
  z-index: 1;

  &--tall {
    grid-row: span 2;
  }

  &--wide {
    grid-column: span 2;
  }

  &--square {
    aspect-ratio: 1;
  }

  &__overlay {
    position: absolute;
    top: 0;
    inset-inline-start: 0;
    display: flex;
    align-items: center;
    justify-content: center;
    box-sizing: border-box;
    width: 100%;
    height: 100%;
    pointer-events: none;
    padding: 8px;
    z-index: 1;

    &--corner {
      align-items: flex-start;
      justify-content: flex-end;
    }

    .icon {
      color: $white;
      filter: var(--overlay-icon-shadow);
    }
  }
}

.media-gallery__item-thumbnail {
  cursor: pointer;
  display: block;
  text-decoration: none;
  color: $secondary-text-color;
  position: relative;
  z-index: -1;

  &,
  img {
    height: 100%;
    width: 100%;
  }

  img {
    object-fit: cover;
  }
}

.media-gallery__preview {
  width: 100%;
  height: 100%;
  object-fit: cover;
  position: absolute;
  top: 0;
  inset-inline-start: 0;
  z-index: -2;
  background: $base-overlay-background;

  &--hidden {
    display: none;
  }
}

.media-gallery__gifv {
  height: 100%;
  overflow: hidden;
  position: relative;
  width: 100%;
  z-index: -1;
}

.media-gallery__item-gifv-thumbnail {
  cursor: pointer;
  height: 100%;
  object-fit: cover;
  width: 100%;
}

/* End Media Gallery */

.detailed,
.fullscreen {
  .video-player__volume__current,
  .video-player__volume::before {
    bottom: 27px;
  }

  .video-player__volume__handle {
    bottom: 23px;
  }
}

.audio-player {
  overflow: hidden;
  box-sizing: border-box;
  position: relative;
  background: var(--background-color);
  border-radius: 8px;
  padding-bottom: 44px;
  width: 100%;
  outline: 1px solid var(--media-outline-color);
  outline-offset: -1px;

  &.inactive {
    audio,
    .video-player__controls {
      visibility: hidden;
    }
  }

  .video-player__volume::before,
  .video-player__seek::before {
    background: currentColor;
    opacity: 0.15;
  }

  .video-player__seek__buffer {
    background: currentColor;
    opacity: 0.2;
  }

  .video-player__buttons button,
  .video-player__buttons a {
    color: currentColor;
    opacity: 0.75;

    &:active,
    &:hover,
    &:focus {
      color: currentColor;
      opacity: 1;
    }
  }

  .video-player__time-sep,
  .video-player__time-total,
  .video-player__time-current {
    color: currentColor;
  }

  .video-player__seek::before,
  .video-player__seek__buffer,
  .video-player__seek__progress {
    top: 0;
  }

  .video-player__seek__handle {
    top: -4px;
  }

  .video-player__controls {
    padding-top: 10px;
    background: transparent;
    z-index: 1;
  }
}

.video-player {
  overflow: hidden;
  position: relative;
  background: $base-shadow-color;
  max-width: 100%;
  border-radius: 8px;
  box-sizing: border-box;
  color: $white;
  display: flex;
  align-items: center;
  outline: 1px solid var(--media-outline-color);
  outline-offset: -1px;
  z-index: 2;

  video {
    display: block;
    z-index: -2;
  }

  &.fullscreen {
    width: 100% !important;
    height: 100% !important;
    margin: 0;
    aspect-ratio: auto !important;

    video {
      width: 100% !important;
      height: 100% !important;
      outline: 0;
    }
  }

  &__controls {
    position: absolute;
    direction: ltr;
    z-index: -1;
    bottom: 0;
    inset-inline-start: 0;
    inset-inline-end: 0;
    box-sizing: border-box;
    background: linear-gradient(
      0deg,
      rgba($base-shadow-color, 0.85) 0,
      rgba($base-shadow-color, 0.45) 60%,
      transparent
    );
    padding: 0 15px;
    opacity: 0;
    transition: opacity 0.1s ease;

    &.active {
      opacity: 1;
    }
  }

  &.inactive {
    video,
    .video-player__controls {
      visibility: hidden;
    }
  }

  &__spoiler {
    display: none;
    position: absolute;
    top: 0;
    inset-inline-start: 0;
    width: 100%;
    height: 100%;
    z-index: 4;
    border: 0;
    background: $base-overlay-background;
    color: $darker-text-color;
    transition: none;
    pointer-events: none;

    &.active {
      display: block;
      pointer-events: auto;

      &:hover,
      &:active,
      &:focus {
        color: lighten($darker-text-color, 7%);
      }
    }

    &__title {
      display: block;
      font-size: 14px;
    }

    &__subtitle {
      display: block;
      font-size: 11px;
      font-weight: 500;
    }
  }

  &__buttons-bar {
    display: flex;
    justify-content: space-between;
    padding-bottom: 8px;
    margin: 0 -5px;

    .video-player__download__icon {
      color: inherit;
    }
  }

  &__buttons {
    display: flex;
    flex: 0 1 auto;
    min-width: 30px;
    align-items: center;
    white-space: nowrap;
    overflow: hidden;
    text-overflow: ellipsis;
    gap: 5px;

    .player-button {
      display: inline-block;
      outline: 0;
      padding: 5px;
      flex: 0 0 auto;
      background: transparent;
      border: 0;
      color: rgba($white, 0.75);

      &:active,
      &:hover,
      &:focus {
        color: $white;
      }
    }
  }

  &__time {
    display: inline;
    flex: 0 1 auto;
    overflow: hidden;
    text-overflow: ellipsis;
    margin: 0 5px;
  }

  &__time-sep,
  &__time-total,
  &__time-current {
    font-size: 14px;
    font-weight: 500;
  }

  &__time-current {
    color: $white;
  }

  &__time-sep {
    display: inline-block;
    margin: 0 6px;
  }

  &__time-sep,
  &__time-total {
    color: $white;
  }

  &__volume {
    flex: 0 0 auto;
    display: inline-flex;
    cursor: pointer;
    height: 24px;
    position: relative;
    overflow: hidden;

    .no-reduce-motion & {
      transition: all 100ms linear;
    }

    &.active {
      overflow: visible;
      width: 50px;
      margin-inline-end: 16px;
    }

    &::before {
      content: '';
      width: 50px;
      background: rgba($white, 0.35);
      border-radius: 4px;
      display: block;
      position: absolute;
      height: 4px;
      inset-inline-start: 0;
      top: 50%;
      transform: translate(0, -50%);
    }

    &__current {
      display: block;
      position: absolute;
      height: 4px;
      border-radius: 4px;
      inset-inline-start: 0;
      top: 50%;
      transform: translate(0, -50%);
      background: lighten($ui-highlight-color, 8%);
    }

    &__handle {
      position: absolute;
      z-index: 3;
      border-radius: 50%;
      width: 12px;
      height: 12px;
      top: 50%;
      inset-inline-start: 0;
      margin-inline-start: -6px;
      transform: translate(0, -50%);
      background: lighten($ui-highlight-color, 8%);
      box-shadow: 1px 2px 6px rgba($base-shadow-color, 0.2);
      opacity: 0;

      .no-reduce-motion & {
        transition: opacity 100ms linear;
      }
    }

    &.active &__handle {
      opacity: 1;
    }
  }

  &__link {
    padding: 2px 10px;

    a {
      text-decoration: none;
      font-size: 14px;
      font-weight: 500;
      color: $white;

      &:hover,
      &:active,
      &:focus {
        text-decoration: underline;
      }
    }
  }

  &__seek {
    cursor: pointer;
    height: 24px;
    position: relative;

    &::before {
      content: '';
      width: 100%;
      background: rgba($white, 0.35);
      border-radius: 4px;
      display: block;
      position: absolute;
      height: 4px;
      top: 14px;
    }

    &__progress,
    &__buffer {
      display: block;
      position: absolute;
      height: 4px;
      border-radius: 4px;
      top: 14px;
      background: lighten($ui-highlight-color, 8%);
    }

    &__buffer {
      background: rgba($white, 0.2);
    }

    &__handle {
      position: absolute;
      z-index: 3;
      opacity: 0;
      border-radius: 50%;
      width: 12px;
      height: 12px;
      top: 10px;
      margin-inline-start: -6px;
      background: lighten($ui-highlight-color, 8%);
      box-shadow: 1px 2px 6px rgba($base-shadow-color, 0.2);

      .no-reduce-motion & {
        transition: opacity 0.1s ease;
      }

      &.active {
        opacity: 1;
      }
    }

    &:hover {
      .video-player__seek__handle {
        opacity: 1;
      }
    }
  }

  &.detailed,
  &.fullscreen {
    .video-player__buttons {
      .player-button {
        padding-top: 10px;
        padding-bottom: 10px;
      }
    }
  }
}

.gifv {
  position: relative;

  canvas {
    position: absolute;
    width: 100%;
    height: 100%;
  }

  video {
    max-width: 100vw;
    max-height: 80vh;
  }
}

.scrollable .account-card {
  margin: 10px;
}

.scrollable .account-card__title__avatar {
  img {
    border: 2px solid var(--background-color);
  }

  .account__avatar {
    border: none;
  }
}

.scrollable .account-card__header {
  img {
    border-radius: 4px;
  }
}

.scrollable .account-card__bio::after {
  background: linear-gradient(to left, var(--background-color), transparent);
}

.account-gallery__container {
  display: grid;
  grid-template-columns: 1fr 1fr 1fr;
  gap: 2px;

  .media-gallery__item {
    border-radius: 0;
  }

  .load-more {
    grid-column: span 3;
  }
}

.notification__filter-bar,
.account__section-headline {
  border: 1px solid var(--background-border-color);
  border-top: 0;
  cursor: default;
  display: flex;
  flex-shrink: 0;

  @media screen and (max-width: $no-gap-breakpoint - 1px) {
    border-right: 0;
    border-left: 0;
  }

  button {
    background: transparent;
    border: 0;
    margin: 0;
  }

  button,
  a {
    display: block;
    flex: 1 1 auto;
    color: $darker-text-color;
    padding: 15px 0;
    font-size: 14px;
    font-weight: 500;
    text-align: center;
    text-decoration: none;
    position: relative;
    width: 100%;
    white-space: nowrap;

    &.active {
      color: $primary-text-color;

      &::before {
        display: block;
        content: '';
        position: absolute;
        bottom: -1px;
        left: 50%;
        transform: translateX(-50%);
        width: 40px;
        height: 3px;
        border-radius: 4px 4px 0 0;
        background: $highlight-text-color;
      }
    }
  }

  .scrollable & {
    border-left: 0;
    border-right: 0;
  }
}

.filter-form {
  border-bottom: 1px solid var(--background-border-color);

  &__column {
    display: flex;
    flex-direction: column;
    gap: 15px;
    padding: 15px;
  }

  .radio-button {
    display: flex;
  }
}

.column-settings__row .radio-button {
  display: flex;
}

.radio-button,
.check-box {
  font-size: 14px;
  position: relative;
  display: inline-flex;
  align-items: center;
  line-height: 18px;
  white-space: nowrap;
  overflow: hidden;
  text-overflow: ellipsis;
  cursor: pointer;
  gap: 10px;
  color: $secondary-text-color;

  input[type='radio'],
  input[type='checkbox'] {
    display: none;
  }

  &__input {
    display: flex;
    align-items: center;
    justify-content: center;
    position: relative;
    border: 2px solid $secondary-text-color;
    box-sizing: border-box;
    width: 20px;
    height: 20px;
    flex: 0 0 auto;
    border-radius: 50%;

    &.checked,
    &.indeterminate {
      border-color: $ui-highlight-color;
    }

    .icon {
      width: 18px;
      height: 18px;
    }
  }
}

.radio-button__input.checked::before {
  position: absolute;
  left: 2px;
  top: 2px;
  content: '';
  display: block;
  border-radius: 50%;
  width: 12px;
  height: 12px;
  background: $ui-highlight-color;
}

.check-box {
  &__input {
    width: 18px;
    height: 18px;
    border-radius: 2px;

    &.checked,
    &.indeterminate {
      background: $ui-highlight-color;
      color: $white;
    }
  }
}

noscript {
  text-align: center;

  img {
    width: 200px;
    opacity: 0.5;
    animation: flicker 4s infinite;
  }

  div {
    font-size: 14px;
    margin: 30px auto;
    color: $secondary-text-color;
    max-width: 400px;

    a {
      color: $highlight-text-color;
      text-decoration: underline;

      &:hover {
        text-decoration: none;
      }
    }
  }
}

@keyframes flicker {
  0% {
    opacity: 1;
  }

  30% {
    opacity: 0.75;
  }

  100% {
    opacity: 1;
  }
}

.moved-account-banner,
.follow-request-banner,
.account-memorial-banner {
  padding: 20px;
  background: var(--surface-background-color);
  display: flex;
  align-items: center;
  flex-direction: column;

  &__message {
    color: $darker-text-color;
    padding: 8px 0;
    padding-top: 0;
    padding-bottom: 4px;
    font-size: 14px;
    font-weight: 500;
    text-align: center;
    margin-bottom: 16px;
  }

  &__action {
    display: flex;
    justify-content: space-between;
    align-items: center;
    gap: 15px;
    width: 100%;
  }

  .detailed-status__display-name {
    margin-bottom: 0;
  }
}

.follow-request-banner .button {
  width: 100%;
}

.account-memorial-banner__message {
  margin-bottom: 0;
}

.column-inline-form {
  padding: 15px;
  display: flex;
  justify-content: flex-start;
  gap: 15px;
  align-items: center;
  border: 1px solid var(--background-border-color);
  border-top: 0;

  label {
    flex: 1 1 auto;

    input {
      width: 100%;
    }
  }

  @media screen and (max-width: $no-gap-breakpoint) {
    border-left: 0;
    border-right: 0;
  }
}

.drawer__backdrop {
  cursor: pointer;
  position: absolute;
  top: 0;
  inset-inline-start: 0;
  width: 100%;
  height: 100%;
  background: rgba($base-overlay-background, 0.5);
}

.focal-point {
  position: relative;
  cursor: grab;
  overflow: hidden;
  display: flex;
  justify-content: center;
  align-items: center;

  &.dragging {
    cursor: grabbing;
  }

  &__reticle {
    position: absolute;
    width: 100px;
    height: 100px;
    transform: translate(-50%, -50%);
<<<<<<< HEAD
    background: url('~images/reticle.png') no-repeat 0 0;
=======
    border: 2px solid #fff;
>>>>>>> 3dcf5e12
    border-radius: 50%;
    box-shadow: 0 0 0 9999em rgba($base-shadow-color, 0.35);
    pointer-events: none;
  }
}

.account__header__content {
  color: $darker-text-color;
  font-size: 14px;
  font-weight: 400;
  overflow: hidden;
  word-break: normal;
  word-wrap: break-word;

  p {
    margin-bottom: 20px;
    unicode-bidi: plaintext;

    &:last-child {
      margin-bottom: 0;
    }
  }

  a {
    color: inherit;
    text-decoration: underline;

    &:hover {
      text-decoration: none;
    }
  }
}

.account__header {
  overflow: hidden;
  container: account-header / inline-size;

  &.inactive {
    opacity: 0.5;

    .account__header__image,
    .account__avatar {
      filter: grayscale(100%);
    }
  }

  &__info {
    position: absolute;
    top: 10px;
    inset-inline-start: 10px;
  }

  &__image {
    overflow: hidden;
    height: 145px;
    position: relative;
    background: darken($ui-base-color, 4%);
    border-bottom: 1px solid var(--background-border-color);

    img {
      object-fit: cover;
      display: block;
      width: 100%;
      height: 100%;
      margin: 0;
    }
  }

  &__bar {
    position: relative;
    padding: 0 20px;
    border-bottom: 1px solid var(--background-border-color);

    .avatar {
      display: block;
      flex: 0 0 auto;
      width: 94px;

      .account__avatar {
        background: var(--background-color);
        border: 1px solid var(--background-border-color);
        border-radius: var(--avatar-border-radius);
      }
    }
  }

  &__badges {
    display: flex;
    flex-wrap: wrap;
    gap: 8px;

    .account-role {
      line-height: unset;
    }
  }

  &__tabs {
    display: flex;
    align-items: flex-start;
    justify-content: space-between;
    margin-top: -55px;
    padding-top: 10px;
    gap: 8px;
    overflow: hidden;
    margin-inline-start: -2px; // aligns the pfp with content below

    &__buttons {
      display: flex;
      align-items: center;
      gap: 8px;
      padding-top: 55px;
      overflow: hidden;

      .button {
        flex-shrink: 1;
        white-space: nowrap;
        min-width: 80px;
      }

      .icon-button {
        border: 1px solid var(--background-border-color);
        border-radius: 4px;
        box-sizing: content-box;
        padding: 5px;

        .icon {
          width: 24px;
          height: 24px;
        }

        &.copied {
          border-color: $valid-value-color;
        }
      }

      .optional {
        @container account-header (max-width: 372px) {
          display: none;
        }

        // Fallback for older browsers with no container queries support
        @media screen and (max-width: 372px + 55px) {
          display: none;
        }
      }
    }

    &__name {
      margin-top: 16px;
      margin-bottom: 16px;

      .emojione {
        width: 22px;
        height: 22px;
      }

      h1 {
        font-size: 17px;
        line-height: 22px;
        color: $primary-text-color;
        font-weight: 600;
        overflow: hidden;
        white-space: nowrap;
        text-overflow: ellipsis;

        small {
          display: flex;
          align-items: center;
          gap: 4px;
          font-size: 14px;
          line-height: 20px;
          color: $darker-text-color;
          font-weight: 400;
          overflow: hidden;
          text-overflow: ellipsis;

          span {
            overflow: hidden;
            text-overflow: ellipsis;
            user-select: all;
          }

          .icon-lock {
            height: 18px;
            width: 18px;
          }
        }
      }
    }

    .spacer {
      flex: 1 1 auto;
    }
  }

  &__bio {
    .account__header__content {
      color: $primary-text-color;
    }

    .account__header__fields {
      margin: 0;
      margin-top: 16px;
      border-radius: 4px;
      border: 1px solid var(--background-border-color);

      dl {
        display: block;
        padding: 11px 16px;
        border-bottom-color: var(--background-border-color);
      }

      dd,
      dt {
        font-size: 13px;
        line-height: 18px;
        padding: 0;
        text-align: initial;
      }

      dt {
        width: auto;
        background: transparent;
        text-transform: uppercase;
        color: $dark-text-color;
      }

      dd {
        color: $darker-text-color;
      }

      a {
        color: lighten($ui-highlight-color, 8%);
      }

      .icon {
        width: 18px;
        height: 18px;
      }

      .verified {
        border: 1px solid rgba($valid-value-color, 0.5);
        margin-top: -1px;
        margin-inline: -1px;

        &:first-child {
          border-top-left-radius: 4px;
          border-top-right-radius: 4px;
        }

        &:last-child {
          border-bottom-left-radius: 4px;
          border-bottom-right-radius: 4px;
          margin-bottom: -1px;
        }

        dt,
        dd {
          color: $valid-value-color;
        }

        dd {
          display: flex;
          align-items: center;
          gap: 4px;

          span {
            display: flex;
          }
        }

        a {
          color: $valid-value-color;
        }
      }
    }
  }

  &__extra {
    margin-top: 16px;

    &__links {
      font-size: 14px;
      color: $darker-text-color;
      margin: 0 -10px;
      padding-top: 16px;
      padding-bottom: 10px;

      a {
        display: inline-block;
        color: $darker-text-color;
        text-decoration: none;
        padding: 5px 10px;
        font-weight: 500;

        strong {
          font-weight: 700;
          color: $primary-text-color;
        }
      }
    }
  }

  &__account-note {
    color: $primary-text-color;
    font-size: 14px;
    font-weight: 400;
    margin-bottom: 10px;

    label {
      display: block;
      font-size: 12px;
      font-weight: 500;
      color: $darker-text-color;
      text-transform: uppercase;
      margin-bottom: 5px;
    }

    textarea {
      display: block;
      box-sizing: border-box;
      width: calc(100% + 20px);
      color: $secondary-text-color;
      background: transparent;
      padding: 10px;
      margin: 0 -10px;
      font-family: inherit;
      font-size: 14px;
      resize: none;
      border: 0;
      outline: 0;
      border-radius: 4px;

      &::placeholder {
        color: $dark-text-color;
        opacity: 1;
      }

      &:focus {
        background: $ui-base-color;
      }
    }
  }
}

.account__contents {
  overflow: hidden;
}

.account__details {
  display: flex;
  flex-wrap: wrap;
  column-gap: 1em;
}

.verified-badge {
  display: inline-flex;
  align-items: center;
  color: $valid-value-color;
  gap: 4px;
  overflow: hidden;
  white-space: nowrap;

  > span {
    overflow: hidden;
    text-overflow: ellipsis;
  }

  a {
    color: inherit;
    font-weight: 500;
    text-decoration: none;
  }

  .icon {
    width: 16px;
    height: 16px;
  }
}

.trends {
  &__item {
    display: flex;
    align-items: center;
    padding: 15px;
    border-bottom: 1px solid var(--background-border-color);
    gap: 15px;

    &:last-child {
      border-bottom: 0;
    }

    &__name {
      flex: 1 1 auto;
      color: $dark-text-color;
      overflow: hidden;
      text-overflow: ellipsis;
      white-space: nowrap;

      strong {
        font-weight: 500;
      }

      a {
        color: $darker-text-color;
        text-decoration: none;
        font-size: 14px;
        font-weight: 500;
        display: block;
        overflow: hidden;
        text-overflow: ellipsis;
        white-space: nowrap;

        &:hover,
        &:focus,
        &:active {
          span {
            text-decoration: underline;
          }
        }
      }
    }

    &__current {
      flex: 0 0 auto;
      font-size: 24px;
      font-weight: 500;
      text-align: end;
      color: $secondary-text-color;
      text-decoration: none;
    }

    &__sparkline {
      flex: 0 0 auto;
      width: 50px;

      path:first-child {
        fill: rgba($highlight-text-color, 0.25) !important;
        fill-opacity: 1 !important;
      }

      path:last-child {
        stroke: lighten($highlight-text-color, 6%) !important;
        fill: none !important;
      }
    }

    &--requires-review {
      .trends__item__name {
        color: $gold-star;

        a {
          color: $gold-star;
        }
      }

      .trends__item__current {
        color: $gold-star;
      }

      .trends__item__sparkline {
        path:first-child {
          fill: rgba($gold-star, 0.25) !important;
        }

        path:last-child {
          stroke: lighten($gold-star, 6%) !important;
        }
      }
    }

    &--disabled {
      .trends__item__name {
        color: lighten($ui-base-color, 12%);

        a {
          color: lighten($ui-base-color, 12%);
        }
      }

      .trends__item__current {
        color: lighten($ui-base-color, 12%);
      }

      .trends__item__sparkline {
        path:first-child {
          fill: rgba(lighten($ui-base-color, 12%), 0.25) !important;
        }

        path:last-child {
          stroke: lighten(lighten($ui-base-color, 12%), 6%) !important;
        }
      }
    }
  }

  &--compact &__item {
    padding: 10px;
  }
}

.conversation {
  display: flex;
  border-bottom: 1px solid var(--background-border-color);
  padding: 5px;
  padding-bottom: 0;

  &:focus {
    background: lighten($ui-base-color, 2%);
    outline: 0;
  }

  &__avatar {
    flex: 0 0 auto;
    padding: 10px;
    padding-top: 12px;
    position: relative;
    cursor: pointer;
  }

  &__unread {
    display: inline-block;
    background: $highlight-text-color;
    border-radius: 50%;
    width: 0.625rem;
    height: 0.625rem;
    margin: -0.1ex 0.15em 0.1ex;
  }

  &__content {
    flex: 1 1 auto;
    padding: 10px 5px;
    padding-inline-end: 15px;
    overflow: hidden;

    &__info {
      overflow: hidden;
      display: flex;
      flex-direction: row-reverse;
      justify-content: space-between;
    }

    &__relative-time {
      font-size: 15px;
      color: $darker-text-color;
      padding-inline-start: 15px;
    }

    &__names {
      color: $darker-text-color;
      font-size: 15px;
      white-space: nowrap;
      overflow: hidden;
      text-overflow: ellipsis;
      margin-bottom: 4px;
      flex-basis: 90px;
      flex-grow: 1;

      a {
        color: $primary-text-color;
        text-decoration: none;

        &:hover,
        &:focus,
        &:active {
          text-decoration: underline;
        }
      }
    }

    a {
      word-break: break-word;
    }
  }
}

.announcements {
  background: lighten($ui-base-color, 8%);
  font-size: 13px;
  display: flex;
  align-items: flex-end;

  &__mastodon {
    width: 124px;
    flex: 0 0 auto;

    @media screen and (max-width: 124px + 300px) {
      display: none;
    }
  }

  &__container {
    width: calc(100% - 124px);
    flex: 0 0 auto;
    position: relative;

    @media screen and (max-width: 124px + 300px) {
      width: 100%;
    }
  }

  &__item {
    box-sizing: border-box;
    width: 100%;
    padding: 15px;
    position: relative;
    font-size: 15px;
    line-height: 20px;
    word-wrap: break-word;
    font-weight: 400;
    max-height: 50vh;
    overflow: hidden;
    display: flex;
    flex-direction: column;

    &__range {
      display: block;
      font-weight: 500;
      margin-bottom: 10px;
      padding-inline-end: 18px;
    }

    &__unread {
      position: absolute;
      top: 19px;
      inset-inline-end: 19px;
      display: block;
      background: $highlight-text-color;
      border-radius: 50%;
      width: 0.625rem;
      height: 0.625rem;
    }
  }

  &__pagination {
    padding: 15px;
    color: $darker-text-color;
    position: absolute;
    bottom: 3px;
    inset-inline-end: 0;
  }
}

.layout-multiple-columns .announcements__mastodon {
  display: none;
}

.layout-multiple-columns .announcements__container {
  width: 100%;
}

.reactions-bar {
  display: flex;
  flex-wrap: wrap;
  align-items: center;
  margin-top: 15px;
  margin-inline-start: -2px;
  width: calc(100% - (90px - 33px));

  &__item {
    flex-shrink: 0;
    background: lighten($ui-base-color, 12%);
    color: $darker-text-color;
    border: 0;
    border-radius: 3px;
    margin: 2px;
    cursor: pointer;
    user-select: none;
    padding: 0 6px;
    display: flex;
    align-items: center;
    transition: all 100ms ease-in;
    transition-property: background-color, color;

    &__emoji {
      display: block;
      margin: 3px 0;
      width: 16px;
      height: 16px;

      img {
        display: block;
        margin: 0;
        width: 100%;
        height: 100%;
        min-width: auto;
        min-height: auto;
        vertical-align: bottom;
        object-fit: contain;
      }
    }

    &__count {
      display: block;
      min-width: 9px;
      font-size: 13px;
      font-weight: 500;
      text-align: center;
      margin-inline-start: 6px;
    }

    &:hover,
    &:focus,
    &:active {
      background: lighten($ui-base-color, 16%);
      transition: all 200ms ease-out;
      transition-property: background-color, color;
      color: lighten($darker-text-color, 4%);
    }

    &.active {
      transition: all 100ms ease-in;
      transition-property: background-color, color;
      background-color: mix(
        lighten($ui-base-color, 12%),
        $ui-highlight-color,
        80%
      );
      color: lighten($highlight-text-color, 8%);
    }
  }

  .emoji-picker-dropdown {
    margin: 2px;
  }

  &:hover .emoji-button {
    opacity: 0.85;
  }

  .emoji-button {
    color: $darker-text-color;
    margin: 0;
    font-size: 16px;
    width: auto;
    flex-shrink: 0;
    padding: 0 6px;
    height: 22px;
    display: flex;
    align-items: center;
    opacity: 0.5;
    transition: all 100ms ease-in;
    transition-property: background-color, color;

    &:hover,
    &:active,
    &:focus {
      opacity: 1;
      color: lighten($darker-text-color, 4%);
      transition: all 200ms ease-out;
      transition-property: background-color, color;
    }
  }

  &--empty {
    .emoji-button {
      padding: 0;
    }
  }
}

.notification,
.status__wrapper,
.conversation {
  position: relative;

  &.unread {
    &::before {
      content: '';
      position: absolute;
      top: 0;
      inset-inline-start: 0;
      width: 100%;
      height: 100%;
      border-inline-start: 4px solid $highlight-text-color;
      pointer-events: none;
    }
  }
}

.picture-in-picture {
  position: fixed;
  bottom: 20px;
  inset-inline-end: 20px;
  width: 300px;

  &__footer {
    border-radius: 0 0 4px 4px;
    background: lighten($ui-base-color, 4%);
    padding: 10px;
    padding-top: 12px;
    display: flex;
    justify-content: space-between;
  }

  &__header {
    border-radius: 4px 4px 0 0;
    background: lighten($ui-base-color, 4%);
    padding: 10px;
    display: flex;
    justify-content: space-between;

    &__account {
      display: flex;
      text-decoration: none;
      overflow: hidden;
    }

    .account__avatar {
      margin-inline-end: 10px;
    }

    .display-name {
      color: $primary-text-color;
      text-decoration: none;

      strong,
      span {
        display: block;
        text-overflow: ellipsis;
        overflow: hidden;
      }

      span {
        color: $darker-text-color;
      }
    }
  }

  .video-player,
  .audio-player {
    border-radius: 0;
  }
}

.picture-in-picture-placeholder {
  box-sizing: border-box;
  border: 2px dashed var(--background-border-color);
  background: $base-shadow-color;
  display: flex;
  flex-direction: column;
  align-items: center;
  justify-content: center;
  margin-top: 10px;
  font-size: 16px;
  font-weight: 500;
  cursor: pointer;
  color: $darker-text-color;
  aspect-ratio: 16 / 9;

  .icon {
    width: 24px;
    height: 24px;
    margin-bottom: 10px;
  }

  &:hover,
  &:focus,
  &:active {
    border-color: lighten($ui-base-color, 12%);
  }
}

.notifications-permission-banner {
  padding: 30px;
  border-bottom: 1px solid var(--background-border-color);
  display: flex;
  flex-direction: column;
  align-items: center;
  justify-content: center;
  position: relative;

  &__close {
    position: absolute;
    top: 10px;
    inset-inline-end: 10px;
  }

  h2 {
    font-size: 16px;
    font-weight: 500;
    margin-bottom: 15px;
    text-align: center;
  }

  p {
    color: $darker-text-color;
    margin-bottom: 15px;
    text-align: center;

    .icon {
      width: 20px;
      height: 20px;
      vertical-align: middle;
    }
  }
}

.explore__search-header {
  justify-content: center;
  align-items: center;
  border: 1px solid var(--background-border-color);
  border-top: 0;
  border-bottom: 0;
  padding: 16px;
  padding-bottom: 8px;

  .search {
    width: 100%;
    margin-bottom: 0;
  }

  .search__input {
    border: 1px solid var(--background-border-color);
    padding: 12px;
    padding-inline-end: 30px;
  }

  .search__popout {
    border: 1px solid var(--background-border-color);
  }

  .search__icon {
    top: 12px;
    inset-inline-end: 12px;
    color: $dark-text-color;
  }
}

.layout-single-column .explore__search-header {
  display: none;

  @media screen and (max-width: $no-gap-breakpoint - 1px) {
    display: flex;
  }
}

.explore__search-results {
  flex: 1 1 auto;
  display: flex;
  flex-direction: column;

  @media screen and (min-width: $no-gap-breakpoint) {
    border: 1px solid var(--background-border-color);
    border-top: 0;
    border-bottom-left-radius: 4px;
    border-bottom-right-radius: 4px;
  }
}

.story {
  display: flex;
  align-items: center;
  color: $primary-text-color;
  padding: 16px;
  border-bottom: 1px solid var(--background-border-color);
  gap: 16px;

  &:last-child {
    border-bottom: 0;
  }

  &__details {
    flex: 1 1 auto;

    &__publisher {
      color: $darker-text-color;
      margin-bottom: 8px;
      font-size: 14px;
      line-height: 20px;
    }

    &__title {
      display: block;
      font-size: 19px;
      line-height: 24px;
      font-weight: 500;
      margin-bottom: 8px;
      text-decoration: none;
      color: $primary-text-color;

      &:hover,
      &:active,
      &:focus {
        color: $highlight-text-color;
      }
    }

    &__shared {
      display: flex;
      align-items: center;
      color: $darker-text-color;
      gap: 8px;
      justify-content: space-between;
      font-size: 14px;
      line-height: 20px;

      & > span {
        display: flex;
        align-items: center;
        gap: 4px;
      }

      &__pill {
        background: var(--surface-variant-background-color);
        border-radius: 4px;
        color: inherit;
        text-decoration: none;
        padding: 4px 12px;
        font-size: 12px;
        font-weight: 500;
        line-height: 16px;
      }

      &__author-link {
        display: inline-flex;
        align-items: center;
        gap: 4px;
        color: $primary-text-color;
        font-weight: 500;
        text-decoration: none;

        &:hover,
        &:active,
        &:focus {
          color: $highlight-text-color;
        }
      }
    }

    strong {
      font-weight: 500;
    }
  }

  &__thumbnail {
    flex: 0 0 auto;
    position: relative;
    width: 120px;
    aspect-ratio: 1;

    .skeleton {
      width: 100%;
      height: 100%;
    }

    img {
      border-radius: 8px;
      display: block;
      margin: 0;
      width: 100%;
      height: 100%;
      object-fit: cover;
    }

    &__preview {
      border-radius: 8px;
      display: block;
      margin: 0;
      width: 100%;
      height: 100%;
      object-fit: fill;
      position: absolute;
      top: 0;
      inset-inline-start: 0;
      z-index: 0;

      &--hidden {
        display: none;
      }
    }
  }

  &.expanded {
    flex-direction: column;

    .story__thumbnail {
      order: 1;
      width: 100%;
      height: auto;
      aspect-ratio: 1.91 / 1;
    }

    .story__details {
      order: 2;
      width: 100%;
      flex: 0 0 auto;
    }
  }
}

.server-banner {
  &__introduction {
    font-size: 15px;
    line-height: 22px;
    color: $darker-text-color;
    margin-bottom: 20px;

    strong {
      font-weight: 700;
    }

    a {
      color: inherit;
      text-decoration: underline;

      &:hover,
      &:active,
      &:focus {
        text-decoration: none;
      }
    }
  }

  &__hero {
    display: block;
    border-radius: 4px;
    width: 100%;
    height: auto;
    margin-bottom: 20px;
    aspect-ratio: 1.9;
    border: 0;
    background: $ui-base-color;
    object-fit: cover;
  }

  &__description {
    font-size: 15px;
    line-height: 22px;
    color: $darker-text-color;
    margin-bottom: 20px;
  }

  &__meta {
    display: flex;
    gap: 10px;
    max-width: 100%;

    &__column {
      flex: 0 0 auto;
      width: calc(50% - 5px);
      overflow: hidden;
    }
  }

  &__number {
    font-weight: 600;
    color: $primary-text-color;
    font-size: 14px;
  }

  &__number-label {
    color: $darker-text-color;
    font-weight: 500;
    font-size: 14px;
  }

  h4 {
    text-transform: uppercase;
    color: $darker-text-color;
    margin-bottom: 10px;
    font-weight: 600;
  }

  .account {
    padding: 0;
    border: 0;
  }

  .account__avatar-wrapper {
    margin-inline-start: 0;
  }

  .spacer {
    margin: 10px 0;
  }
}

.safety-action-modal,
.interaction-modal {
  max-width: 100vw;
  width: 600px;
  overflow-y: auto;
}

.interaction-modal {
  overflow: visible;
  position: relative;
  display: block;
  border-radius: 16px;
  background: var(--modal-background-color);
  backdrop-filter: var(--background-filter);
  border: 1px solid var(--modal-border-color);
  padding: 24px;
  box-sizing: border-box;

  @media screen and (max-width: $mobile-breakpoint) {
    border-radius: 16px 16px 0 0;
    border-bottom: 0;
    padding-bottom: 32px;
  }

  h3 {
    font-size: 22px;
    line-height: 33px;
    font-weight: 700;
    display: flex;
    align-items: center;
    justify-content: center;
    gap: 8px;
  }

  p {
    text-align: center;
    font-size: 17px;
    line-height: 22px;
    color: $darker-text-color;

    strong {
      color: $primary-text-color;
      font-weight: 700;
    }
  }

  p.hint {
    margin-bottom: 14px;
    font-size: 14px;
  }

  &__icon {
    color: $highlight-text-color;
    display: flex;
    align-items: center;
    justify-content: center;
  }

  &__lead {
    margin-bottom: 20px;

    h3 {
      margin-bottom: 15px;
    }
  }

  &__login {
    position: relative;
    margin-bottom: 20px;

    &__input {
      @include search-input;

      border: 1px solid var(--background-border-color);
      padding: 4px 6px;
      color: $primary-text-color;
      font-size: 16px;
      line-height: 18px;
      display: flex;
      align-items: center;

      input {
        background: transparent;
        color: inherit;
        font: inherit;
        border: 0;
        padding: 15px - 4px 15px - 6px;
        flex: 1 1 auto;
        min-width: 0;

        &::placeholder {
          color: lighten($darker-text-color, 4%);
        }

        &:focus {
          outline: 0;
        }
      }

      .button {
        flex: 0 0 auto;
      }
    }

    .search__popout {
      margin-top: -1px;
      padding-top: 5px;
      padding-bottom: 5px;
      border: 1px solid var(--background-border-color);
    }

    &.invalid &__input {
      border-color: $error-red;
    }

    &.expanded .search__popout {
      display: block;
    }

    &.expanded &__input {
      border-radius: 4px 4px 0 0;
    }
  }

  &__choices {
    display: flex;
    gap: 40px;

    &__choice {
      flex: 1;
      box-sizing: border-box;

      h3 {
        margin-bottom: 20px;
      }

      p {
        color: $darker-text-color;
        margin-bottom: 20px;
        font-size: 15px;
      }

      .button {
        margin-bottom: 10px;

        &:last-child {
          margin-bottom: 0;
        }
      }
    }
  }

  @media screen and (max-width: $no-gap-breakpoint - 1px) {
    &__choices {
      flex-direction: column;

      &__choice {
        margin-top: 40px;
      }
    }
  }

  .link-button {
    font-size: inherit;
    display: inline;
  }
}

.copypaste {
  display: flex;
  align-items: center;
  gap: 10px;

  input {
    display: block;
    font-family: inherit;
    background: darken($ui-base-color, 8%);
    border: 1px solid $highlight-text-color;
    color: $darker-text-color;
    border-radius: 4px;
    padding: 6px 9px;
    line-height: 22px;
    font-size: 14px;
    transition: border-color 300ms linear;
    flex: 1 1 auto;
    overflow: hidden;

    &:focus {
      outline: 0;
      background: darken($ui-base-color, 4%);
    }
  }

  .button {
    flex: 0 0 auto;
    transition: background 300ms linear;
  }

  &.copied {
    input {
      border: 1px solid $valid-value-color;
      transition: none;
    }

    .button {
      background: $valid-value-color;
      transition: none;
    }
  }
}

.privacy-policy {
  padding: 20px;

  @media screen and (min-width: $no-gap-breakpoint) {
    border-radius: 4px;
  }

  &__body {
    margin-top: 20px;
  }
}

.prose {
  color: $secondary-text-color;
  font-size: 15px;
  line-height: 22px;

  p,
  ul,
  ol {
    margin-top: 1.25em;
    margin-bottom: 1.25em;
  }

  img {
    margin-top: 2em;
    margin-bottom: 2em;
    max-width: 100%;
  }

  video {
    margin-top: 2em;
    margin-bottom: 2em;
    max-width: 100%;
  }

  figure {
    margin-top: 2em;
    margin-bottom: 2em;

    figcaption {
      font-size: 0.875em;
      line-height: 1.4285714;
      margin-top: 0.8571429em;
    }
  }

  figure > * {
    margin-top: 0;
    margin-bottom: 0;
  }

  h1 {
    font-size: 1.5em;
    margin-top: 0;
    margin-bottom: 1em;
    line-height: 1.33;
  }

  h2 {
    font-size: 1.25em;
    margin-top: 1.6em;
    margin-bottom: 0.6em;
    line-height: 1.6;
  }

  h3,
  h4,
  h5,
  h6 {
    margin-top: 1.5em;
    margin-bottom: 0.5em;
    line-height: 1.5;
  }

  ol {
    counter-reset: list-counter;
  }

  li {
    margin-top: 0.5em;
    margin-bottom: 0.5em;
  }

  ol > li {
    counter-increment: list-counter;

    &::before {
      content: counter(list-counter) '.';
      position: absolute;
      inset-inline-start: 0;
    }
  }

  ul > li::before {
    content: '';
    position: absolute;
    background-color: $darker-text-color;
    border-radius: 50%;
    width: 0.375em;
    height: 0.375em;
    top: 0.5em;
    inset-inline-start: 0.25em;
  }

  ul > li,
  ol > li {
    position: relative;
    padding-inline-start: 1.75em;
  }

  & > ul > li p {
    margin-top: 0.75em;
    margin-bottom: 0.75em;
  }

  & > ul > li > *:first-child {
    margin-top: 1.25em;
  }

  & > ul > li > *:last-child {
    margin-bottom: 1.25em;
  }

  & > ol > li > *:first-child {
    margin-top: 1.25em;
  }

  & > ol > li > *:last-child {
    margin-bottom: 1.25em;
  }

  ul ul,
  ul ol,
  ol ul,
  ol ol {
    margin-top: 0.75em;
    margin-bottom: 0.75em;
  }

  h1,
  h2,
  h3,
  h4,
  h5,
  h6,
  strong,
  b {
    color: $primary-text-color;
    font-weight: 700;
  }

  em,
  i {
    font-style: italic;
  }

  a {
    color: $highlight-text-color;
    text-decoration: underline;

    &:focus,
    &:hover,
    &:active {
      text-decoration: none;
    }
  }

  code {
    font-size: 0.875em;
    background: darken($ui-base-color, 8%);
    border-radius: 4px;
    padding: 0.2em 0.3em;
  }

  hr {
    border: 0;
    border-top: 1px solid lighten($ui-base-color, 4%);
    margin-top: 3em;
    margin-bottom: 3em;
  }

  hr + * {
    margin-top: 0;
  }

  h2 + * {
    margin-top: 0;
  }

  h3 + * {
    margin-top: 0;
  }

  h4 + *,
  h5 + *,
  h6 + * {
    margin-top: 0;
  }

  & > :first-child {
    margin-top: 0;
  }

  & > :last-child {
    margin-bottom: 0;
  }
}

.dismissable-banner,
.warning-banner {
  position: relative;
  margin: 10px;
  margin-bottom: 5px;
  border-radius: 8px;
  border: 1px solid $highlight-text-color;
  background: rgba($highlight-text-color, 0.15);
  overflow: hidden;

  &__background-image {
    width: 125%;
    position: absolute;
    bottom: -25%;
    inset-inline-end: -25%;
    z-index: -1;
    opacity: 0.15;
    mix-blend-mode: luminosity;
  }

  &__message {
    flex: 1 1 auto;
    padding: 15px;
    font-size: 15px;
    line-height: 22px;
    font-weight: 500;
    color: $primary-text-color;

    p {
      margin-bottom: 15px;

      &:last-child {
        margin-bottom: 0;
      }
    }

    h1 {
      color: $highlight-text-color;
      font-size: 22px;
      line-height: 33px;
      font-weight: 700;
      margin-bottom: 15px;
    }

    &__actions {
      display: flex;
      flex-wrap: wrap;
      gap: 4px;

      &__wrapper {
        display: flex;
        margin-top: 30px;
      }

      .button {
        display: block;
        flex-grow: 1;
      }
    }

    .button-tertiary {
      background: rgba($ui-base-color, 0.15);
      backdrop-filter: blur(8px);
    }
  }

  &__action {
    float: right;
    padding: 15px 10px;

    .icon-button {
      color: $highlight-text-color;
    }
  }
}

.warning-banner {
  border: 1px solid $warning-red;
  background: rgba($warning-red, 0.15);

  &__message {
    h1 {
      color: $warning-red;
    }

    a {
      color: $primary-text-color;
    }
  }
}

.image {
  position: relative;
  overflow: hidden;

  &__preview {
    position: absolute;
    top: 0;
    inset-inline-start: 0;
    width: 100%;
    height: 100%;
    object-fit: cover;
  }

  &.loaded &__preview {
    display: none;
  }

  img {
    display: block;
    width: 100%;
    height: 100%;
    object-fit: cover;
    border: 0;
    background: transparent;
    opacity: 0;
  }

  &.loaded img {
    opacity: 1;
  }
}

.link-footer {
  flex: 0 0 auto;
  padding-top: 20px;
  z-index: 1;
  font-size: 13px;

  .column & {
    padding: 15px;
  }

  p {
    color: $dark-text-color;
    margin-bottom: 20px;

    .version {
      white-space: nowrap;
    }

    strong {
      font-weight: 500;
    }

    a {
      color: $dark-text-color;
      text-decoration: underline;

      &:hover,
      &:focus,
      &:active {
        text-decoration: none;
      }
    }
  }
}

.about {
  padding: 20px;
  border-top: 1px solid var(--background-border-color);

  @media screen and (min-width: $no-gap-breakpoint) {
    border-radius: 4px;
  }

  &__footer {
    color: $dark-text-color;
    text-align: center;
    font-size: 15px;
    line-height: 22px;
    margin-top: 20px;
  }

  &__header {
    margin-bottom: 30px;

    &__hero {
      width: 100%;
      height: auto;
      aspect-ratio: 1.9;
      background: lighten($ui-base-color, 4%);
      border-radius: 8px;
      margin-bottom: 30px;
    }

    h1,
    p {
      text-align: center;
    }

    h1 {
      font-size: 24px;
      line-height: 1.5;
      font-weight: 700;
      margin-bottom: 10px;
    }

    p {
      font-size: 16px;
      line-height: 24px;
      font-weight: 400;
      color: $darker-text-color;
    }
  }

  &__meta {
    border: 1px solid var(--background-border-color);
    border-radius: 4px;
    display: flex;
    margin-bottom: 30px;
    font-size: 15px;

    &__column {
      box-sizing: border-box;
      width: 50%;
      padding: 20px;
    }

    &__divider {
      width: 0;
      border: 0;
      border-style: solid;
      border-color: var(--background-border-color);
      border-left-width: 1px;
      min-height: calc(100% - 60px);
      flex: 0 0 auto;
    }

    h4 {
      font-size: 15px;
      text-transform: uppercase;
      color: $darker-text-color;
      font-weight: 500;
      margin-bottom: 20px;
    }

    @media screen and (width <= 600px) {
      display: block;

      h4 {
        text-align: center;
      }

      &__column {
        width: 100%;
        display: flex;
        flex-direction: column;
        align-items: center;
      }

      &__divider {
        min-height: 0;
        width: 100%;
        border-left-width: 0;
        border-top-width: 1px;
      }
    }

    .layout-multiple-columns & {
      display: block;

      h4 {
        text-align: center;
      }

      &__column {
        width: 100%;
        display: flex;
        flex-direction: column;
        align-items: center;
      }

      &__divider {
        min-height: 0;
        width: 100%;
        border-left-width: 0;
        border-top-width: 1px;
      }
    }
  }

  &__mail {
    color: $primary-text-color;
    text-decoration: none;
    font-weight: 500;

    &:hover,
    &:focus,
    &:active {
      text-decoration: underline;
    }
  }

  .link-footer {
    padding: 0;
    margin-top: 60px;
    text-align: center;
    font-size: 15px;
    line-height: 22px;

    @media screen and (min-width: $no-gap-breakpoint) {
      display: none;
    }
  }

  .account {
    padding: 0;
    border: 0;
  }

  .account__avatar-wrapper {
    margin-inline-start: 0;
  }

  .account__relationship {
    display: none;
  }

  &__section {
    margin-bottom: 10px;

    &__title {
      display: flex;
      align-items: center;
      gap: 6px;
      font-size: 17px;
      font-weight: 600;
      line-height: 22px;
      padding: 20px;
      border-radius: 4px;
      border: 1px solid var(--background-border-color);
      color: $highlight-text-color;
      cursor: pointer;
    }

    &.active &__title {
      border-radius: 4px 4px 0 0;
    }

    &__body {
      border: 1px solid var(--background-border-color);
      border-top: 0;
      padding: 20px;
      font-size: 15px;
      line-height: 22px;
    }
  }

  &__domain-blocks {
    margin-top: 30px;
    border: 1px solid var(--background-border-color);
    border-radius: 4px;

    &__domain {
      border-bottom: 1px solid var(--background-border-color);
      padding: 10px;
      font-size: 15px;
      color: $darker-text-color;

      &:nth-child(2n) {
        background: darken($ui-base-color, 4%);
      }

      &:last-child {
        border-bottom: 0;
      }

      &__header {
        display: flex;
        gap: 10px;
        justify-content: space-between;
        font-weight: 500;
        margin-bottom: 4px;
      }

      h6 {
        color: $secondary-text-color;
        font-size: inherit;
        white-space: nowrap;
        overflow: hidden;
        text-overflow: ellipsis;
      }

      p {
        white-space: nowrap;
        overflow: hidden;
        text-overflow: ellipsis;
      }
    }
  }
}

.notification-list {
  position: fixed;
  bottom: 2rem;
  inset-inline-start: 0;
  z-index: 9999;
  display: flex;
  flex-direction: column;
  gap: 4px;
}

.notification-bar {
  flex: 0 0 auto;
  position: relative;
  inset-inline-start: -100%;
  width: auto;
  padding: 15px;
  margin: 0;
  color: $white;
  background: rgba($black, 0.85);
  backdrop-filter: blur(8px);
  border: 1px solid rgba(lighten($classic-base-color, 4%), 0.85);
  border-radius: 8px;
  box-shadow:
    0 10px 15px -3px rgba($base-shadow-color, 0.25),
    0 4px 6px -4px rgba($base-shadow-color, 0.25);
  cursor: default;
  font-size: 15px;
  line-height: 21px;

  &.notification-bar-active {
    inset-inline-start: 1rem;
  }

  .no-reduce-motion & {
    transition: 0.5s cubic-bezier(0.89, 0.01, 0.5, 1.1);
    transform: translateZ(0);
  }
}

.notification-bar-title {
  margin-inline-end: 5px;
}

.notification-bar-title,
.notification-bar-action {
  font-weight: 700;
}

.notification-bar-action {
  text-transform: uppercase;
  margin-inline-start: 10px;
  cursor: pointer;
  color: $blurple-300;
  border-radius: 4px;
  padding: 0 4px;

  &:hover,
  &:focus,
  &:active {
    background: rgba($ui-base-color, 0.85);
  }
}

.hashtag-header {
  border-bottom: 1px solid var(--background-border-color);
  padding: 15px;
  font-size: 17px;
  line-height: 22px;
  color: $darker-text-color;

  strong {
    font-weight: 700;
  }

  &__header {
    display: flex;
    justify-content: space-between;
    align-items: center;
    margin-bottom: 15px;
    gap: 15px;

    h1 {
      color: $primary-text-color;
      white-space: nowrap;
      text-overflow: ellipsis;
      overflow: hidden;
      font-size: 22px;
      line-height: 33px;
      font-weight: 700;
    }

    &__buttons {
      display: flex;
      align-items: center;
      gap: 8px;

      .button {
        flex-shrink: 1;
        white-space: nowrap;
        min-width: 80px;
      }

      .icon-button {
        border: 1px solid var(--background-border-color);
        border-radius: 4px;
        box-sizing: content-box;
        padding: 5px;

        .icon {
          width: 24px;
          height: 24px;
        }
      }
    }
  }
}

.hashtag-bar {
  margin-top: 16px;
  display: flex;
  flex-wrap: wrap;
  font-size: 12px;
  line-height: 16px;
  gap: 6px;
  color: $darker-text-color;

  a {
    display: inline-flex;
    color: inherit;
    text-decoration: none;
    padding: 4px 12px;
    background: var(--surface-variant-background-color);
    border-radius: 4px;
    font-weight: 500;

    &:hover,
    &:focus,
    &:active {
      background: var(--surface-variant-active-background-color);
    }
  }

  .link-button {
    color: inherit;
    font-size: inherit;
    line-height: inherit;
    padding: 0;
  }
}

.inline-follow-suggestions {
  display: flex;
  flex-direction: column;
  gap: 12px;
  padding: 16px 0;
  padding-bottom: 0;
  border-bottom: 1px solid var(--background-border-color);
  background: rgba($ui-highlight-color, 0.05);

  &__header {
    display: flex;
    align-items: center;
    justify-content: space-between;
    padding: 0 16px;

    h3 {
      font-size: 15px;
      line-height: 22px;
      font-weight: 500;
    }

    &__actions {
      display: flex;
      align-items: center;
      gap: 24px;
    }

    .link-button {
      font-size: 13px;
      font-weight: 500;
    }
  }

  &__body {
    position: relative;

    &__scroll-button {
      position: absolute;
      height: 100%;
      background: transparent;
      border: none;
      cursor: pointer;
      top: 0;
      color: $primary-text-color;
      opacity: 0.5;

      &.left {
        left: 0;
      }

      &.right {
        right: 0;
      }

      &__icon {
        border-radius: 50%;
        background: $ui-highlight-color;
        display: flex;
        align-items: center;
        justify-content: center;
        aspect-ratio: 1;
        padding: 8px;

        .icon {
          width: 24px;
          height: 24px;
        }
      }

      &:hover,
      &:focus,
      &:active {
        opacity: 1;

        .inline-follow-suggestions__body__scroll-button__icon {
          background: lighten($ui-highlight-color, 4%);
        }
      }
    }

    &__scrollable {
      display: flex;
      flex-wrap: nowrap;
      gap: 16px;
      padding: 16px;
      scroll-snap-type: x mandatory;
      scroll-padding: 16px;
      scroll-behavior: smooth;
      overflow-x: scroll;
      scrollbar-width: none;

      &__card {
        background: var(--background-color);
        border: 1px solid var(--background-border-color);
        border-radius: 4px;
        display: flex;
        flex-direction: column;
        gap: 12px;
        align-items: center;
        padding: 12px;
        scroll-snap-align: start;
        flex: 0 0 auto;
        width: 200px;
        box-sizing: border-box;
        position: relative;

        a {
          text-decoration: none;
        }

        & > .icon-button {
          position: absolute;
          inset-inline-end: 8px;
          top: 8px;
          opacity: 0.75;
        }

        &__avatar {
          height: 48px;
          display: flex;

          a {
            display: flex;
            text-decoration: none;
          }
        }

        .account__avatar {
          flex-shrink: 0;
          align-self: flex-end;
          border: 1px solid var(--background-border-color);
          background-color: $ui-base-color;
        }

        &__text-stack {
          display: flex;
          flex-direction: column;
          gap: 4px;
          align-items: center;
          max-width: 100%;

          a {
            max-width: 100%;
          }

          &__source {
            display: inline-flex;
            align-items: center;
            color: $dark-text-color;
            gap: 4px;
            overflow: hidden;
            white-space: nowrap;
            cursor: help;

            > span {
              overflow: hidden;
              text-overflow: ellipsis;
            }

            .icon {
              width: 16px;
              height: 16px;
            }
          }
        }

        .display-name {
          display: flex;
          flex-direction: column;
          gap: 4px;
          align-items: center;

          & > * {
            max-width: 100%;
          }

          &__html {
            font-size: 15px;
            font-weight: 500;
            color: $secondary-text-color;
          }

          &__account {
            font-size: 14px;
            color: $darker-text-color;
          }
        }

        .verified-badge {
          font-size: 14px;
          max-width: 100%;
        }

        .button {
          display: block;
          width: 100%;
        }
      }
    }
  }
}

.filtered-notifications-banner {
  display: flex;
  align-items: center;
  border-bottom: 1px solid var(--background-border-color);
  padding: 16px 24px;
  gap: 8px;
  color: $darker-text-color;
  text-decoration: none;

  &:hover,
  &:active,
  &:focus {
    color: $secondary-text-color;
  }

  .notification-group__icon {
    color: inherit;
  }

  &__text {
    flex: 1 1 auto;
    font-size: 14px;
    line-height: 20px;

    strong {
      font-size: 16px;
      line-height: 24px;
      display: block;
    }
  }

  &__badge {
    background: $ui-button-background-color;
    color: $white;
    border-radius: 100px;
    padding: 2px 8px;
  }
}

.notification-request {
  $padding: 15px;

  display: flex;
  padding: $padding;
  gap: 8px;
  position: relative;
  border-bottom: 1px solid var(--background-border-color);

  &__checkbox {
    position: absolute;
    inset-inline-start: $padding;
    top: 50%;
    transform: translateY(-50%);
    width: 0;
    overflow: hidden;
    opacity: 0;

    .check-box {
      display: flex;
    }
  }

  &__link {
    display: flex;
    align-items: center;
    gap: 12px;
    flex: 1 1 auto;
    text-decoration: none;
    color: inherit;
    overflow: hidden;

    .account__avatar {
      flex-shrink: 0;
    }
  }

  &__name {
    flex: 1 1 auto;
    color: $darker-text-color;
    font-size: 14px;
    line-height: 20px;
    overflow: hidden;
    text-overflow: ellipsis;

    &__display-name {
      display: flex;
      align-items: center;
      gap: 6px;
      font-size: 16px;
      letter-spacing: 0.5px;
      line-height: 24px;
      color: $secondary-text-color;

      bdi {
        overflow: hidden;
        white-space: nowrap;
        text-overflow: ellipsis;
      }
    }

    .filtered-notifications-banner__badge {
      background: $ui-button-background-color;
      border-radius: 4px;
      padding: 1px 6px;
      color: $white;
    }
  }

  &__actions {
    display: flex;
    align-items: center;
    gap: 8px;

    .icon-button {
      border-radius: 4px;
      border: 1px solid var(--background-border-color);
      padding: 5px;
    }
  }

  .notification-request__link {
    transition: padding-inline-start 0.1s ease-in-out;
  }

  &--forced-checkbox {
    cursor: pointer;

    &:hover {
      background: var(--on-surface-color);
    }

    .notification-request__checkbox {
      opacity: 1;
      width: 30px;
    }

    .notification-request__link {
      padding-inline-start: 30px;
    }

    .notification-request__actions {
      display: none;
    }
  }
}

.more-from-author {
  box-sizing: border-box;
  font-size: 14px;
  color: $darker-text-color;
  background: var(--surface-background-color);
  border: 1px solid var(--background-border-color);
  border-top: 0;
  border-radius: 0 0 8px 8px;
  padding: 15px;
  display: flex;
  align-items: center;
  gap: 8px;

  .logo {
    width: 16px;
    height: 16px;
    color: $darker-text-color;
  }

  & > span {
    display: flex;
    align-items: center;
    gap: 8px;
  }

  a {
    display: inline-flex;
    align-items: center;
    gap: 4px;
    font-weight: 500;
    color: $primary-text-color;
    text-decoration: none;

    &:hover,
    &:focus,
    &:active {
      color: $highlight-text-color;
    }
  }
}

.notification-group {
  display: flex;
  align-items: flex-start;
  gap: 8px;
  padding: 16px 24px;
  border-bottom: 1px solid var(--background-border-color);

  &__icon {
    width: 40px;
    display: flex;
    align-items: center;
    justify-content: center;
    flex: 0 0 auto;
    color: $dark-text-color;

    .icon {
      width: 28px;
      height: 28px;
    }
  }

  &--follow &__icon,
  &--follow-request &__icon {
    color: $highlight-text-color;
  }

  &--favourite &__icon {
    color: $gold-star;
  }

  &--reblog &__icon {
    color: $valid-value-color;
  }

  &--relationships-severance-event &__icon,
  &--admin-report &__icon,
  &--admin-sign-up &__icon {
    color: $dark-text-color;
  }

  &--moderation-warning &__icon {
    color: $red-bookmark;
  }

  &--follow-request &__actions {
    align-items: center;
    display: flex;
    gap: 8px;

    .icon-button {
      border: 1px solid var(--background-border-color);
      border-radius: 50%;
      padding: 1px;
    }
  }

  &__main {
    display: flex;
    flex-direction: column;
    gap: 8px;
    flex: 1 1 auto;
    overflow: hidden;
    container-type: inline-size;

    @container (width < 350px) {
      &__header time {
        display: none;
      }
    }

    &__header {
      display: flex;
      flex-direction: column;
      gap: 8px;

      &__wrapper {
        display: flex;
        justify-content: space-between;
      }

      &__label {
        display: flex;
        gap: 8px;
        font-size: 15px;
        line-height: 22px;
        color: $darker-text-color;

        a {
          color: inherit;
          text-decoration: none;
        }

        bdi {
          font-weight: 700;
          color: $primary-text-color;
        }

        time {
          color: $dark-text-color;
        }
      }
    }

    &__status {
      border: 1px solid var(--background-border-color);
      border-radius: 8px;
      padding: 8px;
    }

    &__additional-content {
      color: $dark-text-color;
      margin-top: -8px; // to offset the parent's `gap` property
      font-size: 15px;
      line-height: 22px;
    }
  }

  &__avatar-group {
    display: flex;
    gap: 8px;
    height: 28px;
    overflow-y: hidden;
    flex-wrap: wrap;
  }

  .status {
    padding: 0;
    border: 0;
  }

  &__embedded-status {
    display: flex;
    flex-direction: column;
    gap: 8px;
    cursor: pointer;

    &__account {
      display: flex;
      align-items: center;
      gap: 4px;
      color: $dark-text-color;
      font-size: 15px;
      line-height: 22px;

      bdi {
        color: $darker-text-color;
      }
    }

    &__content {
      display: -webkit-box;
      font-size: 15px;
      line-height: 22px;
      color: $darker-text-color;
      -webkit-line-clamp: 4;
      -webkit-box-orient: vertical;
      max-height: none;
      overflow: hidden;

      p,
      a {
        color: inherit;
      }

      p {
        margin-bottom: 8px;
      }
    }

    .reply-indicator__attachments {
      margin-top: 0;
      font-size: 15px;
      line-height: 22px;
      color: $dark-text-color;
    }
  }
}

.notification-group__actions,
.compose-form__actions {
  .button {
    display: block; // Otherwise text-ellipsis doesn't work
    flex: 1 1 auto;
  }
}

.notification-ungrouped {
  padding: 16px 24px;
  border-bottom: 1px solid var(--background-border-color);

  &__header {
    display: flex;
    align-items: center;
    gap: 8px;
    color: $dark-text-color;
    font-size: 15px;
    line-height: 22px;
    font-weight: 500;
    padding-inline-start: 24px;
    margin-bottom: 16px;

    &__icon {
      display: flex;
      align-items: center;
      justify-content: center;
      flex: 0 0 auto;

      .icon {
        width: 16px;
        height: 16px;
      }
    }

    a {
      color: inherit;
      text-decoration: none;
    }
  }

  .status {
    border: 0;
    padding: 0;

    &__avatar {
      width: 40px;
      height: 40px;
    }
  }

  .status__wrapper-direct {
    background: transparent;
  }

  $icon-margin: 48px; // 40px avatar + 8px gap

  .status__content,
  .status__action-bar,
  .media-gallery,
  .video-player,
  .audio-player,
  .attachment-list,
  .picture-in-picture-placeholder,
  .more-from-author,
  .status-card,
  .hashtag-bar,
  .content-warning,
  .filter-warning {
    margin-inline-start: $icon-margin;
    width: calc(100% - $icon-margin);
  }

  .more-from-author {
    width: calc(100% - $icon-margin + 2px);
  }

  .status__content__read-more-button {
    margin-inline-start: $icon-margin;
  }

  .notification__report {
    border: 0;
    padding: 0;
  }
}

.notification-group--unread,
.notification-ungrouped--unread {
  position: relative;

  &::before {
    content: '';
    position: absolute;
    top: 0;
    inset-inline-start: 0;
    width: 100%;
    height: 100%;
    border-inline-start: 4px solid $highlight-text-color;
    pointer-events: none;
  }
}

.hover-card-controller[data-popper-reference-hidden='true'] {
  opacity: 0;
  pointer-events: none;
}

.hover-card {
  box-shadow: var(--dropdown-shadow);
  background: var(--modal-background-color);
  backdrop-filter: var(--background-filter);
  border: 1px solid var(--modal-border-color);
  border-radius: 8px;
  padding: 16px;
  width: 270px;
  display: flex;
  flex-direction: column;
  gap: 12px;

  &--loading {
    position: relative;
    min-height: 100px;
  }

  &__name {
    display: flex;
    gap: 12px;
    text-decoration: none;
    color: inherit;
  }

  &__number {
    font-size: 15px;
    line-height: 22px;
    color: $secondary-text-color;

    strong {
      font-weight: 700;
    }
  }

  &__text-row {
    display: flex;
    flex-direction: column;
    gap: 8px;
  }

  &__bio {
    color: $secondary-text-color;
    font-size: 14px;
    line-height: 20px;
    display: -webkit-box;
    -webkit-line-clamp: 2;
    -webkit-box-orient: vertical;
    max-height: 2 * 20px;
    overflow: hidden;

    p {
      margin-bottom: 0;
    }

    a {
      color: inherit;
      text-decoration: underline;

      &:hover,
      &:focus,
      &:active {
        text-decoration: none;
      }
    }
  }

  &__note {
    &-label {
      color: $dark-text-color;
      font-size: 12px;
      font-weight: 500;
      text-transform: uppercase;
    }

    dd {
      white-space: pre-line;
      color: $secondary-text-color;
      overflow: hidden;
      line-clamp: 3; // Not yet supported in browers
      display: -webkit-box; // The next 3 properties are needed
      -webkit-line-clamp: 3;
      -webkit-box-orient: vertical;
    }
  }

  .display-name {
    font-size: 15px;
    line-height: 22px;

    bdi {
      font-weight: 500;
      color: $primary-text-color;
    }

    &__account {
      display: block;
      color: $dark-text-color;
    }
  }

  .account-fields {
    color: $secondary-text-color;
    font-size: 14px;
    line-height: 20px;

    a {
      color: inherit;
      text-decoration: none;

      &:focus,
      &:hover,
      &:active {
        text-decoration: underline;
      }
    }

    dl {
      display: flex;
      align-items: center;
      gap: 4px;

      dt {
        flex: 0 1 auto;
        color: $dark-text-color;
        min-width: 0;
        overflow: hidden;
        white-space: nowrap;
        text-overflow: ellipsis;
      }

      dd {
        flex: 1 1 auto;
        font-weight: 500;
        min-width: 0;
        overflow: hidden;
        white-space: nowrap;
        text-overflow: ellipsis;
        text-align: end;
      }

      &.verified {
        dd {
          display: flex;
          align-items: center;
          justify-content: flex-end;
          gap: 4px;
          overflow: hidden;
          white-space: nowrap;
          color: $valid-value-color;

          & > span {
            overflow: hidden;
            text-overflow: ellipsis;
          }

          a {
            font-weight: 500;
          }

          .icon {
            width: 16px;
            height: 16px;
          }
        }
      }
    }
  }
}

.content-warning {
  display: block;
  box-sizing: border-box;
  background: rgba($ui-highlight-color, 0.05);
  color: $secondary-text-color;
  border: 1px solid rgba($ui-highlight-color, 0.15);
  border-radius: 8px;
  padding: 8px (5px + 8px);
  position: relative;
  font-size: 15px;
  line-height: 22px;
  cursor: pointer;

  p {
    margin-bottom: 8px;
    font-weight: 500;
  }

  .link-button {
    font-size: inherit;
    line-height: inherit;
    font-weight: 500;
  }

  &--filter {
    color: $darker-text-color;

    p {
      font-weight: normal;
    }

    .filter-name {
      font-weight: 500;
      color: $secondary-text-color;
    }
  }
}

.lists__item {
  display: flex;
  align-items: center;
  gap: 16px;
  padding-inline-end: 13px;
  border-bottom: 1px solid var(--background-border-color);

  &__title {
    display: flex;
    align-items: center;
    gap: 5px;
    padding: 16px 13px;
    flex: 1 1 auto;
    font-size: 16px;
    line-height: 24px;
    color: $secondary-text-color;
    text-decoration: none;

    &:is(a):hover,
    &:is(a):focus,
    &:is(a):active {
      color: $primary-text-color;
    }

    input {
      display: block;
      width: 100%;
      background: transparent;
      border: 0;
      padding: 0;
      font-family: inherit;
      font-size: inherit;
      line-height: inherit;
      color: inherit;

      &::placeholder {
        color: var(--input-placeholder-color);
        opacity: 1;
      }

      &:focus {
        outline: 0;
      }
    }
  }
}

.column-search-header {
  display: flex;
  gap: 12px;
  align-items: center;
  border: 1px solid var(--background-border-color);
  border-top: 0;
  border-bottom: 0;
  padding: 16px;
  padding-bottom: 8px;

  input {
    background: var(--input-background-color);
    border: 1px solid var(--background-border-color);
    color: var(--on-input-color);
    padding: 12px;
    font-size: 16px;
    line-height: normal;
    border-radius: 4px;
    display: block;
    flex: 1 1 auto;

    &::placeholder {
      color: var(--input-placeholder-color);
      opacity: 1;
    }

    &:focus {
      outline: 0;
    }
  }
}

.column-footer {
  padding: 16px;
}

.lists-scrollable {
  min-height: 50vh;
}<|MERGE_RESOLUTION|>--- conflicted
+++ resolved
@@ -7628,11 +7628,7 @@
     width: 100px;
     height: 100px;
     transform: translate(-50%, -50%);
-<<<<<<< HEAD
-    background: url('~images/reticle.png') no-repeat 0 0;
-=======
     border: 2px solid #fff;
->>>>>>> 3dcf5e12
     border-radius: 50%;
     box-shadow: 0 0 0 9999em rgba($base-shadow-color, 0.35);
     pointer-events: none;

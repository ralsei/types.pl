.app-body {
  -webkit-overflow-scrolling: touch;
  -ms-overflow-style: -ms-autohiding-scrollbar;
}

.animated-number {
  display: inline-flex;
  flex-direction: column;
  align-items: stretch;
  overflow: hidden;
  position: relative;
}

.inline-alert {
  color: $valid-value-color;
  font-weight: 400;

  .no-reduce-motion & {
    transition: opacity 200ms ease;
  }
}

.link-button {
  display: block;
  font-size: 15px;
  line-height: 20px;
  color: $highlight-text-color;
  border: 0;
  background: transparent;
  padding: 0;
  cursor: pointer;
  text-decoration: none;

  &--destructive {
    color: $error-value-color;
  }

  &:hover,
  &:active {
    text-decoration: underline;
  }

  &:disabled {
    color: $ui-primary-color;
    cursor: default;
  }
}

.button {
  background-color: $ui-button-background-color;
  border: 10px none;
  border-radius: 4px;
  box-sizing: border-box;
  color: $ui-button-color;
  cursor: pointer;
  display: inline-flex;
  align-items: center;
  justify-content: center;
  gap: 6px;
  font-family: inherit;
  font-size: 15px;
  font-weight: 500;
  letter-spacing: 0;
  line-height: 22px;
  overflow: hidden;
  padding: 7px 18px;
  position: relative;
  text-align: center;
  text-decoration: none;
  text-overflow: ellipsis;
  white-space: nowrap;
  width: auto;

  &:active,
  &:focus,
  &:hover {
    background-color: $ui-button-focus-background-color;
  }

  &:focus-visible {
    outline: $ui-button-icon-focus-outline;
  }

  &--dangerous {
    background-color: var(--error-background-color);
    color: var(--on-error-color);

    &:active,
    &:focus,
    &:hover {
      background-color: var(--error-active-background-color);
      transition: none;
    }
  }

  &--destructive {
    &:active,
    &:focus,
    &:hover {
      background-color: $ui-button-destructive-focus-background-color;
      transition: none;
    }
  }

  &:disabled,
  &.disabled {
    background-color: $ui-primary-color;
    cursor: not-allowed;
  }

  &.copyable {
    transition: background 300ms linear;
  }

  &.copied {
    background: $valid-value-color;
    transition: none;
  }

  &.button-secondary {
    color: $highlight-text-color;
    background: transparent;
    padding: 6px 17px;
    border: 1px solid $highlight-text-color;

    &:active,
    &:focus,
    &:hover {
      border-color: lighten($highlight-text-color, 4%);
      color: lighten($highlight-text-color, 4%);
      background-color: transparent;
      text-decoration: none;
    }

    &.button--destructive {
      &:active,
      &:focus,
      &:hover {
        border-color: $ui-button-destructive-focus-background-color;
        color: $ui-button-destructive-focus-background-color;
      }
    }

    &:disabled,
    &.disabled {
      opacity: 0.7;
      border-color: $ui-primary-color;
      color: $ui-primary-color;

      &:active,
      &:focus,
      &:hover {
        border-color: $ui-primary-color;
        color: $ui-primary-color;
      }
    }
  }

  &.button-tertiary {
    background: transparent;
    padding: 6px 17px;
    color: $ui-button-tertiary-color;
    border: 1px solid $ui-button-tertiary-border-color;

    &:active,
    &:focus,
    &:hover {
      background-color: $ui-button-tertiary-focus-background-color;
      color: $ui-button-tertiary-focus-color;
      border: 0;
      padding: 7px 18px;
    }

    &:disabled {
      opacity: 0.5;
    }

    &.button--confirmation {
      color: $valid-value-color;
      border-color: $valid-value-color;

      &:active,
      &:focus,
      &:hover {
        background: $valid-value-color;
        color: $primary-text-color;
      }
    }

    &.button--destructive {
      color: $error-value-color;
      border-color: $error-value-color;

      &:active,
      &:focus,
      &:hover {
        background: $error-value-color;
        color: $primary-text-color;
      }
    }
  }

  &.button--block {
    width: 100%;
  }

  .icon {
    width: 18px;
    height: 18px;
  }
}

.column__wrapper {
  display: flex;
  flex: 1 1 auto;
  position: relative;
}

.icon {
  flex: 0 0 auto;
  width: 24px;
  height: 24px;
  aspect-ratio: 1;

  path {
    fill: currentColor;
  }
}

.icon-button {
  display: inline-flex;
  color: $action-button-color;
  border: 0;
  padding: 0;
  border-radius: 4px;
  background: transparent;
  cursor: pointer;
  align-items: center;
  justify-content: center;
  text-decoration: none;
  gap: 4px;
  flex: 0 0 auto;

  a {
    display: flex;
    color: inherit;
    text-decoration: none;
  }

  &:hover,
  &:active,
  &:focus {
    color: lighten($action-button-color, 7%);
    background-color: rgba($action-button-color, 0.15);
  }

  &:focus-visible {
    outline: $ui-button-icon-focus-outline;
  }

  &.disabled {
    color: darken($action-button-color, 13%);
    background-color: transparent;
    cursor: default;
  }

  &.inverted {
    color: $lighter-text-color;

    &:hover,
    &:active,
    &:focus {
      color: darken($lighter-text-color, 7%);
      background-color: rgba($lighter-text-color, 0.15);
    }

    &:focus-visible {
      outline: $ui-button-icon-focus-outline;
    }

    &.disabled {
      color: lighten($lighter-text-color, 7%);
      background-color: transparent;
    }
  }

  &.active {
    color: $highlight-text-color;

    &:hover,
    &:active,
    &:focus {
      color: $highlight-text-color;
      background-color: transparent;
    }

    &.disabled {
      color: lighten($highlight-text-color, 13%);
    }
  }

  &.overlayed {
    box-sizing: content-box;
    background: rgba($black, 0.65);
    backdrop-filter: blur(10px) saturate(180%) contrast(75%) brightness(70%);
    color: rgba($white, 0.7);
    border-radius: 4px;
    padding: 2px;

    &:hover {
      background: rgba($black, 0.9);
    }
  }

  &--with-counter {
    padding-inline-end: 4px;
  }

  &__counter {
    display: block;
    width: auto;
    font-size: 12px;
    font-weight: 500;
  }

  &.copyable {
    transition: all 300ms linear;
  }

  &.copied {
    border-color: $valid-value-color;
    color: $valid-value-color;
    transition: none;
    background-color: rgba($valid-value-color, 0.15);
  }
}

.text-icon-button {
  color: $lighter-text-color;
  border: 0;
  border-radius: 4px;
  background: transparent;
  cursor: pointer;
  font-weight: 600;
  font-size: 11px;
  padding: 0 3px;
  line-height: 27px;
  white-space: nowrap;

  &:hover,
  &:active,
  &:focus {
    color: darken($lighter-text-color, 7%);
    background-color: rgba($lighter-text-color, 0.15);
  }

  &:focus-visible {
    outline: $ui-button-icon-focus-outline;
  }

  &.disabled {
    color: lighten($lighter-text-color, 20%);
    background-color: transparent;
    cursor: default;
  }

  &.active {
    color: $highlight-text-color;

    &:hover,
    &:active,
    &:focus {
      color: $highlight-text-color;
      background-color: transparent;
    }
  }
}

body > [data-popper-placement] {
  z-index: 3;
}

.invisible {
  font-size: 0;
  line-height: 0;
  display: inline-block;
  width: 0;
  height: 0;
  position: absolute;

  img,
  svg {
    margin: 0 !important;
    border: 0 !important;
    padding: 0 !important;
    width: 0 !important;
    height: 0 !important;
  }
}

.ellipsis {
  &::after {
    content: '…';
  }
}

.autosuggest-textarea {
  &__textarea {
    background: transparent;
    min-height: 100px;
    padding-bottom: 0;
    resize: none;
    scrollbar-color: initial;

    &::-webkit-scrollbar {
      all: unset;
    }
  }

  &__suggestions {
    box-shadow: var(--dropdown-shadow);
    background: $ui-base-color;
    border: 1px solid var(--background-border-color);
    border-radius: 0 0 4px 4px;
    color: $secondary-text-color;
    font-size: 14px;
    padding: 0;

    &__item {
      box-sizing: border-box;
      display: flex;
      align-items: center;
      height: 48px;
      cursor: pointer;
      font-size: 14px;
      line-height: 20px;
      letter-spacing: 0.25px;
      color: $secondary-text-color;

      &:last-child {
        border-radius: 0 0 4px 4px;
      }

      &:hover,
      &:focus,
      &:active {
        background: var(--dropdown-border-color);

        .autosuggest-account .display-name__account {
          color: inherit;
        }
      }

      &.selected {
        background: $ui-highlight-color;
        color: $ui-button-color;

        .autosuggest-account .display-name__account {
          color: inherit;
        }
      }
    }
  }
}

.autosuggest-account,
.autosuggest-emoji,
.autosuggest-hashtag {
  flex: 1 0 0;
  display: flex;
  flex-direction: row;
  align-items: center;
  justify-content: flex-start;
  gap: 12px;
  padding: 8px 12px;
  overflow: hidden;
  text-overflow: ellipsis;
}

.autosuggest-account {
  .display-name {
    font-weight: 400;
    display: flex;
    flex-direction: column;
    flex: 1 0 0;
  }

  .display-name__account {
    display: block;
    line-height: 16px;
    font-size: 12px;
    color: $ui-primary-color;
  }
}

.autosuggest-hashtag {
  justify-content: space-between;

  &__name {
    flex: 1 1 auto;
    overflow: hidden;
    text-overflow: ellipsis;
    white-space: nowrap;
  }

  &__uses {
    flex: 0 0 auto;
    text-align: end;
    overflow: hidden;
    text-overflow: ellipsis;
    white-space: nowrap;
  }
}

.autosuggest-emoji {
  &__name {
    flex: 1 0 0;
    overflow: hidden;
    text-overflow: ellipsis;
    white-space: nowrap;
  }
}

.autosuggest-account .account__avatar,
.autosuggest-emoji img {
  display: block;
  width: 24px;
  height: 24px;
  flex: 0 0 auto;
}

.compose-form {
  display: flex;
  flex-direction: column;
  gap: 32px;

  .layout-multiple-columns &,
  .column & {
    padding: 15px;
  }

  &__highlightable {
    display: flex;
    flex-direction: column;
    gap: 16px;
    flex: 0 1 auto;
    border-radius: 4px;
    border: 1px solid var(--background-border-color);
    transition: border-color 300ms linear;
    min-height: 0;
    position: relative;
    background: $ui-base-color;
    overflow-y: auto;

    &.active {
      transition: none;
      border-color: $ui-highlight-color;
    }
  }

  &__warning {
    color: $inverted-text-color;
    background: $ui-primary-color;
    box-shadow: 0 2px 6px rgba($base-shadow-color, 0.3);
    padding: 8px 10px;
    border-radius: 4px;
    font-size: 13px;
    font-weight: 400;

    strong {
      color: $inverted-text-color;
      font-weight: 500;

      @each $lang in $cjk-langs {
        &:lang(#{$lang}) {
          font-weight: 700;
        }
      }
    }

    a {
      color: $lighter-text-color;
      font-weight: 500;
      text-decoration: underline;

      &:hover,
      &:active,
      &:focus {
        text-decoration: none;
      }
    }
  }

  .spoiler-input {
    display: flex;
    align-items: stretch;

    &__border {
      background: url('~images/warning-stripes.svg') repeat-y;
      width: 5px;
      flex: 0 0 auto;

      &:first-child {
        border-start-start-radius: 4px;
      }

      &:last-child {
        border-start-end-radius: 4px;
      }
    }

    .autosuggest-input {
      flex: 1 1 auto;
      border-bottom: 1px solid var(--background-border-color);
    }
  }

  .autosuggest-textarea__textarea,
  .spoiler-input__input {
    display: block;
    box-sizing: border-box;
    width: 100%;
    margin: 0;
    color: $secondary-text-color;
    background: $ui-base-color;
    font-family: inherit;
    font-size: 14px;
    padding: 12px;
    line-height: normal;
    border: 0;
    outline: 0;

    &:focus {
      outline: 0;
    }
  }

  .spoiler-input__input {
    padding: 12px 12px - 5px;
    background: rgba($ui-highlight-color, 0.05);
    color: $highlight-text-color;
  }

  &__dropdowns {
    display: flex;
    align-items: center;
    gap: 8px;

    & > div {
      overflow: hidden;
      display: flex;
    }
  }

  &__uploads {
    padding: 0 12px;
    aspect-ratio: 3/2;
  }

  .media-gallery {
    gap: 8px;
  }

  &__upload {
    position: relative;
    cursor: grab;

    &.dragging {
      opacity: 0;
    }

    &.overlay {
      height: 100%;
      border-radius: 8px;
      pointer-events: none;
    }

    &__drag-handle {
      position: absolute;
      top: 50%;
      inset-inline-start: 0;
      transform: translateY(-50%);
      color: $white;
      background: transparent;
      border: 0;
      padding: 8px 3px;
      cursor: grab;
    }

    &__actions {
      display: flex;
      align-items: flex-start;
      justify-content: space-between;
      padding: 8px;
    }

    &__preview {
      position: absolute;
      width: 100%;
      height: 100%;
      border-radius: 6px;
      z-index: -1;
      top: 0;
      inset-inline-start: 0;
    }

    &__thumbnail {
      width: 100%;
      height: 100%;
      background-position: center;
      background-size: cover;
      background-repeat: no-repeat;
      overflow: hidden;
    }

    .icon-button {
      flex: 0 0 auto;
      color: $white;
      background: rgba(0, 0, 0, 75%);
      border-radius: 6px;
      font-size: 12px;
      line-height: 16px;
      font-weight: 500;
      padding: 4px 8px;
      font-family: inherit;

      .icon {
        width: 15px;
        height: 15px;
      }
    }

    .icon-button.compose-form__upload__delete {
      padding: 2px;
      border-radius: 50%;

      .icon {
        width: 20px;
        height: 20px;
      }
    }

    &__warning {
      position: absolute;
      z-index: 2;
      bottom: 0;
      inset-inline-start: 0;
      inset-inline-end: 0;
      padding: 8px;

      .icon-button.active {
        color: #ffbe2e;
        background: rgba(0, 0, 0, 75%);
      }
    }
  }

  &__footer {
    display: flex;
    flex-direction: column;
    gap: 12px;
    padding: 12px;
    padding-top: 0;
  }

  &__submit {
    display: flex;
    align-items: center;
    flex: 1 1 auto;
    max-width: 100%;
    overflow: hidden;
  }

  &__buttons {
    display: flex;
    gap: 8px;
    align-items: center;
    flex: 1 1 auto;

    & > div {
      display: flex;
    }

    .icon-button {
      padding: 2px;
    }

    .icon-button .icon {
      width: 20px;
      height: 20px;
    }
  }

  &__actions {
    display: flex;
    align-items: center;
    flex: 0 0 auto;
    gap: 12px;
    flex-wrap: wrap;

    .icon-button {
      box-sizing: content-box;
      color: $highlight-text-color;

      &:hover,
      &:focus,
      &:active {
        color: $highlight-text-color;
      }

      &.disabled {
        color: $highlight-text-color;
        opacity: 0.5;
      }

      &.active {
        background: $ui-highlight-color;
        color: $primary-text-color;
      }
    }
  }

  &__poll {
    display: flex;
    flex-direction: column;
    align-self: stretch;
    gap: 8px;

    .poll__option {
      padding: 0 12px;
      gap: 8px;

      &.empty:not(:focus-within) {
        opacity: 0.5;
      }
    }

    .poll__input {
      width: 17px;
      height: 17px;
      border-color: $darker-text-color;
    }

    &__footer {
      display: flex;
      align-items: center;
      gap: 16px;
      padding-inline-start: 37px;
      padding-inline-end: 40px;

      &__sep {
        width: 1px;
        height: 22px;
        background: lighten($ui-base-color, 8%);
        flex: 0 0 auto;
      }
    }

    &__select {
      display: flex;
      flex-direction: column;
      gap: 2px;
      flex: 1 1 auto;
      min-width: 0;

      &__label {
        flex: 0 0 auto;
        font-size: 11px;
        font-weight: 500;
        line-height: 16px;
        letter-spacing: 0.5px;
        color: $darker-text-color;
        white-space: nowrap;
        text-overflow: ellipsis;
        overflow: hidden;
      }

      &__value {
        flex: 0 0 auto;
        appearance: none;
        background: transparent;
        border: none;
        padding: 0;
        font-size: 14px;
        font-weight: 500;
        line-height: 20px;
        letter-spacing: 0.1px;
        color: $highlight-text-color;
        white-space: nowrap;
        text-overflow: ellipsis;
        overflow: hidden;
      }
    }
  }
}

.dropdown-button {
  display: flex;
  align-items: center;
  gap: 4px;
  background: transparent;
  color: $highlight-text-color;
  border-radius: 6px;
  border: 1px solid $highlight-text-color;
  padding: 4px 8px;
  font-size: 13px;
  line-height: normal;
  font-weight: 400;
  overflow: hidden;
  text-overflow: ellipsis;
  white-space: nowrap;

  &[disabled] {
    cursor: default;
    color: $highlight-text-color;
    border-color: $highlight-text-color;
    opacity: 0.5;
  }

  .icon {
    width: 15px;
    height: 15px;
    flex: 0 0 auto;
  }

  &__label {
    overflow: hidden;
    text-overflow: ellipsis;
    white-space: nowrap;
    flex: 1 1 auto;
  }

  &.active {
    background: $ui-highlight-color;
    border-color: $ui-highlight-color;
    color: $primary-text-color;
  }
}

.character-counter {
  cursor: default;
  font-family: $font-sans-serif, sans-serif;
  font-size: 14px;
  font-weight: 400;
  line-height: normal;
  color: $darker-text-color;
  flex: 1 0 auto;
  text-align: end;

  &.character-counter--over {
    color: $error-red;
  }
}

.no-reduce-motion .spoiler-input {
  transition:
    height 0.4s ease,
    opacity 0.4s ease;
}

.sign-in-banner {
  padding: 10px;

  p {
    font-size: 15px;
    line-height: 22px;
    color: $darker-text-color;
    margin-bottom: 20px;

    strong {
      font-weight: 700;
    }

    a {
      color: $secondary-text-color;
      text-decoration: none;
      unicode-bidi: isolate;

      &:hover {
        text-decoration: underline;
      }
    }
  }

  .button {
    margin-bottom: 10px;
  }
}

.emojione {
  font-size: inherit;
  vertical-align: middle;
  object-fit: contain;
  margin: -0.2ex 0.15em 0.2ex;
  width: 16px;
  height: 16px;

  img {
    width: auto;
  }
}

.status__content--with-action {
  cursor: pointer;
}

.status__content {
  clear: both;
}

.status__content,
.edit-indicator__content,
.reply-indicator__content {
  position: relative;
  word-wrap: break-word;
  font-weight: 400;
  overflow: hidden;
  text-overflow: ellipsis;
  font-size: 15px;
  line-height: 22px;
  padding-top: 2px;
  color: $primary-text-color;

  &:focus {
    outline: 0;
  }

  &.status__content--with-spoiler {
    white-space: normal;

    .status__content__text {
      white-space: pre-wrap;
    }
  }

  .emojione {
    width: 20px;
    height: 20px;
    margin: -3px 0 0;
  }

  p {
    margin-bottom: 22px;
    white-space: pre-wrap;
    unicode-bidi: plaintext;

    &:last-child {
      margin-bottom: 0;
    }
  }

  a {
    color: $secondary-text-color;
    text-decoration: none;
    unicode-bidi: isolate;

    &:hover {
      text-decoration: underline;
    }

    &.mention {
      &:hover {
        text-decoration: none;

        span {
          text-decoration: underline;
        }
      }
    }
  }

  a.unhandled-link {
    color: $highlight-text-color;
  }

  .status__content__spoiler-link {
    background: $action-button-color;

    &:hover,
    &:focus {
      background: lighten($action-button-color, 7%);
      text-decoration: none;
    }

    &::-moz-focus-inner {
      border: 0;
    }

    &::-moz-focus-inner,
    &:focus,
    &:active {
      outline: 0 !important;
    }
  }

  .status__content__text {
    display: none;

    &.status__content__text--visible {
      display: block;
    }
  }
}

.reply-indicator {
  display: grid;
  grid-template-columns: 46px minmax(0, 1fr);
  grid-template-rows: 46px max-content;
  gap: 0 10px;

  .detailed-status__display-name {
    margin-bottom: 4px;
  }

  .detailed-status__display-avatar {
    grid-column-start: 1;
    grid-row-start: 1;
    grid-row-end: span 1;
  }

  &__main {
    grid-column-start: 2;
    grid-row-start: 1;
    grid-row-end: span 2;
  }

  .display-name {
    font-size: 14px;
    line-height: 16px;

    &__account {
      display: none;
    }
  }

  &__line {
    grid-column-start: 1;
    grid-row-start: 2;
    grid-row-end: span 1;
    position: relative;

    &::before {
      display: block;
      content: '';
      position: absolute;
      inset-inline-start: 50%;
      top: 4px;
      transform: translateX(-50%);
      background: lighten($ui-base-color, 8%);
      width: 2px;
      height: calc(100% + 32px - 8px); // Account for gap to next element
    }
  }

  &__content {
    font-size: 14px;
    line-height: 20px;
    letter-spacing: 0.25px;
    display: -webkit-box;
    -webkit-line-clamp: 4;
    -webkit-box-orient: vertical;
    padding: 0;
    max-height: 4 * 20px;
    overflow: hidden;
    color: $darker-text-color;
  }

  &__attachments {
    margin-top: 4px;
    color: $darker-text-color;
    font-size: 12px;
    line-height: 16px;
    display: flex;
    align-items: center;
    gap: 4px;

    .icon {
      width: 18px;
      height: 18px;
    }
  }
}

.edit-indicator {
  border-radius: 4px 4px 0 0;
  background: lighten($ui-base-color, 4%);
  padding: 12px;
  overflow-y: auto;
  flex: 0 0 auto;
  border-bottom: 0.5px solid lighten($ui-base-color, 8%);
  display: flex;
  flex-direction: column;
  gap: 4px;

  &__header {
    display: flex;
    justify-content: space-between;
    align-items: center;
    color: $darker-text-color;
    font-size: 12px;
    line-height: 16px;
    overflow: hidden;
    text-overflow: ellipsis;
  }

  &__cancel {
    display: flex;

    .icon {
      width: 18px;
      height: 18px;
    }
  }

  &__display-name {
    display: flex;
    gap: 4px;

    a {
      color: inherit;
      text-decoration: none;

      &:hover,
      &:focus,
      &:active {
        text-decoration: underline;
      }
    }
  }

  &__content {
    color: $secondary-text-color;
    font-size: 14px;
    line-height: 20px;
    letter-spacing: 0.25px;
    padding-top: 0 !important;
    display: -webkit-box;
    -webkit-line-clamp: 4;
    -webkit-box-orient: vertical;
    max-height: 4 * 20px;
    overflow: hidden;

    a {
      color: $highlight-text-color;
    }
  }

  &__attachments {
    color: $darker-text-color;
    font-size: 12px;
    line-height: 16px;
    opacity: 0.75;
    display: flex;
    align-items: center;
    gap: 4px;

    .icon {
      width: 18px;
      height: 18px;
    }
  }
}

.edit-indicator__content,
.reply-indicator__content {
  .emojione {
    width: 18px;
    height: 18px;
    margin: -3px 0 0;
  }
}

.announcements__item__content {
  word-wrap: break-word;
  overflow-y: auto;

  .emojione {
    width: 20px;
    height: 20px;
    margin: -3px 0 0;
  }

  p {
    margin-bottom: 10px;
    white-space: pre-wrap;

    &:last-child {
      margin-bottom: 0;
    }
  }

  a {
    color: $secondary-text-color;
    text-decoration: none;

    &:hover {
      text-decoration: underline;
    }

    &.mention {
      &:hover {
        text-decoration: none;

        span {
          text-decoration: underline;
        }
      }
    }

    &.unhandled-link {
      color: $highlight-text-color;
    }
  }
}

.status__content.status__content--collapsed {
  max-height: 22px * 15; // 15 lines is roughly above 500 characters
}

.status__content__read-more-button,
.status__content__translate-button {
  display: flex;
  align-items: center;
  font-size: 15px;
  line-height: 22px;
  color: $highlight-text-color;
  border: 0;
  background: transparent;
  padding: 0;
  padding-top: 16px;
  text-decoration: none;

  &:hover,
  &:active {
    text-decoration: underline;
  }

  .icon {
    width: 15px;
    height: 15px;
  }
}

.translate-button {
  margin-top: 16px;
  font-size: 15px;
  line-height: 22px;
  display: flex;
  justify-content: space-between;
  color: $dark-text-color;
}

.status__content__spoiler-link {
  display: inline-block;
  border-radius: 2px;
  background: transparent;
  border: 0;
  color: $inverted-text-color;
  font-weight: 700;
  font-size: 11px;
  padding: 0 6px;
  text-transform: uppercase;
  line-height: 20px;
  cursor: pointer;
  vertical-align: top;
}

.status__wrapper--filtered {
  color: $dark-text-color;
  border: 0;
  font-size: inherit;
  text-align: center;
  line-height: inherit;
  margin: 0;
  padding: 15px;
  box-sizing: border-box;
  width: 100%;
  clear: both;
  border-bottom: 1px solid var(--background-border-color);

  &__button {
    display: inline;
    color: lighten($ui-highlight-color, 8%);
    border: 0;
    background: transparent;
    padding: 0;
    font-size: inherit;
    line-height: inherit;

    &:hover,
    &:active {
      text-decoration: underline;
    }
  }
}

.focusable {
  &:focus {
    outline: 0;
    background: rgba($ui-highlight-color, 0.05);
  }
}

.status {
  padding: 16px;
  min-height: 54px;
  border-bottom: 1px solid var(--background-border-color);
  cursor: auto;
  opacity: 1;
  animation: fade 150ms linear;

  @keyframes fade {
    0% {
      opacity: 0;
    }

    100% {
      opacity: 1;
    }
  }

  .content-warning {
    margin-bottom: 10px;

    &:last-child {
      margin-bottom: 0;
    }
  }

  .media-gallery,
  .video-player,
  .audio-player,
  .attachment-list {
    margin-top: 16px;
  }

  &.light {
    .status__relative-time,
    .status__visibility-icon {
      color: $light-text-color;
    }

    .status__display-name {
      color: $inverted-text-color;
    }

    .display-name {
      color: $light-text-color;

      strong {
        color: $inverted-text-color;
      }
    }

    .status__content {
      color: $inverted-text-color;

      a {
        color: $highlight-text-color;
      }

      &__spoiler-link {
        color: $primary-text-color;
        background: $ui-primary-color;

        &:hover,
        &:focus {
          background: lighten($ui-primary-color, 8%);
        }
      }
    }
  }

  &--in-thread {
    $thread-margin: 46px + 10px;

    border-bottom: 0;

    .status__content,
    .status__action-bar,
    .media-gallery,
    .video-player,
    .audio-player,
    .attachment-list,
    .picture-in-picture-placeholder,
    .more-from-author,
    .status-card,
    .hashtag-bar,
    .content-warning,
    .filter-warning {
      margin-inline-start: $thread-margin;
      width: calc(100% - $thread-margin);
    }

    .more-from-author {
      width: calc(100% - $thread-margin + 2px);
    }

    .status__content__read-more-button {
      margin-inline-start: $thread-margin;
    }
  }

  &__action-bar__button-wrapper {
    flex-basis: 0;
    flex-grow: 1;

    &:last-child {
      flex-grow: 0;
    }
  }

  &--first-in-thread {
    border-top: 1px solid var(--background-border-color);
  }

  &__line {
    height: 16px - 4px;
    border-inline-start: 2px solid lighten($ui-base-color, 8%);
    width: 0;
    position: absolute;
    top: 0;
    inset-inline-start: 16px + ((46px - 2px) * 0.5);

    &--full {
      top: 0;
      height: 100%;

      &::before {
        content: '';
        display: block;
        position: absolute;
        top: 16px - 4px;
        height: 46px + 4px + 4px;
        width: 2px;
        background: $ui-base-color;
        inset-inline-start: -2px;
      }
    }

    &--first {
      top: 16px + 46px + 4px;
      height: calc(100% - (16px + 46px + 4px));

      &::before {
        display: none;
      }
    }
  }
}

.status__relative-time {
  display: block;
  font-size: 15px;
  line-height: 22px;
  height: 40px;
  order: 2;
  flex: 0 0 auto;
  color: $dark-text-color;
}

.notification__relative_time {
  color: $dark-text-color;
  float: right;
  font-size: 14px;
  padding-bottom: 1px;
}

.status__visibility-icon {
  padding: 0 4px;

  .icon {
    width: 1em;
    height: 1em;
    margin-bottom: -2px;
  }
}

.status__display-name {
  color: $dark-text-color;
}

.status__info .status__display-name {
  max-width: 100%;
  display: flex;
  font-size: 15px;
  line-height: 22px;
  align-items: center;
  gap: 10px;
  overflow: hidden;

  .display-name {
    bdi {
      overflow: hidden;
      text-overflow: ellipsis;
    }

    &__account {
      white-space: nowrap;
      display: block;
      overflow: hidden;
      text-overflow: ellipsis;
    }
  }
}

.status__info {
  font-size: 15px;
  padding-bottom: 10px;
  display: flex;
  align-items: center;
  justify-content: space-between;
  gap: 10px;
  cursor: pointer;
}

.status-check-box__status {
  display: block;
  box-sizing: border-box;
  width: 100%;
  padding: 0 10px;

  .detailed-status__display-name {
    color: lighten($inverted-text-color, 16%);

    span {
      display: inline;
    }

    &:hover strong {
      text-decoration: none;
    }
  }

  .media-gallery,
  .audio-player,
  .video-player {
    margin-top: 15px;
    max-width: 250px;
  }

  .status__content {
    padding: 0;
    white-space: normal;
  }

  .media-gallery__item-thumbnail {
    cursor: default;
  }
}

.status__prepend {
  padding: 16px;
  padding-bottom: 0;
  display: flex;
  align-items: center;
  gap: 8px;
  font-size: 15px;
  line-height: 22px;
  font-weight: 500;
  color: $dark-text-color;

  &__icon {
    display: flex;
    align-items: center;
    justify-content: center;
    flex: 0 0 auto;

    .icon {
      width: 16px;
      height: 16px;
    }
  }

  a {
    color: inherit;
    text-decoration: none;
  }

  > span {
    display: block;
    overflow: hidden;
    text-overflow: ellipsis;
  }
}

.status__wrapper-direct,
.notification-ungrouped--direct,
.notification-group--direct {
  background: rgba($ui-highlight-color, 0.05);

  &:focus {
    background: rgba($ui-highlight-color, 0.1);
  }
}

.status__wrapper-direct,
.notification-ungrouped--direct {
  .status__prepend,
  .notification-ungrouped__header {
    color: $highlight-text-color;
  }
}

.status__action-bar {
  display: flex;
  justify-content: space-between;
  align-items: center;
  gap: 18px;
  margin-top: 16px;
}

.detailed-status__action-bar-dropdown {
  flex: 1 1 auto;
  display: flex;
  align-items: center;
  justify-content: center;
  position: relative;
}

.detailed-status {
  padding: 16px;
  border-top: 1px solid var(--background-border-color);

  .status__content {
    font-size: 19px;
    line-height: 24px;

    .emojione {
      width: 24px;
      height: 24px;
      margin: -1px 0 0;
    }

    .status__content__spoiler-link {
      line-height: 24px;
      margin: -1px 0 0;
    }
  }

  .media-gallery,
  .video-player,
  .audio-player {
    margin-top: 16px;
  }

  .status__prepend {
    padding: 0;
    margin-bottom: 16px;
  }

  .content-warning {
    margin-bottom: 16px;

    &:last-child {
      margin-bottom: 0;
    }
  }

  .logo {
    width: 40px;
    height: 40px;
    color: $dark-text-color;
  }
}

.embed {
  position: relative;

  &__overlay {
    display: block;
    position: absolute;
    top: 0;
    left: 0;
    width: 100%;
    height: 100%;
  }

  .detailed-status {
    border-top: 0;
  }
}

.scrollable > div:first-child .detailed-status {
  border-top: 0;
}

.detailed-status__meta {
  margin-top: 24px;
  color: $dark-text-color;
  font-size: 14px;
  line-height: 18px;

  &__line {
    border-bottom: 1px solid var(--background-border-color);
    padding: 8px 0;
    display: flex;
    align-items: center;
    gap: 8px;

    &:first-child {
      padding-top: 0;
    }

    &:last-child {
      padding-bottom: 0;
      border-bottom: 0;
    }
  }

  .icon {
    width: 18px;
    height: 18px;
  }

  .animated-number {
    color: $secondary-text-color;
    font-weight: 500;
  }
}

.detailed-status__action-bar {
  border-top: 1px solid var(--background-border-color);
  border-bottom: 1px solid var(--background-border-color);
  display: flex;
  flex-direction: row;
  padding: 10px 0;
}

.detailed-status__wrapper-direct {
  .detailed-status,
  .detailed-status__action-bar {
    background: mix($ui-base-color, $ui-highlight-color, 95%);
  }

  &:focus {
    .detailed-status,
    .detailed-status__action-bar {
      background: mix(lighten($ui-base-color, 4%), $ui-highlight-color, 95%);
    }
  }

  .detailed-status__action-bar {
    border-top-color: mix(
      lighten($ui-base-color, 8%),
      $ui-highlight-color,
      95%
    );
  }

  .status__prepend {
    color: $highlight-text-color;
  }
}

.detailed-status__link {
  display: inline-flex;
  align-items: center;
  color: inherit;
  text-decoration: none;
  gap: 6px;
}

.domain {
  padding: 10px;
  border-bottom: 1px solid var(--background-border-color);

  .domain__domain-name {
    flex: 1 1 auto;
    display: block;
    color: $primary-text-color;
    text-decoration: none;
    font-size: 14px;
    font-weight: 500;
  }
}

.domain__wrapper {
  display: flex;
}

.domain_buttons {
  height: 18px;
  padding: 10px;
  white-space: nowrap;
}

.account {
  padding: 16px;
  border-bottom: 1px solid var(--background-border-color);

  .account__display-name {
    flex: 1 1 auto;
    display: flex;
    align-items: center;
    gap: 10px;
    color: $darker-text-color;
    overflow: hidden;
    text-decoration: none;
    font-size: 14px;

    .display-name {
      margin-bottom: 4px;
    }

    .display-name strong {
      display: inline;
    }
  }

  &--minimal {
    .account__display-name {
      .display-name {
        margin-bottom: 0;
      }

      .display-name strong {
        display: block;
      }
    }
  }

  &__domain-pill {
    display: inline-flex;
    background: rgba($highlight-text-color, 0.2);
    border-radius: 4px;
    border: 0;
    color: $highlight-text-color;
    font-weight: 500;
    font-size: 12px;
    line-height: 16px;
    padding: 4px 8px;

    &.active {
      color: $white;
      background: $ui-highlight-color;
    }

    &__popout {
      background: var(--dropdown-background-color);
      backdrop-filter: var(--background-filter);
      border: 1px solid var(--dropdown-border-color);
      box-shadow: var(--dropdown-shadow);
      max-width: 320px;
      padding: 16px;
      border-radius: 8px;
      display: flex;
      flex-direction: column;
      gap: 24px;
      font-size: 14px;
      line-height: 20px;
      color: $darker-text-color;

      .link-button {
        display: inline;
        font-size: inherit;
        line-height: inherit;
      }

      &__header {
        display: flex;
        align-items: center;
        gap: 12px;

        &__icon {
          width: 40px;
          height: 40px;
          background: $ui-highlight-color;
          color: $white;
          display: flex;
          align-items: center;
          justify-content: center;
          border-radius: 50%;
          flex-shrink: 0;
        }

        h3 {
          font-size: 17px;
          line-height: 22px;
          color: $primary-text-color;
        }
      }

      &__handle {
        border: 2px dashed $highlight-text-color;
        background: rgba($highlight-text-color, 0.1);
        padding: 12px 8px;
        color: $highlight-text-color;
        border-radius: 4px;

        &__label {
          font-size: 11px;
          line-height: 16px;
          font-weight: 500;
        }

        &__handle {
          user-select: all;
        }
      }

      &__parts {
        display: flex;
        flex-direction: column;
        gap: 8px;
        font-size: 12px;
        line-height: 16px;

        & > div {
          display: flex;
          align-items: flex-start;
          gap: 12px;
        }

        &__icon {
          width: 40px;
          height: 40px;
          display: flex;
          align-items: center;
          justify-content: center;
          flex-shrink: 0;
          color: $highlight-text-color;
        }

        h6 {
          font-size: 14px;
          line-height: 20px;
          font-weight: 500;
          color: $primary-text-color;
        }
      }
    }
  }

  &__note {
    font-size: 14px;
    font-weight: 400;
    overflow: hidden;
    text-overflow: ellipsis;
    display: -webkit-box;
    -webkit-line-clamp: 1;
    -webkit-box-orient: vertical;
    margin-top: 10px;
    color: $darker-text-color;

    &--missing {
      color: $dark-text-color;
    }

    p {
      margin-bottom: 10px;

      &:last-child {
        margin-bottom: 0;
      }
    }

    a {
      color: inherit;

      &:hover,
      &:focus,
      &:active {
        text-decoration: none;
      }
    }
  }
}

.account__wrapper {
  display: flex;
  gap: 10px;
  align-items: center;
}

.account__avatar {
  display: block;
  position: relative;
  border-radius: var(--avatar-border-radius);

  img {
    width: 100%;
    height: 100%;
    object-fit: cover;
    border-radius: var(--avatar-border-radius);
    display: inline-block; // to not show broken images
  }

  &--loading {
    background-color: var(--surface-background-color);
  }

  &--inline {
    display: inline-block;
    vertical-align: middle;
    margin-inline-end: 5px;
  }

  &-composite {
    border-radius: 50%;
    overflow: hidden;
    position: relative;

    & > div {
      float: left;
      position: relative;
      box-sizing: border-box;
    }

    .account__avatar {
      width: 100% !important;
      height: 100% !important;
    }

    &__label {
      display: block;
      position: absolute;
      top: 50%;
      inset-inline-start: 50%;
      transform: translate(-50%, -50%);
      color: $primary-text-color;
      text-shadow: 1px 1px 2px $base-shadow-color;
      font-weight: 700;
      font-size: 15px;
    }
  }

  &__counter {
    $height: 16px;
    $h-padding: 5px;

    position: absolute;
    bottom: -3px;
    inset-inline-end: -3px;
    padding-left: $h-padding;
    padding-right: $h-padding;
    height: $height;
    border-radius: $height;
    min-width: $height - 2 * $h-padding; // to ensure that it is never narrower than a circle
    line-height: $height + 1px; // to visually center the numbers
    background-color: $ui-button-background-color;
    color: $white;
    border-width: 1px;
    border-style: solid;
    border-color: var(--background-color);
    font-size: 11px;
    font-weight: 500;
    text-align: center;
  }
}

a .account__avatar {
  cursor: pointer;
}

.account__avatar-overlay {
  position: relative;

  &-overlay {
    position: absolute;
    bottom: 0;
    inset-inline-end: 0;
    z-index: 1;
  }
}

.account__relationship {
  white-space: nowrap;
  display: flex;
  align-items: center;
  gap: 8px;
}

.account__relationship,
.explore__suggestions__card {
  .icon-button {
    border: 1px solid var(--background-border-color);
    border-radius: 4px;
    box-sizing: content-box;
    padding: 5px;

    .icon {
      width: 24px;
      height: 24px;
    }
  }
}

.account-authorize {
  padding: 14px 10px;

  .detailed-status__display-name {
    display: block;
    margin-bottom: 15px;
    overflow: hidden;
  }
}

.account-authorize__avatar {
  float: left;
  margin-inline-end: 10px;
}

.status__display-name,
.status__relative-time,
.detailed-status__display-name,
.detailed-status__datetime,
.detailed-status__application,
.account__display-name {
  text-decoration: none;
}

.status__display-name,
.account__display-name {
  .display-name strong {
    color: $primary-text-color;
  }
}

.muted {
  .emojione {
    opacity: 0.5;
  }
}

.status__display-name,
.detailed-status__display-name,
a.account__display-name {
  &:hover .display-name strong {
    text-decoration: underline;
  }
}

.account__display-name .display-name strong {
  display: block;
  overflow: hidden;
  text-overflow: ellipsis;
}

.detailed-status__application,
.detailed-status__datetime {
  color: inherit;
}

.detailed-status__display-name {
  color: $darker-text-color;
  display: flex;
  align-items: center;
  gap: 10px;
  font-size: 15px;
  line-height: 22px;
  margin-bottom: 16px;
  overflow: hidden;

  strong,
  span {
    display: block;
    text-overflow: ellipsis;
    overflow: hidden;
  }

  strong {
    color: $primary-text-color;
  }
}

.status__avatar {
  width: 46px;
  height: 46px;
}

.muted {
  .status__content,
  .status__content p,
  .status__content a {
    color: $dark-text-color;
  }

  .status__display-name strong {
    color: $dark-text-color;
  }

  .status__avatar {
    opacity: 0.5;
  }

  a.status__content__spoiler-link {
    background: $ui-base-lighter-color;
    color: $inverted-text-color;

    &:hover,
    &:focus {
      background: lighten($ui-base-lighter-color, 7%);
      text-decoration: none;
    }
  }
}

.notification__report {
  padding: 16px;
  border-bottom: 1px solid var(--background-border-color);
  display: flex;
  gap: 10px;

  &__avatar {
    flex: 0 0 auto;
  }

  &__details {
    flex: 1 1 auto;
    display: flex;
    justify-content: space-between;
    align-items: center;
    color: $darker-text-color;
    gap: 10px;
    font-size: 15px;
    line-height: 22px;
    white-space: nowrap;
    overflow: hidden;

    & > div {
      overflow: hidden;
      text-overflow: ellipsis;
    }

    strong {
      font-weight: 500;
    }
  }

  &__actions {
    flex: 0 0 auto;
  }
}

.notification-group--link {
  color: $secondary-text-color;
  text-decoration: none;

  .notification-group__main {
    display: flex;
    flex-direction: column;
    align-items: flex-start;
    gap: 8px;
    flex-grow: 1;
    font-size: 15px;
    line-height: 22px;

    strong,
    bdi {
      font-weight: 700;
    }

    .link-button {
      font-size: inherit;
      line-height: inherit;
      font-weight: inherit;
    }
  }
}

.notification__message {
  padding: 16px;
  padding-bottom: 0;
  cursor: default;
  color: $darker-text-color;
  font-size: 15px;
  line-height: 22px;
  font-weight: 500;
  display: flex;
  align-items: center;
  gap: 10px;

  .icon {
    color: $highlight-text-color;
    width: 18px;
    height: 18px;
  }

  .icon-star {
    color: $gold-star;
  }

  > span {
    display: inline;
    overflow: hidden;
    text-overflow: ellipsis;
  }
}

.icon-button.star-icon.active {
  color: $gold-star;
}

.icon-button.bookmark-icon.active {
  color: $red-bookmark;
}

.no-reduce-motion .icon-button.star-icon {
  &.activate {
    & > .icon {
      animation: spring-rotate-in 1s linear;
      transform-origin: 50% 52%;
    }
  }

  &.deactivate {
    & > .icon {
      animation: spring-rotate-out 1s linear;
      transform-origin: 50% 52%;
    }
  }
}

.notification__display-name {
  color: inherit;
  font-weight: 500;
  text-decoration: none;

  &:hover {
    text-decoration: underline;
  }
}

.display-name {
  display: block;
  max-width: 100%;
  overflow: hidden;
  text-overflow: ellipsis;
  white-space: nowrap;

  &__account {
    text-overflow: ellipsis;
    overflow: hidden;
  }
}

.display-name__html {
  font-weight: 500;
}

.status__relative-time,
.detailed-status__datetime {
  &:hover {
    text-decoration: underline;
  }
}

.image-loader {
  position: relative;
  width: 100%;
  height: 100%;
  display: flex;
  align-items: center;
  justify-content: center;
  flex-direction: column;
  scrollbar-width: none; /* Firefox */
  -ms-overflow-style: none; /* IE 10+ */

  * {
    scrollbar-width: none; /* Firefox */
    -ms-overflow-style: none; /* IE 10+ */
  }

  &::-webkit-scrollbar,
  *::-webkit-scrollbar {
    width: 0;
    height: 0;
    background: transparent; /* Chrome/Safari/Webkit */
  }

  .image-loader__preview-canvas {
    max-width: $media-modal-media-max-width;
    max-height: $media-modal-media-max-height;
    background: url('~images/void.png') repeat;
    object-fit: contain;
  }

  .loading-bar__container {
    position: relative;
  }

  .loading-bar {
    position: absolute;
  }

  &.image-loader--amorphous .image-loader__preview-canvas {
    display: none;
  }
}

.zoomable-image {
  position: relative;
  width: 100%;
  height: 100%;
  display: flex;
  align-items: center;
  justify-content: center;

  img {
    max-width: $media-modal-media-max-width;
    max-height: $media-modal-media-max-height;
    width: auto;
    height: auto;
    object-fit: contain;
  }
}

.navigation-bar {
  display: flex;
  align-items: center;
  flex-shrink: 0;
  cursor: default;
  gap: 10px;

  .column > & {
    padding: 15px;
  }

  .account {
    border-bottom: 0;
    padding: 0;
    flex: 1 1 auto;
    min-width: 0;

    &__display-name {
      font-size: 16px;
      line-height: 24px;
      letter-spacing: 0.15px;
      font-weight: 500;

      .display-name__account {
        font-size: 14px;
        line-height: 20px;
        letter-spacing: 0.1px;
      }
    }
  }

  .icon-button {
    padding: 8px;
    color: $secondary-text-color;
  }

  .icon-button .icon {
    width: 24px;
    height: 24px;
  }
}

.dropdown-animation {
  animation: dropdown 250ms cubic-bezier(0.1, 0.7, 0.1, 1);

  @keyframes dropdown {
    from {
      opacity: 0;
    }

    to {
      opacity: 1;
    }
  }

  .reduce-motion & {
    animation: none;
  }
}

.dropdown {
  display: inline-block;
}

.dropdown__content {
  display: none;
  position: absolute;
}

.dropdown-menu__separator {
  border-bottom: 1px solid var(--dropdown-border-color);
  margin: 5px 0;
  height: 0;
}

.dropdown-menu {
  background: var(--dropdown-background-color);
  backdrop-filter: var(--background-filter);
  border: 1px solid var(--dropdown-border-color);
  padding: 4px;
  border-radius: 4px;
  box-shadow: var(--dropdown-shadow);
  z-index: 9999;

  &__text-button {
    display: inline-flex;
    align-items: center;
    color: inherit;
    background: transparent;
    border: 0;
    margin: 0;
    padding: 0;
    font-family: inherit;
    font-size: inherit;
    line-height: inherit;

    &:focus-visible {
      outline: 1px dotted;
    }

    &:hover {
      text-decoration: underline;
    }

    .icon {
      width: 15px;
      height: 15px;
    }
  }

  &__container {
    &__header {
      border-bottom: 1px solid var(--dropdown-border-color);
      padding: 10px 14px;
      padding-bottom: 14px;
      margin-bottom: 4px;
      font-size: 13px;
      line-height: 18px;
      color: $darker-text-color;
    }

    &__list {
      list-style: none;

      &--scrollable {
        max-height: 300px;
        overflow-y: scroll;
      }
    }

    &--loading {
      display: flex;
      align-items: center;
      justify-content: center;
      padding: 30px 45px;
    }
  }

  &.left {
    transform-origin: 100% 50%;
  }

  &.top {
    transform-origin: 50% 100%;
  }

  &.bottom {
    transform-origin: 50% 0;
  }

  &.right {
    transform-origin: 0 50%;
  }
}

.dropdown-menu__item {
  font-size: 13px;
  line-height: 18px;
  font-weight: 500;
  display: block;

  &--dangerous {
    color: $error-value-color;
  }

  a,
  button {
    font: inherit;
    display: block;
    width: 100%;
    padding: 10px 14px;
    border: 0;
    margin: 0;
    background: transparent;
    box-sizing: border-box;
    text-decoration: none;
    color: inherit;
    overflow: hidden;
    text-overflow: ellipsis;
    white-space: nowrap;
    text-align: inherit;
    border-radius: 4px;

    &:focus,
    &:hover,
    &:active {
      background: var(--dropdown-border-color);
      outline: 0;
    }
  }
}

.inline-account {
  display: inline-flex;
  align-items: center;
  vertical-align: top;

  .account__avatar {
    margin-inline-end: 5px;
    border-radius: 50%;
  }

  strong {
    font-weight: 600;
  }
}

.columns-area {
  display: flex;
  flex: 1 1 auto;
  flex-direction: row;
  justify-content: flex-start;
  overflow-x: auto;
  position: relative;

  &.unscrollable {
    overflow-x: hidden;
  }

  &__panels {
    display: flex;
    justify-content: center;
    gap: 16px;
    width: 100%;
    height: 100%;
    min-height: 100vh;

    &__pane {
      height: 100%;
      overflow: hidden;
      pointer-events: none;
      display: flex;
      justify-content: flex-end;
      min-width: 285px;

      &--start {
        justify-content: flex-start;
      }

      &__inner {
        position: fixed;
        width: 285px;
        pointer-events: auto;
        height: 100%;
      }
    }

    &__main {
      box-sizing: border-box;
      width: 100%;
      flex: 0 1 auto;
      display: flex;
      flex-direction: column;

      @media screen and (min-width: $no-gap-breakpoint) {
        max-width: 600px;
      }
    }
  }
}

$ui-header-height: 55px;
$ui-header-logo-wordmark-width: 99px;

.ui__header {
  display: none;
  box-sizing: border-box;
  height: $ui-header-height;
  position: sticky;
  top: 0;
  z-index: 3;
  justify-content: space-between;
  align-items: center;
  backdrop-filter: var(--background-filter);

  &__logo {
    display: inline-flex;
    padding: 15px;
    flex-grow: 1;
    flex-shrink: 1;
    overflow: hidden;
    container: header-logo / inline-size;

    .logo {
      height: $ui-header-height - 30px;
      width: auto;
    }

    .logo--wordmark {
      display: none;
    }

    @container header-logo (min-width: #{$ui-header-logo-wordmark-width}) {
      .logo--wordmark {
        display: block;
      }

      .logo--icon {
        display: none;
      }
    }
  }

  &__links {
    display: flex;
    align-items: center;
    gap: 10px;
    padding: 0 10px;
    overflow: hidden;
    flex-shrink: 0;

    .button {
      flex: 0 0 auto;
    }

    .button-tertiary {
      flex-shrink: 1;
    }

    .icon {
      width: 22px;
      height: 22px;
    }
  }
}

.tabs-bar__wrapper {
  background: var(--background-color);
  backdrop-filter: var(--background-filter);
  position: sticky;
  top: $ui-header-height;
  z-index: 2;
  padding-top: 0;

  @media screen and (min-width: $no-gap-breakpoint) {
    padding-top: 10px;
    top: 0;
  }
}

.react-swipeable-view-container {
  &,
  .columns-area,
  .drawer,
  .column {
    height: 100%;
  }
}

.react-swipeable-view-container > * {
  display: flex;
  align-items: center;
  justify-content: center;
  height: 100%;
}

.column {
  width: clamp(380px, calc((100% - 350px) / 4), 400px);
  position: relative;
  box-sizing: border-box;
  display: flex;
  flex-direction: column;

  > .scrollable {
    border: 1px solid var(--background-border-color);
    border-top: 0;
    border-radius: 0 0 4px 4px;

    &.about,
    &.privacy-policy {
      border-top: 1px solid var(--background-border-color);
      border-radius: 4px;

      @media screen and (max-width: $no-gap-breakpoint) {
        border-top: 0;
        border-bottom: 0;
      }
    }
  }
}

.ui {
  flex: 0 0 auto;
  display: flex;
  flex-direction: column;
  width: 100%;
  height: 100%;
}

.drawer {
  width: 350px;
  box-sizing: border-box;
  display: flex;
  flex-direction: column;
  overflow-y: hidden;
}

.drawer__tab {
  display: flex;
  flex: 1 1 auto;
  padding: 13px 3px 11px;
  color: $darker-text-color;
  text-decoration: none;
  text-align: center;
  font-size: 16px;
  align-items: center;
  justify-content: center;
}

.column,
.drawer {
  flex: 1 1 100%;
  overflow: hidden;
}

@media screen and (width > $mobile-breakpoint) {
  .columns-area {
    padding: 0;
  }

  .column,
  .drawer {
    flex: 0 0 auto;
    padding: 10px;
    padding-inline-start: 5px;
    padding-inline-end: 5px;

    &:first-child {
      padding-inline-start: 10px;
    }

    &:last-child {
      padding-inline-end: 10px;
    }
  }

  .columns-area > div {
    .column,
    .drawer {
      padding-inline-start: 5px;
      padding-inline-end: 5px;
    }
  }
}

.columns-area--mobile {
  flex-direction: column;
  width: 100%;
  height: 100%;
  margin: 0 auto;

  .column,
  .drawer {
    width: 100%;
    height: 100%;
    padding: 0;
  }

  .account-card {
    margin-bottom: 0;
  }

  .filter-form {
    display: flex;
    flex-wrap: wrap;
  }

  .autosuggest-textarea__textarea {
    font-size: 16px;
  }

  .search__input {
    line-height: 18px;
    font-size: 16px;
    padding: 15px;
    padding-inline-end: 30px;
  }

  .scrollable {
    overflow: visible;

    @supports (display: grid) {
      contain: content;
    }
  }

  @media screen and (min-width: $no-gap-breakpoint) {
    padding: 10px 0;
    padding-top: 0;
  }
}

@media screen and (min-width: $no-gap-breakpoint) {
  .react-swipeable-view-container .columns-area--mobile {
    height: calc(100% - 10px) !important;
  }

  .getting-started__wrapper {
    margin-bottom: 10px;
  }

  .search-page .search {
    display: none;
  }

  .navigation-panel__legal {
    display: none;
  }
}

@media screen and (max-width: $no-gap-breakpoint - 1px) {
  $sidebar-width: 285px;

  .columns-area__panels__main {
    width: calc(100% - $sidebar-width);
  }

  .columns-area__panels {
    min-height: calc(100vh - $ui-header-height);
    gap: 0;
  }

  .columns-area__panels__pane--navigational {
    min-width: $sidebar-width;

    .columns-area__panels__pane__inner {
      width: $sidebar-width;
    }

    .navigation-panel {
      margin: 0;
      border-inline-start: 1px solid var(--background-border-color);
      height: 100vh;
    }

    .navigation-panel__sign-in-banner,
    .navigation-panel__logo,
    .navigation-panel__banner,
    .getting-started__trends {
      display: none;
    }

    .column-link__icon {
      font-size: 18px;
    }
  }

  .layout-single-column {
    .ui__header {
      display: flex;
      background: var(--background-color);
      border-bottom: 1px solid var(--background-border-color);
    }

    .column > .scrollable,
    .tabs-bar__wrapper .column-header,
    .tabs-bar__wrapper .column-back-button {
      border-left: 0;
      border-right: 0;
    }

    .column-header,
    .column-back-button,
    .scrollable,
    .error-column {
      border-radius: 0 !important;
    }

    .column-header,
    .column-back-button {
      border-top: 0;
    }
  }
}

@media screen and (max-width: $no-gap-breakpoint - 285px - 1px) {
  $sidebar-width: 55px;

  .columns-area__panels__main {
    width: calc(100% - $sidebar-width);
  }

  .columns-area__panels__pane--navigational {
    min-width: $sidebar-width;

    .columns-area__panels__pane__inner {
      width: $sidebar-width;
    }

    .column-link span {
      display: none;
    }

    .list-panel {
      display: none;
    }
  }
}

.explore__search-header {
  display: none;
}

.explore__suggestions__card {
  padding: 12px 16px;
  gap: 8px;
  display: flex;
  flex-direction: column;
  border-bottom: 1px solid var(--background-border-color);

  &:last-child {
    border-bottom: 0;
  }

  &__source {
    padding-inline-start: 60px;
    font-size: 13px;
    line-height: 16px;
    color: $dark-text-color;
    text-overflow: ellipsis;
    overflow: hidden;
    white-space: nowrap;
  }

  &__body {
    display: flex;
    gap: 12px;
    align-items: center;

    &__main {
      flex: 1 1 auto;
      display: flex;
      flex-direction: column;
      gap: 8px;
      min-width: 0;

      &__name-button {
        display: flex;
        align-items: center;
        gap: 8px;

        &__name {
          display: block;
          color: inherit;
          text-decoration: none;
          flex: 1 1 auto;
          min-width: 0;
        }

        .button {
          min-width: 80px;
        }

        .display-name {
          font-size: 15px;
          line-height: 20px;
          color: $secondary-text-color;

          strong {
            font-weight: 700;
          }

          &__account {
            color: $darker-text-color;
            display: block;
          }
        }
      }
    }
  }
}

@media screen and (max-width: $no-gap-breakpoint - 1px) {
  .columns-area__panels__pane--compositional {
    display: none;
  }

  .explore__search-header {
    display: flex;
  }
}

.icon-with-badge {
  display: inline-flex;
  position: relative;

  &__badge {
    position: absolute;
    inset-inline-start: 9px;
    top: -13px;
    background: $ui-highlight-color;
    border: 2px solid var(--background-color);
    padding: 1px 6px;
    border-radius: 6px;
    font-size: 10px;
    font-weight: 500;
    line-height: 14px;
    color: $primary-text-color;
  }

  &__issue-badge {
    position: absolute;
    inset-inline-start: 11px;
    bottom: 1px;
    display: block;
    background: $error-red;
    border-radius: 50%;
    width: 0.625rem;
    height: 0.625rem;
  }
}

.column-link--transparent .icon-with-badge__badge {
  border-color: var(--background-color);
}

.column-title {
  text-align: center;
  padding-bottom: 32px;

  h3 {
    font-size: 24px;
    line-height: 1.5;
    font-weight: 700;
    margin-bottom: 10px;
  }

  p {
    font-size: 16px;
    line-height: 24px;
    font-weight: 400;
    color: $darker-text-color;
  }

  @media screen and (width >= 600px) {
    padding: 40px;
  }
}

.onboarding__footer {
  margin-top: 30px;
  color: $dark-text-color;
  text-align: center;
  font-size: 14px;

  .link-button {
    display: inline-block;
    color: inherit;
    font-size: inherit;
  }
}

.onboarding__link {
  display: flex;
  align-items: center;
  justify-content: space-between;
  gap: 10px;
  color: $highlight-text-color;
  background: lighten($ui-base-color, 4%);
  border-radius: 8px;
  padding: 10px 15px;
  box-sizing: border-box;
  font-size: 14px;
  font-weight: 500;
  height: 56px;
  text-decoration: none;

  svg {
    height: 1.5em;
  }

  &:hover,
  &:focus,
  &:active {
    background: lighten($ui-base-color, 8%);
  }
}

.onboarding__illustration {
  display: block;
  margin: 0 auto;
  margin-bottom: 10px;
  max-height: 200px;
  width: auto;
}

.onboarding__lead {
  font-size: 16px;
  line-height: 24px;
  font-weight: 400;
  color: $darker-text-color;
  text-align: center;
  margin-bottom: 30px;

  strong {
    font-weight: 700;
    color: $secondary-text-color;
  }
}

.onboarding__links {
  margin-bottom: 30px;

  & > * {
    margin-bottom: 2px;

    &:last-child {
      margin-bottom: 0;
    }
  }
}

.onboarding__steps {
  margin-bottom: 30px;

  &__item {
    background: lighten($ui-base-color, 4%);
    border: 0;
    border-radius: 8px;
    display: flex;
    width: 100%;
    box-sizing: border-box;
    align-items: center;
    gap: 10px;
    padding: 10px;
    padding-inline-end: 15px;
    margin-bottom: 2px;
    text-decoration: none;
    text-align: start;

    &:hover,
    &:focus,
    &:active {
      background: lighten($ui-base-color, 8%);
    }

    &__icon {
      flex: 0 0 auto;
      border-radius: 50%;
      display: none;
      align-items: center;
      justify-content: center;
      width: 36px;
      height: 36px;
      color: $highlight-text-color;
      font-size: 1.2rem;

      @media screen and (width >= 600px) {
        display: flex;
      }
    }

    &__progress {
      flex: 0 0 auto;
      background: $valid-value-color;
      border-radius: 50%;
      display: flex;
      align-items: center;
      justify-content: center;
      width: 21px;
      height: 21px;
      color: $primary-text-color;

      svg {
        height: 14px;
        width: auto;
      }
    }

    &__go {
      flex: 0 0 auto;
      display: flex;
      align-items: center;
      justify-content: center;
      width: 21px;
      height: 21px;
      color: $highlight-text-color;
      font-size: 17px;

      svg {
        height: 1.5em;
        width: auto;
      }
    }

    &__description {
      flex: 1 1 auto;
      line-height: 20px;

      h6 {
        color: $highlight-text-color;
        font-weight: 500;
        font-size: 14px;
      }

      p {
        color: $darker-text-color;
        overflow: hidden;
      }
    }
  }
}

.follow-recommendations {
  background: darken($ui-base-color, 4%);
  border-radius: 8px;
  margin-bottom: 30px;

  .account:last-child {
    border-bottom: 0;
  }

  &__empty {
    text-align: center;
    color: $darker-text-color;
    font-weight: 500;
    padding: 40px;
  }
}

.tip-carousel {
  border: 1px solid transparent;
  border-radius: 8px;
  padding: 16px;
  margin-bottom: 30px;

  &:focus {
    outline: 0;
    border-color: $highlight-text-color;
  }

  .media-modal__pagination {
    margin-bottom: 0;
  }
}

.copy-paste-text {
  background: lighten($ui-base-color, 4%);
  border-radius: 8px;
  border: 1px solid var(--background-border-color);
  padding: 16px;
  color: $primary-text-color;
  font-size: 15px;
  line-height: 22px;
  display: flex;
  flex-direction: column;
  align-items: flex-end;
  transition: border-color 300ms linear;
  margin-bottom: 30px;

  &:focus,
  &.focused {
    transition: none;
    outline: 0;
    border-color: $highlight-text-color;
  }

  &.copied {
    border-color: $valid-value-color;
    transition: none;
  }

  textarea {
    width: 100%;
    height: auto;
    background: transparent;
    color: inherit;
    font: inherit;
    border: 0;
    padding: 0;
    margin-bottom: 30px;
    resize: none;

    &:focus {
      outline: 0;
    }
  }
}

.onboarding__profile {
  position: relative;
  margin-bottom: 40px + 20px;

  .app-form__avatar-input {
    border: 2px solid $ui-base-color;
    position: absolute;
    inset-inline-start: -2px;
    bottom: -40px;
    z-index: 2;
  }

  .app-form__header-input {
    margin: 0 -20px;
    border-radius: 0;

    img {
      border-radius: 0;
    }
  }
}

.compose-panel {
  width: 285px;
  margin-top: 10px;
  display: flex;
  flex-direction: column;
  height: calc(100% - 10px);
  overflow-y: hidden;

  .compose-form {
    flex: 1 1 auto;
    min-height: 0;
  }
}

.navigation-panel {
  margin-top: 10px;
  margin-bottom: 10px;
  height: calc(100% - 20px);
  overflow: hidden;
  display: flex;
  flex-direction: column;

  &__menu {
    flex: 1 1 auto;
    min-height: 0;
    overflow-y: auto;
  }

  .logo {
    height: 30px;
    width: auto;
  }

  &__logo {
    margin-bottom: 12px;
  }

  @media screen and (height <= 710px) {
    &__portal {
      display: none;
    }
  }

  @media screen and (height <= 765px) {
    &__portal .trends__item:nth-child(n + 3) {
      display: none;
    }
  }

  @media screen and (height <= 820px) {
    &__portal .trends__item:nth-child(n + 4) {
      display: none;
    }
  }

  @media screen and (height <= 920px) {
    .column-link.column-link--optional {
      display: none;
    }
  }

  @media screen and (height <= 1040px) {
    .list-panel {
      display: none;
    }
  }
}

.navigation-panel,
.compose-panel {
  hr {
    flex: 0 0 auto;
    border: 0;
    background: transparent;
    border-top: 1px solid var(--background-border-color);
    margin: 10px 0;
  }

  .flex-spacer {
    background: transparent;
  }
}

.drawer__pager {
  box-sizing: border-box;
  padding: 0;
  flex-grow: 1;
  position: relative;
  overflow: hidden;
  display: flex;
  border-radius: 4px;
  border: 1px solid var(--background-border-color);
}

.drawer__inner {
  position: absolute;
  top: 0;
  inset-inline-start: 0;
  background: var(--background-color);
  box-sizing: border-box;
  padding: 0;
  display: flex;
  flex-direction: column;
  overflow: hidden;
  overflow-y: auto;
  width: 100%;
  height: 100%;
  z-index: 0;
}

.drawer__inner__mastodon {
  background: var(--background-color)
    url('data:image/svg+xml;utf8,<svg xmlns="http://www.w3.org/2000/svg" viewBox="0 0 234.80078 31.757813" width="234.80078" height="31.757812"><path d="M19.599609 0c-1.05 0-2.10039.375-2.90039 1.125L0 16.925781v14.832031h234.80078V17.025391l-16.5-15.900391c-1.6-1.5-4.20078-1.5-5.80078 0l-13.80078 13.099609c-1.6 1.5-4.19883 1.5-5.79883 0L179.09961 1.125c-1.6-1.5-4.19883-1.5-5.79883 0L159.5 14.224609c-1.6 1.5-4.20078 1.5-5.80078 0L139.90039 1.125c-1.6-1.5-4.20078-1.5-5.80078 0l-13.79883 13.099609c-1.6 1.5-4.20078 1.5-5.80078 0L100.69922 1.125c-1.600001-1.5-4.198829-1.5-5.798829 0l-13.59961 13.099609c-1.6 1.5-4.200781 1.5-5.800781 0L61.699219 1.125c-1.6-1.5-4.198828-1.5-5.798828 0L42.099609 14.224609c-1.6 1.5-4.198828 1.5-5.798828 0L22.5 1.125C21.7.375 20.649609 0 19.599609 0z" fill="#{hex-color(darken($ui-base-color, 4%))}"/></svg>')
    no-repeat bottom / 100% auto;
  flex: 1;
  min-height: 47px;
  display: none;

  > img {
    display: block;
    object-fit: contain;
    object-position: bottom left;
    width: 85%;
    height: 100%;
    pointer-events: none;
    user-select: none;
  }

  @media screen and (height >= 640px) {
    display: block;
  }
}

.drawer__header {
  flex: 0 0 auto;
  font-size: 16px;
  border: 1px solid var(--background-border-color);
  margin-bottom: 10px;
  display: flex;
  flex-direction: row;
  border-radius: 4px;
  overflow: hidden;

  a:hover,
  a:focus,
  a:active {
    color: $primary-text-color;
  }
}

.scrollable {
  overflow-y: scroll;
  overflow-x: hidden;
  flex: 1 1 auto;
  -webkit-overflow-scrolling: touch;

  &.optionally-scrollable {
    overflow-y: auto;
  }

  @supports (display: grid) {
    // hack to fix Chrome <57
    contain: strict;
  }

  &--flex {
    display: flex;
    flex-direction: column;
  }

  &__append {
    flex: 1 1 auto;
    position: relative;
    min-height: 120px;
  }

  .scrollable {
    flex: 1 1 auto;
  }
}

.scrollable.fullscreen {
  @supports (display: grid) {
    // hack to fix Chrome <57
    contain: none;
  }
}

.column-back-button {
  box-sizing: border-box;
  width: 100%;
  background: transparent;
  border: 1px solid var(--background-border-color);
  border-radius: 4px 4px 0 0;
  color: $highlight-text-color;
  cursor: pointer;
  flex: 0 0 auto;
  font-size: 16px;
  line-height: inherit;
  text-align: unset;
  padding: 13px;
  margin: 0;
  z-index: 3;
  outline: 0;
  display: flex;
  align-items: center;
  gap: 5px;

  &:hover {
    text-decoration: underline;
  }
}

.column-header__back-button {
  display: flex;
  align-items: center;
  gap: 5px;
  background: transparent;
  border: 0;
  font-family: inherit;
  color: $highlight-text-color;
  cursor: pointer;
  white-space: nowrap;
  font-size: 16px;
  padding: 13px;
  z-index: 3;

  &:hover {
    text-decoration: underline;
  }

  &.compact {
    padding-inline-end: 5px;
    flex: 0 0 auto;
  }
}

.react-toggle {
  display: inline-block;
  position: relative;
  cursor: pointer;
  background-color: transparent;
  border: 0;
  border-radius: 10px;
  padding: 0;
  user-select: none;
  -webkit-tap-highlight-color: rgba($base-overlay-background, 0);
  -webkit-tap-highlight-color: transparent;
}

.react-toggle-screenreader-only {
  border: 0;
  clip: rect(0 0 0 0);
  height: 1px;
  margin: -1px;
  overflow: hidden;
  padding: 0;
  position: absolute;
  width: 1px;
}

.react-toggle--disabled {
  cursor: not-allowed;
  opacity: 0.5;
  transition: opacity 0.25s;
}

.react-toggle-track {
  width: 32px;
  height: 20px;
  padding: 0;
  border-radius: 10px;
  background-color: $ui-primary-color;
}

.react-toggle--focus {
  outline: $ui-button-focus-outline;
}

.react-toggle--checked .react-toggle-track {
  background-color: $ui-highlight-color;
}

.react-toggle-track-check,
.react-toggle-track-x {
  display: none;
}

.react-toggle-thumb {
  position: absolute;
  top: 2px;
  inset-inline-start: 2px;
  width: 16px;
  height: 16px;
  border-radius: 50%;
  background-color: $ui-button-color;
  box-sizing: border-box;
  transition: all 0.25s ease;
  transition-property: border-color, left;
}

.react-toggle--checked .react-toggle-thumb {
  inset-inline-start: 32px - 16px - 2px;
  border-color: $ui-highlight-color;
}

.react-toggle:hover:not(.react-toggle--disabled) .react-toggle-track {
  background: darken($ui-primary-color, 5%);
}

.react-toggle.react-toggle--checked:hover:not(.react-toggle--disabled)
  .react-toggle-track {
  background: lighten($ui-highlight-color, 5%);
}

.switch-to-advanced {
  color: $light-text-color;
  background-color: $ui-base-color;
  padding: 15px;
  border-radius: 4px;
  margin-top: 4px;
  margin-bottom: 12px;
  font-size: 13px;
  line-height: 18px;

  .switch-to-advanced__toggle {
    color: $ui-button-tertiary-color;
    font-weight: bold;
  }
}

.column-link {
  display: flex;
  align-items: center;
  gap: 5px;
  font-size: 16px;
  padding: 13px;
  text-decoration: none;
  overflow: hidden;
  white-space: nowrap;
  border: 0;
  background: transparent;
  color: $secondary-text-color;
  border-left: 4px solid transparent;

  &:hover,
  &:focus,
  &:active {
    color: $primary-text-color;
  }

  &.active {
    color: $highlight-text-color;
  }

  &:focus {
    outline: 0;
  }

  &:focus-visible {
    border-color: $ui-button-focus-outline-color;
    border-radius: 0;
  }

  &--logo {
    background: transparent;
    padding: 10px;

    &:hover,
    &:focus,
    &:active {
      background: transparent;
    }
  }
}

.column-link__badge {
  display: inline-block;
  border-radius: 4px;
  font-size: 12px;
  line-height: 19px;
  font-weight: 500;
  background: $ui-base-color;
  padding: 4px 8px;
  margin: -6px 10px;
}

.column-subheading {
  background: var(--surface-background-color);
  color: $darker-text-color;
  padding: 8px 20px;
  font-size: 12px;
  font-weight: 500;
  text-transform: uppercase;
  cursor: default;
}

.getting-started__wrapper {
  flex: 0 0 auto;
}

.flex-spacer {
  flex: 1 1 auto;
}

.getting-started {
  color: $dark-text-color;
  overflow: auto;
  border: 1px solid var(--background-border-color);
  border-top: 0;

  &__trends {
    flex: 0 1 auto;
    opacity: 1;
    animation: fade 150ms linear;
    margin-top: 10px;

    h4 {
      border-bottom: 1px solid var(--background-border-color);
      padding: 10px;
      font-size: 12px;
      text-transform: uppercase;
      font-weight: 500;

      a {
        color: $darker-text-color;
        text-decoration: none;
      }
    }

    .trends__item {
      border-bottom: 0;
      padding: 10px;

      &__current {
        color: $darker-text-color;
      }
    }
  }
}

.keyboard-shortcuts {
  padding: 8px 0 0;
  overflow: hidden;

  thead {
    position: absolute;
    inset-inline-start: -9999px;
  }

  td {
    padding: 0 10px 8px;
  }

  kbd {
    display: inline-block;
    padding: 3px 5px;
    background-color: lighten($ui-base-color, 8%);
    border: 1px solid darken($ui-base-color, 4%);
  }
}

.setting-text {
  display: block;
  box-sizing: border-box;
  margin: 0;
  color: $primary-text-color;
  background: $ui-base-color;
  padding: 7px 10px;
  font-family: inherit;
  font-size: 14px;
  line-height: 22px;
  border-radius: 4px;
  border: 1px solid var(--background-border-color);

  &:focus {
    outline: 0;
  }

  &__wrapper {
    background: $ui-base-color;
    border: 1px solid var(--background-border-color);
    margin-bottom: 10px;
    border-radius: 4px;

    .setting-text {
      border: 0;
      margin-bottom: 0;
      border-radius: 0;

      &:focus {
        border: 0;
      }
    }

    &__modifiers {
      color: $inverted-text-color;
      font-family: inherit;
      font-size: 14px;
      background: $white;
    }
  }

  &__toolbar {
    display: flex;
    justify-content: space-between;
    margin-bottom: 20px;
  }

  @media screen and (width <= 600px) {
    font-size: 16px;
  }
}

.status-card {
  display: flex;
  align-items: center;
  position: relative;
  font-size: 14px;
  color: $darker-text-color;
  margin-top: 14px;
  text-decoration: none;
  overflow: hidden;
  border: 1px solid var(--background-border-color);
  border-radius: 8px;

  &.bottomless {
    border-radius: 8px 8px 0 0;
  }

  &__actions {
    bottom: 0;
    inset-inline-start: 0;
    position: absolute;
    inset-inline-end: 0;
    top: 0;
    display: flex;
    justify-content: center;
    align-items: center;
    cursor: pointer;

    & > div {
      background: rgba($base-shadow-color, 0.6);
      border-radius: 8px;
      padding: 12px 9px;
      backdrop-filter: blur(10px) saturate(180%) contrast(75%) brightness(70%);
      flex: 0 0 auto;
      display: flex;
      justify-content: center;
      align-items: center;
    }

    button,
    a {
      display: inline;
      color: $secondary-text-color;
      background: transparent;
      border: 0;
      padding: 0 8px;
      text-decoration: none;
      font-size: 18px;
      line-height: 18px;

      &:hover,
      &:active,
      &:focus {
        color: $primary-text-color;
      }
    }

    a {
      font-size: 19px;
      position: relative;
      bottom: -1px;
    }
  }
}

a.status-card {
  cursor: pointer;

  &:hover,
  &:focus,
  &:active {
    .status-card__title,
    .status-card__host,
    .status-card__author,
    .status-card__description {
      color: $highlight-text-color;
    }
  }
}

.status-card a {
  color: inherit;
  text-decoration: none;

  &:hover,
  &:focus,
  &:active {
    .status-card__title,
    .status-card__host,
    .status-card__author,
    .status-card__description {
      color: $highlight-text-color;
    }
  }
}

.status-card-photo {
  cursor: zoom-in;
  display: block;
  text-decoration: none;
  width: 100%;
  height: auto;
  margin: 0;
}

.status-card-video {
  // Firefox has a bug where frameborder=0 iframes add some extra blank space
  // see https://bugzilla.mozilla.org/show_bug.cgi?id=155174
  overflow: hidden;

  iframe {
    width: 100%;
    height: 100%;
  }
}

.status-card__title {
  display: block;
  font-weight: 700;
  font-size: 19px;
  line-height: 24px;
  color: $primary-text-color;
  overflow: hidden;
  white-space: nowrap;
  text-overflow: ellipsis;
}

.status-card.expanded .status-card__title {
  white-space: normal;
  display: -webkit-box;
  -webkit-line-clamp: 2;
  -webkit-box-orient: vertical;
}

.status-card__content {
  flex: 1 1 auto;
  overflow: hidden;
  padding: 15px;
  box-sizing: border-box;
  max-width: 100%;
}

.status-card__host {
  display: block;
  font-size: 14px;
  margin-bottom: 8px;
  white-space: nowrap;
  overflow: hidden;
  text-overflow: ellipsis;
}

.status-card__author {
  display: block;
  margin-top: 8px;
  font-size: 14px;
  color: $primary-text-color;
  white-space: nowrap;
  overflow: hidden;
  text-overflow: ellipsis;

  strong {
    font-weight: 500;
  }
}

.status-card__description {
  display: block;
  margin-top: 8px;
  font-size: 14px;
  white-space: nowrap;
  overflow: hidden;
  text-overflow: ellipsis;
}

.status-card__image {
  flex: 0 0 auto;
  width: 120px;
  aspect-ratio: 1;
  background: lighten($ui-base-color, 8%);
  position: relative;

  & > .icon {
    width: 18px;
    height: 18px;
    position: absolute;
    transform-origin: 50% 50%;
    top: 50%;
    inset-inline-start: 50%;
    transform: translate(-50%, -50%);
  }
}

.status-card__image-image {
  display: block;
  margin: 0;
  width: 100%;
  height: 100%;
  object-fit: cover;
  background-size: cover;
  background-position: center center;
}

.status-card__image-preview {
  display: block;
  margin: 0;
  width: 100%;
  height: 100%;
  object-fit: fill;
  position: absolute;
  top: 0;
  inset-inline-start: 0;
  z-index: 0;
  background: $base-overlay-background;

  &--hidden {
    display: none;
  }
}

.status-card.expanded {
  flex-direction: column;
  align-items: flex-start;
}

.status-card.expanded .status-card__image {
  width: 100%;
  aspect-ratio: auto;
}

.status-card__image,
.status-card__image-image,
.status-card__image-preview {
  border-start-start-radius: 8px;
  border-start-end-radius: 0;
  border-end-end-radius: 0;
  border-end-start-radius: 8px;
}

.status-card.expanded .status-card__image,
.status-card.expanded .status-card__image-image,
.status-card.expanded .status-card__image-preview {
  border-start-end-radius: 8px;
  border-end-end-radius: 0;
  border-end-start-radius: 0;
}

.status-card.bottomless .status-card__image,
.status-card.bottomless .status-card__image-image,
.status-card.bottomless .status-card__image-preview {
  border-end-end-radius: 0;
  border-end-start-radius: 0;
}

.status-card.expanded > a {
  width: 100%;
}

.load-more {
  display: block;
  color: $dark-text-color;
  background-color: transparent;
  border: 0;
  font-size: inherit;
  text-align: center;
  line-height: inherit;
  margin: 0;
  padding: 15px;
  box-sizing: border-box;
  width: 100%;
  clear: both;
  text-decoration: none;

  &:hover {
    background: var(--on-surface-color);
  }
}

.load-gap {
  border-bottom: 1px solid var(--background-border-color);
}

.timeline-hint {
  text-align: center;
  color: $dark-text-color;
  padding: 16px;
  box-sizing: border-box;
  width: 100%;
  font-size: 14px;
  line-height: 21px;

  strong {
    font-weight: 500;
  }

  a {
    color: $highlight-text-color;
    text-decoration: none;

    &:hover,
    &:focus,
    &:active {
      text-decoration: underline;
      color: lighten($highlight-text-color, 4%);
    }
  }

  &--with-descendants {
    border-top: 1px solid var(--background-border-color);
  }
}

.regeneration-indicator {
  text-align: center;
  font-size: 16px;
  font-weight: 500;
  color: $dark-text-color;
  border: 1px solid var(--background-border-color);
  border-top: 0;
  cursor: default;
  display: flex;
  flex: 1 1 auto;
  flex-direction: column;
  align-items: center;
  justify-content: center;
  padding: 20px;

  &__figure {
    &,
    img {
      display: block;
      width: auto;
      height: 160px;
      margin: 0;
    }
  }

  &--without-header {
    padding-top: 20px + 48px;
  }

  &__label {
    margin-top: 30px;

    strong {
      display: block;
      margin-bottom: 10px;
      color: $dark-text-color;
    }

    span {
      font-size: 15px;
      font-weight: 400;
    }
  }
}

.column-header__wrapper {
  position: relative;
  flex: 0 0 auto;
  z-index: 1;

  &.active {
    box-shadow: 0 1px 0 rgba($highlight-text-color, 0.3);

    &::before {
      display: block;
      content: '';
      position: absolute;
      bottom: -13px;
      inset-inline-start: 0;
      inset-inline-end: 0;
      margin: 0 auto;
      width: 60%;
      pointer-events: none;
      height: 28px;
      z-index: 1;
      background: radial-gradient(
        ellipse,
        rgba($ui-highlight-color, 0.23) 0%,
        rgba($ui-highlight-color, 0) 60%
      );
    }
  }

  .announcements {
    z-index: 1;
    position: relative;
  }
}

.column-header__select-row {
  border-width: 0 1px 1px;
  border-style: solid;
  border-color: var(--background-border-color);
  padding: 15px;
  display: flex;
  align-items: center;
  gap: 8px;

  &__checkbox .check-box {
    display: flex;
  }

  &__select-menu:disabled {
    visibility: hidden;
  }

  &__mode-button {
    margin-left: auto;
    color: $highlight-text-color;
    font-weight: bold;
    font-size: 14px;

    &:hover {
      color: lighten($highlight-text-color, 6%);
    }
  }
}

.column-header {
  display: flex;
  font-size: 16px;
  border: 1px solid var(--background-border-color);
  border-radius: 4px 4px 0 0;
  flex: 0 0 auto;
  cursor: pointer;
  position: relative;
  z-index: 2;
  outline: 0;

  &__title {
    display: flex;
    align-items: center;
    gap: 5px;
    margin: 0;
    border: 0;
    padding: 13px;
    padding-inline-end: 0;
    color: inherit;
    background: transparent;
    font: inherit;
    text-align: start;
    text-overflow: ellipsis;
    overflow: hidden;
    white-space: nowrap;
    flex: 1;

    &:focus-visible {
      outline: $ui-button-icon-focus-outline;
    }
  }

  .column-header__back-button + &__title {
    padding-inline-start: 0;
  }

  .column-header__back-button {
    flex: 1;
    color: $highlight-text-color;

    &.compact {
      flex: 0 0 auto;
      color: $primary-text-color;
    }
  }

  &.active {
    .column-header__icon {
      color: $highlight-text-color;
      text-shadow: 0 0 10px rgba($highlight-text-color, 0.4);
    }
  }

  &:focus,
  &:active {
    outline: 0;
  }

  &__advanced-buttons {
    display: flex;
    justify-content: space-between;
    align-items: center;
    padding: 16px;
    padding-top: 0;

    &:first-child {
      padding-top: 16px;
    }
  }
}

.column-header__buttons {
  height: 48px;
  display: flex;
}

.column-header__links {
  margin-bottom: 14px;
}

.column-header__links .text-btn {
  margin-inline-end: 10px;
}

.column-header__button {
  display: flex;
  justify-content: center;
  align-items: center;
  border: 0;
  color: $darker-text-color;
  background: transparent;
  cursor: pointer;
  font-size: 16px;
  padding: 0 15px;

  &:last-child {
    border-start-end-radius: 4px;
  }

  &:hover {
    color: lighten($darker-text-color, 4%);
  }

  &:focus-visible {
    outline: $ui-button-focus-outline;
  }

  &.active {
    color: $primary-text-color;

    &:hover {
      color: $primary-text-color;
    }

    .icon-sliders {
      transform: rotate(60deg);
    }
  }

  &:disabled {
    color: $dark-text-color;
    cursor: default;
  }
}

.no-reduce-motion .column-header__button .icon-sliders {
  transition: transform 150ms ease-in-out;
}

.column-header__collapsible {
  max-height: 70vh;
  overflow: hidden;
  overflow-y: auto;
  color: $darker-text-color;
  transition:
    max-height 150ms ease-in-out,
    opacity 300ms linear;
  opacity: 1;
  z-index: 1;
  position: relative;
  border-left: 1px solid var(--background-border-color);
  border-right: 1px solid var(--background-border-color);
  border-bottom: 1px solid var(--background-border-color);

  @media screen and (max-width: $no-gap-breakpoint) {
    border-left: 0;
    border-right: 0;
  }

  &.collapsed {
    max-height: 0;
    opacity: 0.5;
    border-bottom: 0;
  }

  &.animating {
    overflow-y: hidden;
  }

  hr {
    height: 0;
    background: transparent;
    border: 0;
    border-top: 1px solid var(--background-border-color);
    margin: 10px 0;
  }
}

.column-header__collapsible-inner {
  border-top: 0;
}

.column-header__setting-btn {
  &:hover,
  &:focus {
    color: $darker-text-color;
    text-decoration: underline;
  }
}

.column-header__collapsible__extra + .column-header__setting-btn {
  padding-top: 5px;
}

.column-header__permission-btn {
  display: inline;
  font-weight: inherit;
  text-decoration: underline;
}

.column-header__setting-arrows {
  display: flex;
  align-items: center;
}

.text-btn {
  display: inline-flex;
  align-items: center;
  gap: 4px;
  padding: 0;
  font-family: inherit;
  font-size: inherit;
  font-weight: inherit;
  color: inherit;
  border: 0;
  background: transparent;
  cursor: pointer;

  .icon {
    width: 13px;
    height: 13px;
  }
}

.column-header__issue-btn {
  color: $warning-red;

  &:hover {
    color: $error-red;
    text-decoration: underline;
  }
}

.loading-indicator {
  color: $dark-text-color;
  font-size: 12px;
  font-weight: 400;
  text-transform: uppercase;
  overflow: visible;
  position: absolute;
  top: 50%;
  inset-inline-start: 50%;
  transform: translate(-50%, -50%);
  display: flex;
  align-items: center;
  justify-content: center;
}

.button .loading-indicator {
  position: static;
  transform: none;

  .circular-progress {
    color: $primary-text-color;
    width: 22px;
    height: 22px;
  }
}

.circular-progress {
  color: lighten($ui-base-color, 26%);
  animation: 1.4s linear 0s infinite normal none running simple-rotate;

  circle {
    stroke: currentColor;
    stroke-dasharray: 80px, 200px;
    stroke-dashoffset: 0;
    animation: circular-progress 1.4s ease-in-out infinite;
  }
}

@keyframes circular-progress {
  0% {
    stroke-dasharray: 1px, 200px;
    stroke-dashoffset: 0;
  }

  50% {
    stroke-dasharray: 100px, 200px;
    stroke-dashoffset: -15px;
  }

  100% {
    stroke-dasharray: 100px, 200px;
    stroke-dashoffset: -125px;
  }
}

@keyframes simple-rotate {
  0% {
    transform: rotate(0deg);
  }

  100% {
    transform: rotate(360deg);
  }
}

@keyframes spring-rotate-in {
  0% {
    transform: rotate(0deg);
  }

  30% {
    transform: rotate(-484.8deg);
  }

  60% {
    transform: rotate(-316.7deg);
  }

  90% {
    transform: rotate(-375deg);
  }

  100% {
    transform: rotate(-360deg);
  }
}

@keyframes spring-rotate-out {
  0% {
    transform: rotate(-360deg);
  }

  30% {
    transform: rotate(124.8deg);
  }

  60% {
    transform: rotate(-43.27deg);
  }

  90% {
    transform: rotate(15deg);
  }

  100% {
    transform: rotate(0deg);
  }
}

.video-error-cover {
  align-items: center;
  background: $base-overlay-background;
  color: $primary-text-color;
  cursor: pointer;
  display: flex;
  flex-direction: column;
  height: 100%;
  justify-content: center;
  margin-top: 8px;
  position: relative;
  text-align: center;
  z-index: 100;
}

.spoiler-button {
  top: 0;
  inset-inline-start: 0;
  width: 100%;
  height: 100%;
  position: absolute;
  z-index: 100;

  &--hidden {
    display: none;
  }

  &--click-thru {
    pointer-events: none;
  }

  &__overlay {
    display: flex;
    align-items: center;
    justify-content: center;
    background: transparent;
    width: 100%;
    height: 100%;
    padding: 0;
    margin: 0;
    border: 0;
    color: $white;
    line-height: 20px;
    font-size: 14px;

    &__label {
      background-color: rgba($black, 0.45);
      backdrop-filter: blur(10px) saturate(180%) contrast(75%) brightness(70%);
      border-radius: 8px;
      padding: 12px 16px;
      display: flex;
      align-items: center;
      justify-content: center;
      gap: 4px;
      flex-direction: column;
      font-weight: 600;
    }

    &__action {
      font-weight: 400;
      font-size: 13px;
    }

    &:hover,
    &:focus {
      .spoiler-button__overlay__label {
        background-color: rgba($black, 0.9);
      }
    }
  }
}

.modal-container--preloader {
  background: lighten($ui-base-color, 8%);
}

.account--panel {
  border-top: 1px solid var(--background-border-color);
  border-bottom: 1px solid var(--background-border-color);
  display: flex;
  flex-direction: row;
  padding: 10px 0;
}

.account--panel__button,
.detailed-status__button {
  flex: 1 1 auto;
  text-align: center;
}

.column-settings {
  display: flex;
  flex-direction: column;

  &__section {
    // FIXME: Legacy
    color: $darker-text-color;
    cursor: default;
    display: block;
    font-weight: 500;
  }

  .column-header__links {
    margin: 0;
  }

  section {
    padding: 16px;
    border-bottom: 1px solid var(--background-border-color);

    &:last-child {
      border-bottom: 0;
    }
  }

  h3 {
    font-size: 16px;
    line-height: 24px;
    letter-spacing: 0.5px;
    font-weight: 500;
    color: $primary-text-color;
    margin-bottom: 16px;
  }

  &__row {
    display: flex;
    flex-direction: column;
    gap: 12px;
  }

  .app-form__toggle {
    &__toggle > div {
      border: 0;
    }
  }
}

.column-settings__hashtags {
  margin-top: 15px;

  .column-settings__row {
    margin-bottom: 15px;
  }

  .column-select {
    &__control {
      @include search-input;

      &::placeholder {
        color: lighten($darker-text-color, 4%);
      }

      &::-moz-focus-inner {
        border: 0;
      }

      &::-moz-focus-inner,
      &:focus,
      &:active {
        outline: 0 !important;
      }

      &:focus {
        background: lighten($ui-base-color, 4%);
      }

      @media screen and (width <= 600px) {
        font-size: 16px;
      }
    }

    &__placeholder {
      color: $dark-text-color;
      padding-inline-start: 2px;
      font-size: 12px;
    }

    &__value-container {
      padding-inline-start: 6px;
    }

    &__multi-value {
      background: lighten($ui-base-color, 8%);

      &__remove {
        cursor: pointer;

        &:hover,
        &:active,
        &:focus {
          background: lighten($ui-base-color, 12%);
          color: lighten($darker-text-color, 4%);
        }
      }
    }

    &__multi-value__label,
    &__input,
    &__input-container {
      color: $darker-text-color;
    }

    &__clear-indicator,
    &__dropdown-indicator {
      cursor: pointer;
      transition: none;
      color: $dark-text-color;

      &:hover,
      &:active,
      &:focus {
        color: lighten($dark-text-color, 4%);
      }
    }

    &__indicator-separator {
      background-color: lighten($ui-base-color, 8%);
    }

    &__menu {
      @include search-popout;

      & {
        padding: 0;
        background: $ui-secondary-color;
      }
    }

    &__menu-list {
      padding: 6px;
    }

    &__option {
      color: $inverted-text-color;
      border-radius: 4px;
      font-size: 14px;

      &--is-focused,
      &--is-selected {
        background: darken($ui-secondary-color, 10%);
      }
    }
  }
}

.column-settings__row {
  .text-btn:not(.column-header__permission-btn) {
    margin-bottom: 15px;
  }
}

.relationship-tag {
  color: $white;
  margin-bottom: 4px;
  display: block;
  background-color: rgba($black, 0.45);
  backdrop-filter: blur(10px) saturate(180%) contrast(75%) brightness(70%);
  font-size: 11px;
  text-transform: uppercase;
  font-weight: 700;
  padding: 2px 6px;
  border-radius: 4px;
}

.setting-toggle {
  display: flex;
  align-items: center;
  gap: 8px;
}

.setting-toggle__label {
  color: $darker-text-color;
}

.limited-account-hint {
  p {
    color: $secondary-text-color;
    font-size: 15px;
    font-weight: 500;
    margin-bottom: 20px;
  }
}

.empty-column-indicator,
.follow_requests-unlocked_explanation {
  color: $dark-text-color;
  text-align: center;
  padding: 20px;
  font-size: 15px;
  font-weight: 400;
  cursor: default;
  display: flex;
  flex: 1 1 auto;
  align-items: center;
  justify-content: center;

  & > span {
    max-width: 500px;
  }

  a {
    color: $highlight-text-color;
    text-decoration: none;

    &:hover {
      text-decoration: underline;
    }
  }
}

.follow_requests-unlocked_explanation {
  background: var(--surface-background-color);
  border-bottom: 1px solid var(--background-border-color);
  contain: initial;
  flex-grow: 0;
}

.error-column {
  padding: 20px;
  border: 1px solid var(--background-border-color);
  border-radius: 4px;
  display: flex;
  flex: 1 1 auto;
  align-items: center;
  justify-content: center;
  flex-direction: column;
  cursor: default;

  &__image {
    width: 70%;
    max-width: 350px;
    margin-top: -50px;
  }

  &__message {
    text-align: center;
    color: $darker-text-color;
    font-size: 15px;
    line-height: 22px;

    h1 {
      font-size: 28px;
      line-height: 33px;
      font-weight: 700;
      margin-bottom: 15px;
      color: $primary-text-color;
    }

    p {
      max-width: 48ch;
    }

    &__actions {
      margin-top: 30px;
      display: flex;
      gap: 10px;
      align-items: center;
      justify-content: center;
    }
  }
}

@keyframes heartbeat {
  0% {
    transform: scale(1);
    animation-timing-function: ease-out;
  }

  10% {
    transform: scale(0.91);
    animation-timing-function: ease-in;
  }

  17% {
    transform: scale(0.98);
    animation-timing-function: ease-out;
  }

  33% {
    transform: scale(0.87);
    animation-timing-function: ease-in;
  }

  45% {
    transform: scale(1);
    animation-timing-function: ease-out;
  }
}

.no-reduce-motion .pulse-loading {
  transform-origin: center center;
  animation: heartbeat 1.5s ease-in-out infinite both;
}

.emoji-picker-dropdown__menu {
  position: relative;
  margin-top: 5px;
  z-index: 2;
  background: var(--dropdown-background-color);
  backdrop-filter: var(--background-filter);
  border: 1px solid var(--dropdown-border-color);
  box-shadow: var(--dropdown-shadow);
  border-radius: 5px;

  .emoji-mart-scroll {
    transition: opacity 200ms ease;
  }

  &.selecting .emoji-mart-scroll {
    opacity: 0.5;
  }
}

.emoji-picker-dropdown__modifiers {
  position: absolute;
  top: 60px;
  inset-inline-end: 11px;
  cursor: pointer;
}

.emoji-picker-dropdown__modifiers__menu {
  position: absolute;
  z-index: 4;
  top: -5px;
  inset-inline-start: -9px;
  background: var(--dropdown-background-color);
  border: 1px solid var(--dropdown-border-color);
  border-radius: 4px;
  box-shadow: var(--dropdown-shadow);
  overflow: hidden;

  button {
    display: block;
    cursor: pointer;
    border: 0;
    padding: 4px 8px;
    background: transparent;

    &:hover,
    &:focus,
    &:active {
      background: var(--dropdown-border-color);
    }
  }

  .emoji-mart-emoji {
    height: 22px;
  }
}

.emoji-mart-emoji {
  span {
    background-repeat: no-repeat;
  }
}

.upload-area {
  align-items: center;
  background: rgba($base-overlay-background, 0.8);
  display: flex;
  height: 100vh;
  justify-content: center;
  inset-inline-start: 0;
  opacity: 0;
  position: fixed;
  top: 0;
  visibility: hidden;
  width: 100vw;
  z-index: 2000;

  * {
    pointer-events: none;
  }
}

.upload-area__drop {
  width: 320px;
  height: 160px;
  display: flex;
  box-sizing: border-box;
  position: relative;
  padding: 8px;
}

.upload-area__background {
  position: absolute;
  top: 0;
  inset-inline-end: 0;
  bottom: 0;
  inset-inline-start: 0;
  z-index: -1;
  border-radius: 4px;
  background: $ui-base-color;
  box-shadow: 0 0 5px rgba($base-shadow-color, 0.2);
}

.upload-area__content {
  flex: 1;
  display: flex;
  align-items: center;
  justify-content: center;
  text-align: center;
  color: $secondary-text-color;
  font-size: 18px;
  font-weight: 500;
  border: 2px dashed $ui-base-lighter-color;
  border-radius: 4px;
}

.upload-progress {
  color: $darker-text-color;
  overflow: hidden;
  display: flex;
  gap: 8px;
  align-items: center;
  padding: 0 12px;

  .icon {
    width: 24px;
    height: 24px;
    color: $ui-highlight-color;
  }

  span {
    font-size: 12px;
    text-transform: uppercase;
    font-weight: 500;
    display: block;
  }
}

.upload-progress__message {
  flex: 1 1 auto;
}

.upload-progress__backdrop {
  width: 100%;
  height: 6px;
  border-radius: 6px;
  background: var(--background-color);
  position: relative;
  margin-top: 5px;
}

.upload-progress__tracker {
  position: absolute;
  inset-inline-start: 0;
  top: 0;
  height: 6px;
  background: $ui-highlight-color;
  border-radius: 6px;
}

.emoji-button {
  display: block;
  padding-top: 5px;
  padding-bottom: 2px;
  padding-inline-start: 2px;
  padding-inline-end: 5px;
  outline: 0;
  cursor: pointer;

  img {
    filter: grayscale(100%);
    opacity: 0.8;
    display: block;
    margin: 0;
    width: 22px;
    height: 22px;
  }

  &:hover,
  &:active,
  &:focus {
    img {
      opacity: 1;
      filter: none;
      border-radius: 100%;
    }
  }

  &:focus-visible {
    img {
      outline: $ui-button-icon-focus-outline;
    }
  }
}

.dropdown--active .emoji-button img {
  opacity: 1;
  filter: none;
}

.privacy-dropdown__dropdown,
.language-dropdown__dropdown {
  box-shadow: var(--dropdown-shadow);
  background: var(--dropdown-background-color);
  backdrop-filter: var(--background-filter);
  border: 1px solid var(--dropdown-border-color);
  padding: 4px;
  border-radius: 4px;
  overflow: hidden;
  z-index: 2;
  width: 300px;

  &.top {
    transform-origin: 50% 100%;
  }

  &.bottom {
    transform-origin: 50% 0;
  }
}

.modal-root__container .privacy-dropdown {
  flex-grow: 0;
}

.modal-root__container .privacy-dropdown__dropdown {
  pointer-events: auto;
  z-index: 9999;
}

.privacy-dropdown__option {
  font-size: 14px;
  line-height: 20px;
  letter-spacing: 0.25px;
  padding: 8px 12px;
  cursor: pointer;
  display: flex;
  align-items: center;
  gap: 12px;
  border-radius: 4px;
  color: $primary-text-color;

  &:hover,
  &:active {
    background: var(--dropdown-border-color);
  }

  &:focus,
  &.active {
    background: $ui-highlight-color;
    color: $primary-text-color;
    outline: 0;

    .privacy-dropdown__option__content,
    .privacy-dropdown__option__content strong,
    .privacy-dropdown__option__additional {
      color: $primary-text-color;
    }
  }

  &__additional {
    display: flex;
    align-items: center;
    justify-content: center;
    color: $darker-text-color;
    cursor: help;
  }
}

.privacy-dropdown__option__icon {
  display: flex;
  align-items: center;
  justify-content: center;
}

.privacy-dropdown__option__content {
  flex: 1 1 auto;
  color: $darker-text-color;

  strong {
    color: $primary-text-color;
    font-weight: 500;
    display: block;

    @each $lang in $cjk-langs {
      &:lang(#{$lang}) {
        font-weight: 700;
      }
    }
  }
}

.language-dropdown {
  &__dropdown {
    padding: 0;

    .emoji-mart-search {
      padding: 10px;
      background: var(--dropdown-background-color);

      input {
        padding: 8px 12px;
        background: $ui-base-color;
        border: 1px solid var(--background-border-color);
        color: $darker-text-color;

        @media screen and (width <= 600px) {
          font-size: 16px;
          line-height: 24px;
          letter-spacing: 0.5px;
        }
      }
    }

    .emoji-mart-search-icon {
      inset-inline-end: 15px;
      opacity: 1;
      color: $darker-text-color;

      .icon {
        width: 18px;
        height: 18px;
      }

      &:disabled {
        opacity: 0.38;
      }
    }

    .emoji-mart-scroll {
      padding: 0 10px 10px;
      background: var(--dropdown-background-color);
    }

    &__results {
      &__item {
        cursor: pointer;
        color: $primary-text-color;
        font-size: 14px;
        line-height: 20px;
        letter-spacing: 0.25px;
        font-weight: 500;
        padding: 8px 12px;
        border-radius: 4px;
        overflow: hidden;
        white-space: nowrap;
        text-overflow: ellipsis;

        &__common-name {
          color: $darker-text-color;
          font-weight: 400;
        }

        &:active,
        &:hover {
          background: var(--dropdown-border-color);
        }

        &:focus,
        &.active {
          background: $ui-highlight-color;
          color: $primary-text-color;
          outline: 0;

          .language-dropdown__dropdown__results__item__common-name {
            color: $primary-text-color;
          }
        }
      }
    }
  }
}

.search {
  margin-bottom: 32px;
  position: relative;

  .layout-multiple-columns & {
    margin-bottom: 10px;
  }

  &__popout {
    box-sizing: border-box;
    display: none;
    position: absolute;
    inset-inline-start: 0;
    margin-top: -2px;
    width: 100%;
    background: $ui-base-color;
    border: 1px solid var(--background-border-color);
    border-radius: 0 0 4px 4px;
    box-shadow: var(--dropdown-shadow);
    z-index: 99;
    font-size: 13px;
    padding: 15px 5px;

    h4 {
      text-transform: uppercase;
      color: $darker-text-color;
      font-weight: 500;
      padding: 0 10px;
      margin-bottom: 10px;
    }

    .icon-button {
      padding: 0;
      color: $darker-text-color;
    }

    .icon {
      width: 18px;
      height: 18px;
    }

    &__menu {
      margin-bottom: 20px;

      &:last-child {
        margin-bottom: 0;
      }

      &__message {
        color: $darker-text-color;
        padding: 0 10px;
      }

      &__item {
        display: block;
        box-sizing: border-box;
        width: 100%;
        border: 0;
        font: inherit;
        background: transparent;
        color: $darker-text-color;
        padding: 10px;
        cursor: pointer;
        border-radius: 4px;
        text-align: start;
        text-overflow: ellipsis;
        overflow: hidden;
        white-space: nowrap;

        &--flex {
          display: flex;
          justify-content: space-between;
        }

        .icon-button {
          transition: none;
        }

        &:hover,
        &:focus,
        &:active,
        &.selected {
          background: $ui-highlight-color;
          color: $primary-text-color;

          .icon-button {
            color: $primary-text-color;
          }
        }

        mark {
          background: transparent;
          font-weight: 700;
          color: $primary-text-color;
        }

        span {
          overflow: inherit;
          text-overflow: inherit;
        }
      }
    }
  }

  &.active {
    .search__input {
      border-radius: 4px 4px 0 0;
    }

    .search__popout {
      display: block;
    }
  }
}

.search__input {
  @include search-input;

  display: block;
  padding: 12px 16px;
  padding-inline-start: 16px + 15px + 8px;
  line-height: normal;

  &::-moz-focus-inner {
    border: 0;
  }

  &::-moz-focus-inner,
  &:focus,
  &:active {
    outline: 0 !important;
  }
}

.search__icon {
  &::-moz-focus-inner {
    border: 0;
  }

  &::-moz-focus-inner,
  &:focus {
    outline: 0 !important;
  }

  .icon {
    position: absolute;
    top: 12px + 2px;
    display: inline-block;
    opacity: 0;
    transition: all 100ms linear;
    transition-property: transform, opacity;
    width: 20px;
    height: 20px;
    color: $darker-text-color;
    cursor: default;
    pointer-events: none;
    margin-inline-start: 16px - 2px;

    &.active {
      pointer-events: auto;
      opacity: 1;
    }
  }

  .icon-search {
    transform: rotate(90deg);

    &.active {
      pointer-events: none;
      transform: rotate(0deg);
    }
  }

  .icon-times-circle {
    transform: rotate(0deg);
    cursor: pointer;

    &.active {
      transform: rotate(90deg);
    }
  }
}

.search-results__section {
  border-bottom: 1px solid var(--background-border-color);

  &:last-child {
    border-bottom: 0;
  }

  &__header {
    border-bottom: 1px solid var(--background-border-color);
    background: var(--surface-background-color);
    padding: 15px;
    font-weight: 500;
    font-size: 14px;
    color: $darker-text-color;
    display: flex;
    justify-content: space-between;

    h3 {
      display: flex;
      align-items: center;
      gap: 5px;
    }

    button {
      color: $highlight-text-color;
      padding: 0;
      border: 0;
      background: 0;
      font: inherit;

      &:hover,
      &:active,
      &:focus {
        text-decoration: underline;
      }
    }
  }

  .account:last-child,
  & > div:last-child .status {
    border-bottom: 0;
  }
}

.search-results__info {
  padding: 20px;
  color: $darker-text-color;
  text-align: center;
}

.modal-root {
  position: relative;
  z-index: 9999;
}

.modal-root__overlay {
  position: fixed;
  top: 0;
  inset-inline-start: 0;
  inset-inline-end: 0;
  bottom: 0;
  background: rgba($base-overlay-background, 0.7);
  transition: background 0.5s;
}

.modal-root__container {
  position: fixed;
  top: 0;
  inset-inline-start: 0;
  width: 100%;
  height: 100%;
  max-width: 100vw;
  max-height: 100vh;
  box-sizing: border-box;
  display: flex;
  flex-direction: column;
  align-items: center;
  justify-content: center;
  align-content: space-around;
  z-index: 9999;
  pointer-events: none;
  user-select: none;
}

.modal-root__modal {
  pointer-events: auto;
  user-select: text;
  display: flex;

  @media screen and (width <= $mobile-breakpoint) {
    margin-top: auto;
  }
}

.video-modal .video-player {
  max-height: 80vh;
  max-width: 100vw;
}

.audio-modal__container {
  width: 50vw;
}

.media-modal {
  width: 100%;
  height: 100%;
  position: relative;

  &__buttons {
    position: absolute;
    inset-inline-end: 8px;
    top: 8px;
    z-index: 100;
    display: flex;
    gap: 8px;
    align-items: center;

    .icon-button {
      color: rgba($white, 0.7);
      padding: 8px;

      .icon {
        width: 24px;
        height: 24px;
        filter: var(--overlay-icon-shadow);
      }

      &:hover,
      &:focus,
      &:active {
        color: $white;
        background-color: rgba($white, 0.15);
      }

      &:focus {
        background-color: rgba($white, 0.3);
      }
    }
  }
}

.media-modal__closer {
  position: absolute;
  top: 0;
  inset-inline-start: 0;
  inset-inline-end: 0;
  bottom: 0;
}

.media-modal__navigation {
  position: absolute;
  top: 0;
  inset-inline-start: 0;
  inset-inline-end: 0;
  bottom: 0;
  pointer-events: none;
  transition: opacity 0.3s linear;
  will-change: opacity;

  * {
    pointer-events: auto;
  }

  &.media-modal__navigation--hidden {
    opacity: 0;

    * {
      pointer-events: none;
    }
  }
}

.media-modal__nav {
  background: transparent;
  box-sizing: border-box;
  border: 0;
  color: rgba($white, 0.7);
  cursor: pointer;
  display: flex;
  align-items: center;
  font-size: 24px;
  height: 20vmax;
  margin: auto 0;
  padding: 30px 15px;
  position: absolute;
  top: 0;
  bottom: 0;

  &:hover,
  &:focus,
  &:active {
    color: $white;
  }
}

.media-modal__nav--left {
  inset-inline-start: 0;
}

.media-modal__nav--right {
  inset-inline-end: 0;
}

.media-modal__overlay {
  max-width: 600px;
  position: absolute;
  inset-inline-start: 0;
  inset-inline-end: 0;
  bottom: 0;
  margin: 0 auto;

  .picture-in-picture__footer {
    border-radius: 0;
    background: transparent;
    padding: 20px 0;

    .icon-button {
      color: $white;

      .icon {
        filter: var(--overlay-icon-shadow);
      }

      &:hover,
      &:focus,
      &:active {
        color: $white;
        background-color: rgba($white, 0.15);
      }

      &:focus {
        background-color: rgba($white, 0.3);
      }

      &.active {
        color: $highlight-text-color;

        &:hover,
        &:focus,
        &:active {
          background: rgba($highlight-text-color, 0.15);
        }

        &:focus {
          background: rgba($highlight-text-color, 0.3);
        }
      }

      &.star-icon.active {
        color: $gold-star;

        &:hover,
        &:focus,
        &:active {
          background: rgba($gold-star, 0.15);
        }

        &:focus {
          background: rgba($gold-star, 0.3);
        }
      }

      &.disabled {
        color: $white;
        background-color: transparent;
        cursor: default;
        opacity: 0.4;
      }
    }
  }
}

.media-modal__pagination {
  display: flex;
  justify-content: center;
  margin-bottom: 20px;
}

.media-modal__page-dot {
  flex: 0 0 auto;
  background-color: $white;
  filter: var(--overlay-icon-shadow);
  opacity: 0.4;
  height: 6px;
  width: 6px;
  border-radius: 50%;
  margin: 0 4px;
  padding: 0;
  border: 0;
  font-size: 0;
  transition: opacity 0.2s ease-in-out;

  &.active {
    opacity: 1;
  }

  &:focus {
    outline: 0;
    background-color: $highlight-text-color;
  }
}

.onboarding-modal,
.error-modal,
.embed-modal {
  background: $ui-secondary-color;
  color: $inverted-text-color;
  border-radius: 8px;
  overflow: hidden;
  display: flex;
  flex-direction: column;
}

.error-modal__body {
  height: 80vh;
  width: 80vw;
  max-width: 520px;
  max-height: 420px;
  position: relative;

  & > div {
    position: absolute;
    top: 0;
    inset-inline-start: 0;
    width: 100%;
    height: 100%;
    box-sizing: border-box;
    padding: 25px;
    flex-direction: column;
    align-items: center;
    justify-content: center;
    display: flex;
    opacity: 0;
    user-select: text;
  }
}

.error-modal__body {
  display: flex;
  flex-direction: column;
  justify-content: center;
  align-items: center;
  text-align: center;
}

.onboarding-modal__paginator,
.error-modal__footer {
  flex: 0 0 auto;
  background: darken($ui-secondary-color, 8%);
  display: flex;
  padding: 25px;

  & > div {
    min-width: 33px;
  }

  .onboarding-modal__nav,
  .error-modal__nav {
    color: $lighter-text-color;
    border: 0;
    font-size: 14px;
    font-weight: 500;
    padding: 10px 25px;
    line-height: inherit;
    height: auto;
    margin: -10px;
    border-radius: 4px;
    background-color: transparent;

    &:hover,
    &:focus,
    &:active {
      color: darken($lighter-text-color, 4%);
      background-color: darken($ui-secondary-color, 16%);
    }

    &.onboarding-modal__done,
    &.onboarding-modal__next {
      color: $inverted-text-color;

      &:hover,
      &:focus,
      &:active {
        color: lighten($inverted-text-color, 4%);
      }
    }
  }
}

.error-modal__footer {
  justify-content: center;
}

.display-case {
  text-align: center;
  font-size: 15px;
  margin-bottom: 15px;

  &__label {
    font-weight: 500;
    color: $inverted-text-color;
    margin-bottom: 5px;
    text-transform: uppercase;
    font-size: 12px;
  }

  &__case {
    background: $ui-base-color;
    color: $secondary-text-color;
    font-weight: 500;
    padding: 10px;
    border-radius: 4px;
  }
}

.onboard-sliders {
  display: inline-block;
  max-width: 30px;
  max-height: auto;
  margin-inline-start: 10px;
}

.safety-action-modal {
  width: 600px;
  flex-direction: column;

  &__top,
  &__bottom {
    display: flex;
    gap: 8px;
    padding: 24px;
    flex-direction: column;
    background: var(--modal-background-color);
    backdrop-filter: var(--background-filter);
    border: 1px solid var(--modal-border-color);
  }

  &__top {
    border-radius: 16px 16px 0 0;
    border-bottom: 0;
    gap: 16px;
  }

  &__bottom {
    border-radius: 0 0 16px 16px;
    border-top: 0;

    @media screen and (max-width: $mobile-breakpoint) {
      border-radius: 0;
      border-bottom: 0;
      padding-bottom: 32px;
    }
  }

  &__header {
    display: flex;
    gap: 16px;
    align-items: center;
    font-size: 14px;
    line-height: 20px;
    color: $darker-text-color;

    &__icon {
      border-radius: 64px;
      background: $ui-highlight-color;
      color: $white;
      display: flex;
      align-items: center;
      justify-content: center;
      width: 40px;
      height: 40px;
      flex-shrink: 0;

      .icon {
        width: 24px;
        height: 24px;
      }
    }

    h1 {
      font-size: 22px;
      line-height: 28px;
      color: $primary-text-color;
    }
  }

  &__confirmation {
    font-size: 14px;
    line-height: 20px;
    color: $darker-text-color;

    h1 {
      font-size: 16px;
      line-height: 24px;
      color: $primary-text-color;
      font-weight: 500;
      margin-bottom: 8px;
    }

    strong {
      font-weight: 700;
      color: $primary-text-color;
    }
  }

  &__status {
    border: 1px solid var(--modal-border-color);
    border-radius: 8px;
    padding: 8px;
    cursor: pointer;

    &__account {
      display: flex;
      align-items: center;
      gap: 4px;
      margin-bottom: 8px;
      color: $dark-text-color;

      bdi {
        color: inherit;
      }
    }

    &__content {
      display: -webkit-box;
      font-size: 15px;
      line-height: 22px;
      color: $dark-text-color;
      -webkit-line-clamp: 4;
      -webkit-box-orient: vertical;
      max-height: 4 * 22px;
      overflow: hidden;

      p,
      a {
        color: inherit;
      }
    }

    .reply-indicator__attachments {
      margin-top: 0;
      font-size: 15px;
      line-height: 22px;
      color: $dark-text-color;
    }
  }

  &__bullet-points {
    display: flex;
    flex-direction: column;
    gap: 8px;
    font-size: 16px;
    line-height: 24px;

    & > div {
      display: flex;
      gap: 16px;
      align-items: center;

      strong {
        font-weight: 700;
      }
    }

    &--deemphasized {
      color: $secondary-text-color;
    }

    &__icon {
      width: 40px;
      height: 40px;
      display: flex;
      align-items: center;
      justify-content: center;
      flex-shrink: 0;

      .icon {
        width: 24px;
        height: 24px;
      }
    }
  }

  &__field-group {
    display: flex;
    flex-direction: column;

    label {
      display: flex;
      gap: 16px;
      align-items: center;
      font-size: 16px;
      line-height: 24px;
      height: 32px;
      padding: 0 12px;
    }
  }

  &__caveats {
    font-size: 14px;
    padding: 0 12px;

    strong {
      font-weight: 500;
    }
  }

  &__bottom {
    padding-top: 0;

    &__collapsible {
      display: none;
      flex-direction: column;
      gap: 16px;
    }

    &.active {
      background: var(--modal-background-variant-color);
      padding-top: 24px;

      .safety-action-modal__bottom__collapsible {
        display: flex;
      }
    }
  }

  &__actions {
    display: flex;
    align-items: center;
    gap: 8px;
    justify-content: flex-end;

    &__hint {
      font-size: 14px;
      line-height: 20px;
      color: $dark-text-color;
    }

    .link-button {
      padding: 10px 12px;
      font-weight: 600;
    }
  }
}

.dialog-modal {
  width: 588px;
  max-height: 80vh;
  flex-direction: column;
  background: var(--modal-background-color);
  backdrop-filter: var(--background-filter);
  border: 1px solid var(--modal-border-color);
  border-radius: 16px;

  &__header {
    border-bottom: 1px solid var(--modal-border-color);
    display: flex;
    align-items: center;
    justify-content: space-between;
    flex-direction: row-reverse;
    padding: 12px 24px;

    &__title {
      font-size: 16px;
      line-height: 24px;
      font-weight: 500;
      letter-spacing: 0.15px;
    }
  }

  &__content {
    font-size: 14px;
    line-height: 20px;
    letter-spacing: 0.25px;
    overflow-y: auto;

    &__form {
      display: flex;
      flex-direction: column;
      gap: 16px;
      padding: 24px;
    }
  }

  .copy-paste-text {
    margin-bottom: 0;
  }
}

.hotkey-combination {
  display: inline-flex;
  align-items: center;
  gap: 4px;

  kbd {
    padding: 3px 5px;
    border: 1px solid var(--background-border-color);
    border-radius: 4px;
  }
}

.boost-modal,
.report-modal,
.actions-modal,
.compare-history-modal {
  background: var(--background-color);
  color: $primary-text-color;
  border-radius: 4px;
  border: 1px solid var(--background-border-color);
  overflow: hidden;
  max-width: 90vw;
  width: 480px;
  position: relative;
  flex-direction: column;

  @media screen and (max-width: $no-columns-breakpoint) {
    border-bottom: 0;
    border-radius: 4px 4px 0 0;
  }
}

.boost-modal__container {
  overflow-y: auto;
  padding: 10px;

  .status {
    user-select: text;
    border-bottom: 0;
  }
}

.boost-modal__action-bar {
  display: flex;
  justify-content: space-between;
  align-items: center;
  background: $ui-secondary-color;
  padding: 15px;

  & > div {
    flex: 1 1 auto;
    text-align: end;
    color: $lighter-text-color;
    padding-inline-end: 10px;
  }

  .icon {
    vertical-align: middle;
  }

  .button {
    flex: 0 0 auto;
  }
}

.report-modal {
  width: 90vw;
  max-width: 700px;
  border: 1px solid var(--background-border-color);
}

.report-dialog-modal {
  max-width: 90vw;
  width: 480px;
  height: 80vh;
  background: var(--background-color);
  color: $primary-text-color;
  border-radius: 4px;
  border: 1px solid var(--background-border-color);
  overflow: hidden;
  position: relative;
  flex-direction: column;
  display: flex;

  &__container {
    box-sizing: border-box;
    border-top: 1px solid var(--background-border-color);
    padding: 20px;
    flex-grow: 1;
    display: flex;
    flex-direction: column;
    min-height: 0;
    overflow: auto;
  }

  &__title {
    font-size: 28px;
    line-height: 33px;
    font-weight: 700;
    margin-bottom: 15px;

    @media screen and (height <= 800px) {
      font-size: 22px;
    }
  }

  &__subtitle {
    font-size: 17px;
    font-weight: 600;
    line-height: 22px;
    margin-bottom: 4px;
  }

  &__lead {
    font-size: 17px;
    line-height: 22px;
    color: $secondary-text-color;
    margin-bottom: 30px;

    a {
      text-decoration: none;
      color: $inverted-text-color;
      font-weight: 500;

      &:hover {
        text-decoration: underline;
      }
    }
  }

  &__actions {
    margin-top: 30px;
    display: flex;

    .button {
      flex: 1 1 auto;
    }
  }

  &__statuses {
    flex-grow: 1;
    min-height: 0;
    overflow: auto;
  }

  .status__content a {
    color: $highlight-text-color;
  }

  .status__content,
  .status__content p {
    color: $primary-text-color;
  }

  .status__content__spoiler-link {
    color: $primary-text-color;
    background: $ui-primary-color;

    &:hover {
      background: lighten($ui-primary-color, 8%);
    }
  }

  .dialog-option {
    align-items: center;
    gap: 12px;
  }

  .dialog-option .poll__input {
    border-color: $darker-text-color;
    color: $ui-secondary-color;
    display: inline-flex;
    align-items: center;
    justify-content: center;

    svg {
      width: 15px;
      height: 15px;
    }

    &:active,
    &:focus,
    &:hover {
      border-color: $valid-value-color;
      border-width: 4px;
    }

    &.active {
      border-color: $valid-value-color;
      background: $valid-value-color;
    }
  }

  .poll__option.dialog-option {
    padding: 15px 0;
    flex: 0 0 auto;
    border-bottom: 1px solid var(--background-border-color);

    &:last-child {
      border-bottom: 0;
    }

    & > .poll__option__text {
      font-size: 13px;
      color: $secondary-text-color;

      strong {
        font-size: 17px;
        font-weight: 500;
        line-height: 22px;
        color: $primary-text-color;
        display: block;
        margin-bottom: 4px;

        &:last-child {
          margin-bottom: 0;
        }
      }
    }
  }

  .flex-spacer {
    background: transparent;
  }

  &__textarea {
    display: block;
    box-sizing: border-box;
    width: 100%;
    color: $primary-text-color;
    background: $ui-base-color;
    padding: 10px;
    font-family: inherit;
    font-size: 17px;
    line-height: 22px;
    resize: vertical;
    border: 0;
    border: 1px solid var(--background-border-color);
    outline: 0;
    border-radius: 4px;
    margin: 20px 0;

    &:focus {
      outline: 0;
    }
  }

  &__toggle {
    display: flex;
    align-items: center;
    margin-bottom: 16px;
    gap: 8px;

    & > span {
      display: block;
      font-size: 14px;
      font-weight: 500;
      line-height: 20px;
    }
  }

  .button.button-secondary {
    border-color: $ui-button-destructive-background-color;
    color: $ui-button-destructive-background-color;
    flex: 0 0 auto;

    &:hover,
    &:focus,
    &:active {
      background: $ui-button-destructive-background-color;
      border-color: $ui-button-destructive-background-color;
      color: $white;
    }
  }

  hr {
    border: 0;
    background: transparent;
    margin: 15px 0;
  }

  .emoji-mart-search {
    padding-inline-end: 10px;
  }

  .emoji-mart-search-icon {
    inset-inline-end: 10px + 5px;
  }
}

.report-modal__container {
  display: flex;
  border-top: 1px solid var(--background-border-color);

  @media screen and (width <= 480px) {
    flex-wrap: wrap;
    overflow-y: auto;
  }
}

.report-modal__statuses,
.report-modal__comment {
  box-sizing: border-box;
  width: 50%;
  min-width: 50%;

  @media screen and (width <= 480px) {
    width: 100%;
  }
}

.report-modal__statuses,
.focal-point-modal__content {
  flex: 1 1 auto;
  min-height: 20vh;
  max-height: 80vh;
  overflow-y: auto;
  overflow-x: hidden;

  .status__content a {
    color: $highlight-text-color;
  }

  .status__content,
  .status__content p {
    color: $inverted-text-color;
  }

  @media screen and (width <= 480px) {
    max-height: 10vh;
  }
}

.focal-point-modal__content {
  @media screen and (width <= 480px) {
    max-height: 40vh;
  }
}

.setting-divider {
  background: transparent;
  border: 0;
  margin: 0;
  width: 100%;
  height: 1px;
  margin-bottom: 29px;
}

.report-modal__comment {
  padding: 20px;
  border-inline-end: 1px solid var(--background-border-color);
  max-width: 320px;

  p {
    font-size: 14px;
    line-height: 20px;
    margin-bottom: 20px;
  }

  .setting-text-label {
    display: block;
    color: $secondary-text-color;
    font-size: 14px;
    font-weight: 500;
    margin-bottom: 10px;
  }

  .setting-text {
    width: 100%;
    resize: none;
    min-height: 100px;
    max-height: 50vh;
    border: 0;

    @media screen and (height <= 600px) {
      max-height: 20vh;
    }

    @media screen and (max-width: $no-columns-breakpoint) {
      max-height: 20vh;
    }
  }

  .setting-toggle {
    margin-top: 20px;
    margin-bottom: 24px;

    &__label {
      color: $inverted-text-color;
      font-size: 14px;
    }
  }

  @media screen and (width <= 480px) {
    padding: 10px;
    max-width: 100%;
    order: 2;

    .setting-toggle {
      margin-bottom: 4px;
    }
  }
}

.actions-modal {
  max-height: 80vh;
  max-width: 80vw;

  .actions-modal__item-label {
    font-weight: 500;
  }

  ul {
    overflow-y: auto;
    flex-shrink: 0;
    max-height: 80vh;

    &.with-status {
      max-height: calc(80vh - 75px);
    }

    li:empty {
      margin: 0;
    }

    li:not(:empty) {
      a {
        color: $primary-text-color;
        display: flex;
        padding: 12px 16px;
        font-size: 15px;
        align-items: center;
        text-decoration: none;

        &,
        button {
          transition: none;
        }

        &.active,
        &:hover,
        &:active,
        &:focus {
          &,
          button {
            background: $ui-highlight-color;
            color: $primary-text-color;
          }
        }

        button:first-child {
          margin-inline-end: 10px;
        }
      }
    }
  }
}

.report-modal__target {
  padding: 30px;
  font-size: 16px;

  strong {
    font-weight: 500;

    @each $lang in $cjk-langs {
      &:lang(#{$lang}) {
        font-weight: 700;
      }
    }
  }

  select {
    appearance: none;
    box-sizing: border-box;
    font-size: 14px;
    color: $inverted-text-color;
    display: inline-block;
    width: auto;
    outline: 0;
    font-family: inherit;
    background: $simple-background-color
      url("data:image/svg+xml;utf8,<svg xmlns='http://www.w3.org/2000/svg' viewBox='0 0 14.933 18.467' height='19.698' width='15.929'><path d='M3.467 14.967l-3.393-3.5H14.86l-3.392 3.5c-1.866 1.925-3.666 3.5-4 3.5-.335 0-2.135-1.575-4-3.5zm.266-11.234L7.467 0 11.2 3.733l3.733 3.734H0l3.733-3.734z' fill='#{hex-color(darken($simple-background-color, 14%))}'/></svg>")
      no-repeat right 8px center / auto 16px;
    border: 1px solid darken($simple-background-color, 14%);
    border-radius: 4px;
    padding: 6px 10px;
    padding-inline-end: 30px;
  }
}

.report-modal__target {
  text-align: center;
}

.report-modal__target {
  padding: 15px;

  .report-modal__close {
    position: absolute;
    top: 10px;
    inset-inline-end: 10px;
  }
}

.compare-history-modal {
  .report-modal__target {
    border-bottom: 1px solid var(--background-border-color);
  }

  &__container {
    padding: 30px;
    pointer-events: all;
    overflow-y: auto;
  }

  .status__content {
    color: $secondary-text-color;
    font-size: 19px;
    line-height: 24px;

    .emojione {
      width: 24px;
      height: 24px;
      margin: -1px 0 0;
    }

    a {
      color: $highlight-text-color;
    }

    hr {
      height: 0.25rem;
      padding: 0;
      background-color: $ui-secondary-color;
      border: 0;
      margin: 20px 0;
    }
  }

  .media-gallery,
  .audio-player,
  .video-player {
    margin-top: 15px;
  }
}

.loading-bar {
  background-color: $highlight-text-color;
  height: 3px;
  position: fixed;
  top: 0;
  inset-inline-start: 0;
  z-index: 9999;
}

.media-gallery__actions {
  position: absolute;
  top: 6px;
  inset-inline-end: 6px;
  display: flex;
  gap: 2px;
  z-index: 2;

  &__pill {
    display: block;
    color: $white;
    border: 0;
    background: rgba($black, 0.65);
    backdrop-filter: blur(10px) saturate(180%) contrast(75%) brightness(70%);
    padding: 3px 12px;
    border-radius: 99px;
    font-size: 14px;
    font-weight: 700;
    line-height: 20px;
  }
}

.media-gallery__item__badges {
  position: absolute;
  bottom: 8px;
  inset-inline-end: 8px;
  display: flex;
  gap: 2px;
  pointer-events: none;
}

.media-gallery__alt__label {
  display: block;
  text-align: center;
  color: $white;
  border: 0;
  background: rgba($black, 0.65);
  backdrop-filter: blur(10px) saturate(180%) contrast(75%) brightness(70%);
  padding: 3px 8px;
  border-radius: 4px;
  font-size: 12px;
  font-weight: 700;
  z-index: 1;
  line-height: 20px;
  cursor: pointer;
  pointer-events: auto;

  &--non-interactive {
    pointer-events: none;
  }
}

.media-gallery__alt__popover {
  background: rgba($black, 0.65);
  backdrop-filter: blur(10px) saturate(180%) contrast(75%) brightness(70%);
  border-radius: 4px;
  box-shadow: var(--dropdown-shadow);
  padding: 16px;
  min-width: 16em;
  min-height: 2em;
  max-width: 22em;
  max-height: 30em;
  overflow-y: auto;

  h4 {
    font-size: 15px;
    line-height: 20px;
    font-weight: 500;
    color: $white;
    margin-bottom: 8px;
  }

  p {
    font-size: 15px;
    line-height: 20px;
    color: rgba($white, 0.85);
    white-space: pre-line;
  }
}

.attachment-list {
  display: flex;
  font-size: 14px;
  border: 1px solid var(--background-border-color);
  border-radius: 4px;
  margin-top: 16px;
  overflow: hidden;

  &__icon {
    flex: 0 0 auto;
    color: $dark-text-color;
    padding: 8px 18px;
    cursor: default;
    border-inline-end: 1px solid var(--background-border-color);
    display: flex;
    flex-direction: column;
    align-items: center;
    justify-content: center;
    font-size: 26px;
  }

  &__list {
    list-style: none;
    padding: 4px 0;
    padding-inline-start: 8px;
    display: flex;
    flex-direction: column;
    justify-content: center;

    li {
      display: block;
      padding: 4px 0;
    }

    a {
      text-decoration: none;
      color: $dark-text-color;
      font-weight: 500;

      &:hover {
        text-decoration: underline;
      }
    }
  }

  &.compact {
    border: 0;

    .attachment-list__list {
      padding: 0;
      display: block;
    }

    .icon {
      color: $dark-text-color;
      vertical-align: middle;
    }
  }
}

/* Media Gallery */
.media-gallery {
  box-sizing: border-box;
  margin-top: 8px;
  overflow: hidden;
  border-radius: 8px;
  position: relative;
  width: 100%;
  min-height: 64px;
  display: grid;
  grid-template-columns: 1fr 1fr;
  grid-template-rows: 1fr 1fr;
  gap: 2px;

  &--layout-2 {
    & > .media-gallery__item:nth-child(1) {
      border-end-end-radius: 0;
      border-start-end-radius: 0;
    }

    & > .media-gallery__item:nth-child(2) {
      border-start-start-radius: 0;
      border-end-start-radius: 0;
    }
  }

  &--layout-3 {
    & > .media-gallery__item:nth-child(1) {
      border-end-end-radius: 0;
      border-start-end-radius: 0;
    }

    & > .media-gallery__item:nth-child(2) {
      border-start-start-radius: 0;
      border-end-start-radius: 0;
      border-end-end-radius: 0;
    }

    & > .media-gallery__item:nth-child(3) {
      border-start-start-radius: 0;
      border-end-start-radius: 0;
      border-start-end-radius: 0;
    }
  }

  &--layout-4 {
    & > .media-gallery__item:nth-child(1) {
      border-end-end-radius: 0;
      border-start-end-radius: 0;
      border-end-start-radius: 0;
    }

    & > .media-gallery__item:nth-child(2) {
      border-start-start-radius: 0;
      border-end-start-radius: 0;
      border-end-end-radius: 0;
    }

    & > .media-gallery__item:nth-child(3) {
      border-start-start-radius: 0;
      border-start-end-radius: 0;
      border-end-start-radius: 0;
      border-end-end-radius: 0;
    }

    & > .media-gallery__item:nth-child(4) {
      border-start-start-radius: 0;
      border-end-start-radius: 0;
      border-start-end-radius: 0;
    }
  }
}

.media-gallery__item {
  border: 0;
  box-sizing: border-box;
  display: block;
  position: relative;
  border-radius: 8px;
  overflow: hidden;
  outline: 1px solid var(--media-outline-color);
  outline-offset: -1px;
  z-index: 1;

  &--tall {
    grid-row: span 2;
  }

  &--wide {
    grid-column: span 2;
  }

  &--square {
    aspect-ratio: 1;
  }

  &__overlay {
    position: absolute;
    top: 0;
    inset-inline-start: 0;
    display: flex;
    align-items: center;
    justify-content: center;
    box-sizing: border-box;
    width: 100%;
    height: 100%;
    pointer-events: none;
    padding: 8px;
    z-index: 1;

    &--corner {
      align-items: flex-start;
      justify-content: flex-end;
    }

    .icon {
      color: $white;
      filter: var(--overlay-icon-shadow);
    }
  }
}

.media-gallery__item-thumbnail {
  cursor: pointer;
  display: block;
  text-decoration: none;
  color: $secondary-text-color;
  position: relative;
  z-index: -1;

  &,
  img {
    height: 100%;
    width: 100%;
  }

  img {
    object-fit: cover;
  }
}

.media-gallery__preview {
  width: 100%;
  height: 100%;
  object-fit: cover;
  position: absolute;
  top: 0;
  inset-inline-start: 0;
  z-index: -2;
  background: $base-overlay-background;

  &--hidden {
    display: none;
  }
}

.media-gallery__gifv {
  height: 100%;
  overflow: hidden;
  position: relative;
  width: 100%;
  z-index: -1;
}

.media-gallery__item-gifv-thumbnail {
  cursor: pointer;
  height: 100%;
  object-fit: cover;
  width: 100%;
}

/* End Media Gallery */

.detailed,
.fullscreen {
  .video-player__volume__current,
  .video-player__volume::before {
    bottom: 27px;
  }

  .video-player__volume__handle {
    bottom: 23px;
  }
}

.audio-player {
  overflow: hidden;
  box-sizing: border-box;
  position: relative;
  background: var(--background-color);
  border-radius: 8px;
  padding-bottom: 44px;
  width: 100%;
  outline: 1px solid var(--media-outline-color);
  outline-offset: -1px;

  &.editable {
    border-radius: 0;
    height: 100%;
  }

  &.inactive {
    audio,
    .video-player__controls {
      visibility: hidden;
    }
  }

  .video-player__volume::before,
  .video-player__seek::before {
    background: currentColor;
    opacity: 0.15;
  }

  .video-player__seek__buffer {
    background: currentColor;
    opacity: 0.2;
  }

  .video-player__buttons button,
  .video-player__buttons a {
    color: currentColor;
    opacity: 0.75;

    &:active,
    &:hover,
    &:focus {
      color: currentColor;
      opacity: 1;
    }
  }

  .video-player__time-sep,
  .video-player__time-total,
  .video-player__time-current {
    color: currentColor;
  }

  .video-player__seek::before,
  .video-player__seek__buffer,
  .video-player__seek__progress {
    top: 0;
  }

  .video-player__seek__handle {
    top: -4px;
  }

  .video-player__controls {
    padding-top: 10px;
    background: transparent;
    z-index: 1;
  }
}

.video-player {
  overflow: hidden;
  position: relative;
  background: $base-shadow-color;
  max-width: 100%;
  border-radius: 8px;
  box-sizing: border-box;
  color: $white;
  display: flex;
  align-items: center;
  outline: 1px solid var(--media-outline-color);
  outline-offset: -1px;
  z-index: 2;

  &.editable {
    border-radius: 0;
    height: 100% !important;
  }

  video {
    display: block;
    z-index: -2;
  }

  &.fullscreen {
    width: 100% !important;
    height: 100% !important;
    margin: 0;
    aspect-ratio: auto !important;

    video {
      width: 100% !important;
      height: 100% !important;
      outline: 0;
    }
  }

  &__controls {
    position: absolute;
    direction: ltr;
    z-index: -1;
    bottom: 0;
    inset-inline-start: 0;
    inset-inline-end: 0;
    box-sizing: border-box;
    background: linear-gradient(
      0deg,
      rgba($base-shadow-color, 0.85) 0,
      rgba($base-shadow-color, 0.45) 60%,
      transparent
    );
    padding: 0 15px;
    opacity: 0;
    transition: opacity 0.1s ease;

    &.active {
      opacity: 1;
    }
  }

  &.inactive {
    video,
    .video-player__controls {
      visibility: hidden;
    }
  }

  &__spoiler {
    display: none;
    position: absolute;
    top: 0;
    inset-inline-start: 0;
    width: 100%;
    height: 100%;
    z-index: 4;
    border: 0;
    background: $base-overlay-background;
    color: $darker-text-color;
    transition: none;
    pointer-events: none;

    &.active {
      display: block;
      pointer-events: auto;

      &:hover,
      &:active,
      &:focus {
        color: lighten($darker-text-color, 7%);
      }
    }

    &__title {
      display: block;
      font-size: 14px;
    }

    &__subtitle {
      display: block;
      font-size: 11px;
      font-weight: 500;
    }
  }

  &__buttons-bar {
    display: flex;
    justify-content: space-between;
    padding-bottom: 8px;
    margin: 0 -5px;

    .video-player__download__icon {
      color: inherit;
    }
  }

  &__buttons {
    display: flex;
    flex: 0 1 auto;
    min-width: 30px;
    align-items: center;
    white-space: nowrap;
    overflow: hidden;
    text-overflow: ellipsis;
    gap: 5px;

    .player-button {
      display: inline-block;
      outline: 0;
      padding: 5px;
      flex: 0 0 auto;
      background: transparent;
      border: 0;
      color: rgba($white, 0.75);

      &:active,
      &:hover,
      &:focus {
        color: $white;
      }
    }
  }

  &__time {
    display: inline;
    flex: 0 1 auto;
    overflow: hidden;
    text-overflow: ellipsis;
    margin: 0 5px;
  }

  &__time-sep,
  &__time-total,
  &__time-current {
    font-size: 14px;
    font-weight: 500;
  }

  &__time-current {
    color: $white;
  }

  &__time-sep {
    display: inline-block;
    margin: 0 6px;
  }

  &__time-sep,
  &__time-total {
    color: $white;
  }

  &__volume {
    flex: 0 0 auto;
    display: inline-flex;
    cursor: pointer;
    height: 24px;
    position: relative;
    overflow: hidden;

    .no-reduce-motion & {
      transition: all 100ms linear;
    }

    &.active {
      overflow: visible;
      width: 50px;
      margin-inline-end: 16px;
    }

    &::before {
      content: '';
      width: 50px;
      background: rgba($white, 0.35);
      border-radius: 4px;
      display: block;
      position: absolute;
      height: 4px;
      inset-inline-start: 0;
      top: 50%;
      transform: translate(0, -50%);
    }

    &__current {
      display: block;
      position: absolute;
      height: 4px;
      border-radius: 4px;
      inset-inline-start: 0;
      top: 50%;
      transform: translate(0, -50%);
      background: lighten($ui-highlight-color, 8%);
    }

    &__handle {
      position: absolute;
      z-index: 3;
      border-radius: 50%;
      width: 12px;
      height: 12px;
      top: 50%;
      inset-inline-start: 0;
      margin-inline-start: -6px;
      transform: translate(0, -50%);
      background: lighten($ui-highlight-color, 8%);
      box-shadow: 1px 2px 6px rgba($base-shadow-color, 0.2);
      opacity: 0;

      .no-reduce-motion & {
        transition: opacity 100ms linear;
      }
    }

    &.active &__handle {
      opacity: 1;
    }
  }

  &__link {
    padding: 2px 10px;

    a {
      text-decoration: none;
      font-size: 14px;
      font-weight: 500;
      color: $white;

      &:hover,
      &:active,
      &:focus {
        text-decoration: underline;
      }
    }
  }

  &__seek {
    cursor: pointer;
    height: 24px;
    position: relative;

    &::before {
      content: '';
      width: 100%;
      background: rgba($white, 0.35);
      border-radius: 4px;
      display: block;
      position: absolute;
      height: 4px;
      top: 14px;
    }

    &__progress,
    &__buffer {
      display: block;
      position: absolute;
      height: 4px;
      border-radius: 4px;
      top: 14px;
      background: lighten($ui-highlight-color, 8%);
    }

    &__buffer {
      background: rgba($white, 0.2);
    }

    &__handle {
      position: absolute;
      z-index: 3;
      opacity: 0;
      border-radius: 50%;
      width: 12px;
      height: 12px;
      top: 10px;
      margin-inline-start: -6px;
      background: lighten($ui-highlight-color, 8%);
      box-shadow: 1px 2px 6px rgba($base-shadow-color, 0.2);

      .no-reduce-motion & {
        transition: opacity 0.1s ease;
      }

      &.active {
        opacity: 1;
      }
    }

    &:hover {
      .video-player__seek__handle {
        opacity: 1;
      }
    }
  }

  &.detailed,
  &.fullscreen {
    .video-player__buttons {
      .player-button {
        padding-top: 10px;
        padding-bottom: 10px;
      }
    }
  }
}

.gifv {
  video {
    max-width: 100vw;
    max-height: 80vh;
  }
}

.scrollable .account-card {
  margin: 10px;
}

.scrollable .account-card__title__avatar {
  img {
    border: 2px solid var(--background-color);
  }

  .account__avatar {
    border: none;
  }
}

.scrollable .account-card__header {
  img {
    border-radius: 4px;
  }
}

.scrollable .account-card__bio::after {
  background: linear-gradient(to left, var(--background-color), transparent);
}

.account-gallery__container {
  display: grid;
  grid-template-columns: 1fr 1fr 1fr;
  gap: 2px;

  .media-gallery__item {
    border-radius: 0;
  }

  .load-more {
    grid-column: span 3;
  }
}

.notification__filter-bar,
.account__section-headline {
  border: 1px solid var(--background-border-color);
  border-top: 0;
  cursor: default;
  display: flex;
  flex-shrink: 0;

  @media screen and (max-width: $no-gap-breakpoint - 1px) {
    border-right: 0;
    border-left: 0;
  }

  button {
    background: transparent;
    border: 0;
    margin: 0;
  }

  button,
  a {
    display: block;
    flex: 1 1 auto;
    color: $darker-text-color;
    padding: 15px 0;
    font-size: 14px;
    font-weight: 500;
    text-align: center;
    text-decoration: none;
    position: relative;
    width: 100%;
    white-space: nowrap;

    &.active {
      color: $primary-text-color;

      &::before {
        display: block;
        content: '';
        position: absolute;
        bottom: -1px;
        left: 50%;
        transform: translateX(-50%);
        width: 40px;
        height: 3px;
        border-radius: 4px 4px 0 0;
        background: $highlight-text-color;
      }
    }
  }

  .scrollable & {
    border-left: 0;
    border-right: 0;
  }
}

.filter-form {
  border-bottom: 1px solid var(--background-border-color);

  &__column {
    display: flex;
    flex-direction: column;
    gap: 15px;
    padding: 15px;
  }

  .radio-button {
    display: flex;
  }
}

.column-settings__row .radio-button {
  display: flex;
}

.radio-button,
.check-box {
  font-size: 14px;
  position: relative;
  display: inline-flex;
  align-items: center;
  line-height: 18px;
  white-space: nowrap;
  overflow: hidden;
  text-overflow: ellipsis;
  cursor: pointer;
  gap: 10px;
  color: $secondary-text-color;

  input[type='radio'],
  input[type='checkbox'] {
    display: none;
  }

  &__input {
    display: flex;
    align-items: center;
    justify-content: center;
    position: relative;
    border: 2px solid $secondary-text-color;
    box-sizing: border-box;
    width: 20px;
    height: 20px;
    flex: 0 0 auto;
    border-radius: 50%;

    &.checked,
    &.indeterminate {
      border-color: $ui-highlight-color;
    }

    .icon {
      width: 18px;
      height: 18px;
    }
  }
}

.radio-button__input.checked::before {
  position: absolute;
  left: 2px;
  top: 2px;
  content: '';
  display: block;
  border-radius: 50%;
  width: 12px;
  height: 12px;
  background: $ui-highlight-color;
}

.check-box {
  &__input {
    width: 18px;
    height: 18px;
    border-radius: 2px;

    &.checked,
    &.indeterminate {
      background: $ui-highlight-color;
      color: $white;
    }
  }
}

noscript {
  text-align: center;

  img {
    width: 200px;
    opacity: 0.5;
    animation: flicker 4s infinite;
  }

  div {
    font-size: 14px;
    margin: 30px auto;
    color: $secondary-text-color;
    max-width: 400px;

    a {
      color: $highlight-text-color;
      text-decoration: underline;

      &:hover {
        text-decoration: none;
      }
    }
  }
}

@keyframes flicker {
  0% {
    opacity: 1;
  }

  30% {
    opacity: 0.75;
  }

  100% {
    opacity: 1;
  }
}

.moved-account-banner,
.follow-request-banner,
.account-memorial-banner {
  padding: 20px;
  background: var(--surface-background-color);
  display: flex;
  align-items: center;
  flex-direction: column;

  &__message {
    color: $darker-text-color;
    padding: 8px 0;
    padding-top: 0;
    padding-bottom: 4px;
    font-size: 14px;
    font-weight: 500;
    text-align: center;
    margin-bottom: 16px;
  }

  &__action {
    display: flex;
    justify-content: space-between;
    align-items: center;
    gap: 15px;
    width: 100%;
  }

  .detailed-status__display-name {
    margin-bottom: 0;
  }
}

.follow-request-banner .button {
  width: 100%;
}

.account-memorial-banner__message {
  margin-bottom: 0;
}

.column-inline-form {
  padding: 15px;
  display: flex;
  justify-content: flex-start;
  gap: 15px;
  align-items: center;
  border: 1px solid var(--background-border-color);
  border-top: 0;

  label {
    flex: 1 1 auto;

    input {
      width: 100%;
    }
  }

  @media screen and (max-width: $no-gap-breakpoint) {
    border-left: 0;
    border-right: 0;
  }
}

.drawer__backdrop {
  cursor: pointer;
  position: absolute;
  top: 0;
  inset-inline-start: 0;
  width: 100%;
  height: 100%;
  background: rgba($base-overlay-background, 0.5);
}

.list-adder,
.list-editor {
  backdrop-filter: var(--background-filter);
  background: var(--modal-background-color);
  border: 1px solid var(--modal-border-color);
  flex-direction: column;
  border-radius: 8px;
  width: 380px;
  overflow: hidden;

  @media screen and (width <= 420px) {
    width: 90%;
  }
}

.list-adder {
  &__lists {
    height: 50vh;
    border-radius: 0 0 8px 8px;
    overflow-y: auto;
  }

  .list {
    padding: 10px;
    border-bottom: 1px solid var(--background-border-color);
  }

  .list__wrapper {
    display: flex;
  }

  .list__display-name {
    flex: 1 1 auto;
    overflow: hidden;
    text-decoration: none;
    font-size: 16px;
    padding: 10px;
    display: flex;
    align-items: center;
    gap: 4px;
  }
}

.list-editor {
  h4 {
    padding: 15px 0;
    background: lighten($ui-base-color, 13%);
    font-weight: 500;
    font-size: 16px;
    text-align: center;
    border-radius: 8px 8px 0 0;
  }

  .drawer__pager {
    height: 50vh;
    border: 0;
  }

  .drawer__inner {
    &.backdrop {
      width: calc(100% - 60px);
      box-shadow: 2px 4px 15px rgba($base-shadow-color, 0.4);
      border-radius: 0 0 0 8px;
    }
  }

  &__accounts {
    background: unset;
    overflow-y: auto;
  }

  .account__display-name {
    &:hover strong {
      text-decoration: none;
    }
  }

  .account__avatar {
    cursor: default;
  }

  .search {
    margin-bottom: 0;
  }
}

.focal-point {
  position: relative;
  cursor: move;
  overflow: hidden;
  height: 100%;
  display: flex;
  justify-content: center;
  align-items: center;
  background: $base-shadow-color;

  img,
  video,
  canvas {
    display: block;
    max-height: 80vh;
    width: 100%;
    height: auto;
    margin: 0;
    object-fit: contain;
    background: $base-shadow-color;
  }

  &__reticle {
    position: absolute;
    width: 100px;
    height: 100px;
    transform: translate(-50%, -50%);
    background: url('~images/reticle.png') no-repeat 0 0;
    border-radius: 50%;
    box-shadow: 0 0 0 9999em rgba($base-shadow-color, 0.35);
  }

  &__overlay {
    position: absolute;
    width: 100%;
    height: 100%;
    top: 0;
    inset-inline-start: 0;
  }

  &__preview {
    position: absolute;
    bottom: 10px;
    inset-inline-end: 10px;
    z-index: 2;
    cursor: move;
    transition: opacity 0.1s ease;

    &:hover {
      opacity: 0.5;
    }

    strong {
      color: $primary-text-color;
      font-size: 14px;
      font-weight: 500;
      display: block;
      margin-bottom: 5px;
    }

    div {
      border-radius: 4px;
      box-shadow: 0 0 14px rgba($base-shadow-color, 0.2);
    }
  }

  @media screen and (width <= 480px) {
    img,
    video {
      max-height: 100%;
    }

    &__preview {
      display: none;
    }
  }
}

.account__header__content {
  color: $darker-text-color;
  font-size: 14px;
  font-weight: 400;
  overflow: hidden;
  word-break: normal;
  word-wrap: break-word;

  p {
    margin-bottom: 20px;

    &:last-child {
      margin-bottom: 0;
    }
  }

  a {
    color: inherit;
    text-decoration: underline;

    &:hover {
      text-decoration: none;
    }
  }
}

.account__header {
  overflow: hidden;
  container: account-header / inline-size;

  &.inactive {
    opacity: 0.5;

    .account__header__image,
    .account__avatar {
      filter: grayscale(100%);
    }
  }

  &__info {
    position: absolute;
    top: 10px;
    inset-inline-start: 10px;
  }

  &__image {
    overflow: hidden;
    height: 145px;
    position: relative;
    background: darken($ui-base-color, 4%);
    border-bottom: 1px solid var(--background-border-color);

    img {
      object-fit: cover;
      display: block;
      width: 100%;
      height: 100%;
      margin: 0;
    }
  }

  &__bar {
    position: relative;
    padding: 0 20px;
    border-bottom: 1px solid var(--background-border-color);

    .avatar {
      display: block;
      flex: 0 0 auto;
      width: 94px;

      .account__avatar {
        background: var(--background-color);
        border: 1px solid var(--background-border-color);
        border-radius: var(--avatar-border-radius);
      }
    }
  }

  &__badges {
    display: flex;
    flex-wrap: wrap;
    gap: 8px;

    .account-role {
      line-height: unset;
    }
  }

  &__tabs {
    display: flex;
    align-items: flex-start;
    justify-content: space-between;
    margin-top: -55px;
    padding-top: 10px;
    gap: 8px;
    overflow: hidden;
    margin-inline-start: -2px; // aligns the pfp with content below

    &__buttons {
      display: flex;
      align-items: center;
      gap: 8px;
      padding-top: 55px;
      overflow: hidden;

      .button {
        flex-shrink: 1;
        white-space: nowrap;
        min-width: 80px;
      }

      .icon-button {
        border: 1px solid lighten($ui-base-color, 12%);
        border-radius: 4px;
        box-sizing: content-box;
        padding: 5px;

        .icon {
          width: 24px;
          height: 24px;
        }

        &.copied {
          border-color: $valid-value-color;
        }
      }

      .optional {
        @container account-header (max-width: 372px) {
          display: none;
        }

        // Fallback for older browsers with no container queries support
        @media screen and (max-width: 372px + 55px) {
          display: none;
        }
      }
    }

    &__name {
      margin-top: 16px;
      margin-bottom: 16px;

      .emojione {
        width: 22px;
        height: 22px;
      }

      h1 {
        font-size: 17px;
        line-height: 22px;
        color: $primary-text-color;
        font-weight: 600;
        overflow: hidden;
        white-space: nowrap;
        text-overflow: ellipsis;

        small {
          display: flex;
          align-items: center;
          gap: 4px;
          font-size: 14px;
          line-height: 20px;
          color: $darker-text-color;
          font-weight: 400;
          overflow: hidden;
          text-overflow: ellipsis;

          span {
            user-select: all;
          }

          .icon-lock {
            height: 18px;
            width: 18px;
          }
        }
      }
    }

    .spacer {
      flex: 1 1 auto;
    }
  }

  &__bio {
    .account__header__content {
      color: $primary-text-color;
    }

    .account__header__fields {
      margin: 0;
      margin-top: 16px;
      border-radius: 4px;
      border: 1px solid var(--background-border-color);

      dl {
        display: block;
        padding: 11px 16px;
        border-bottom-color: var(--background-border-color);
      }

      dd,
      dt {
        font-size: 13px;
        line-height: 18px;
        padding: 0;
        text-align: initial;
      }

      dt {
        width: auto;
        background: transparent;
        text-transform: uppercase;
        color: $dark-text-color;
      }

      dd {
        color: $darker-text-color;
      }

      a {
        color: lighten($ui-highlight-color, 8%);
      }

      .icon {
        width: 18px;
        height: 18px;
      }

      .verified {
        border: 1px solid rgba($valid-value-color, 0.5);
        margin-top: -1px;
        margin-inline: -1px;

        &:first-child {
          border-top-left-radius: 4px;
          border-top-right-radius: 4px;
        }

        &:last-child {
          border-bottom-left-radius: 4px;
          border-bottom-right-radius: 4px;
          margin-bottom: -1px;
        }

        dt,
        dd {
          color: $valid-value-color;
        }

        dd {
          display: flex;
          align-items: center;
          gap: 4px;

          span {
            display: flex;
          }
        }

        a {
          color: $valid-value-color;
        }
      }
    }
  }

  &__extra {
    margin-top: 16px;

    &__links {
      font-size: 14px;
      color: $darker-text-color;
      margin: 0 -10px;
      padding-top: 16px;
      padding-bottom: 10px;

      a {
        display: inline-block;
        color: $darker-text-color;
        text-decoration: none;
        padding: 5px 10px;
        font-weight: 500;

        strong {
          font-weight: 700;
          color: $primary-text-color;
        }
      }
    }
  }

  &__account-note {
    color: $primary-text-color;
    font-size: 14px;
    font-weight: 400;
    margin-bottom: 10px;

    label {
      display: block;
      font-size: 12px;
      font-weight: 500;
      color: $darker-text-color;
      text-transform: uppercase;
      margin-bottom: 5px;
    }

    textarea {
      display: block;
      box-sizing: border-box;
      width: calc(100% + 20px);
      color: $secondary-text-color;
      background: transparent;
      padding: 10px;
      margin: 0 -10px;
      font-family: inherit;
      font-size: 14px;
      resize: none;
      border: 0;
      outline: 0;
      border-radius: 4px;

      &::placeholder {
        color: $dark-text-color;
        opacity: 1;
      }

      &:focus {
        background: $ui-base-color;
      }
    }
  }
}

.account__contents {
  overflow: hidden;
}

.account__details {
  display: flex;
  flex-wrap: wrap;
  column-gap: 1em;
}

.verified-badge {
  display: inline-flex;
  align-items: center;
  color: $valid-value-color;
  gap: 4px;
  overflow: hidden;
  white-space: nowrap;

  > span {
    overflow: hidden;
    text-overflow: ellipsis;
  }

  a {
    color: inherit;
    font-weight: 500;
    text-decoration: none;
  }

  .icon {
    width: 16px;
    height: 16px;
  }
}

.trends {
  &__item {
    display: flex;
    align-items: center;
    padding: 15px;
    border-bottom: 1px solid var(--background-border-color);
    gap: 15px;

    &:last-child {
      border-bottom: 0;
    }

    &__name {
      flex: 1 1 auto;
      color: $dark-text-color;
      overflow: hidden;
      text-overflow: ellipsis;
      white-space: nowrap;

      strong {
        font-weight: 500;
      }

      a {
        color: $darker-text-color;
        text-decoration: none;
        font-size: 14px;
        font-weight: 500;
        display: block;
        overflow: hidden;
        text-overflow: ellipsis;
        white-space: nowrap;

        &:hover,
        &:focus,
        &:active {
          span {
            text-decoration: underline;
          }
        }
      }
    }

    &__current {
      flex: 0 0 auto;
      font-size: 24px;
      font-weight: 500;
      text-align: end;
      color: $secondary-text-color;
      text-decoration: none;
    }

    &__sparkline {
      flex: 0 0 auto;
      width: 50px;

      path:first-child {
        fill: rgba($highlight-text-color, 0.25) !important;
        fill-opacity: 1 !important;
      }

      path:last-child {
        stroke: lighten($highlight-text-color, 6%) !important;
        fill: none !important;
      }
    }

    &--requires-review {
      .trends__item__name {
        color: $gold-star;

        a {
          color: $gold-star;
        }
      }

      .trends__item__current {
        color: $gold-star;
      }

      .trends__item__sparkline {
        path:first-child {
          fill: rgba($gold-star, 0.25) !important;
        }

        path:last-child {
          stroke: lighten($gold-star, 6%) !important;
        }
      }
    }

    &--disabled {
      .trends__item__name {
        color: lighten($ui-base-color, 12%);

        a {
          color: lighten($ui-base-color, 12%);
        }
      }

      .trends__item__current {
        color: lighten($ui-base-color, 12%);
      }

      .trends__item__sparkline {
        path:first-child {
          fill: rgba(lighten($ui-base-color, 12%), 0.25) !important;
        }

        path:last-child {
          stroke: lighten(lighten($ui-base-color, 12%), 6%) !important;
        }
      }
    }
  }

  &--compact &__item {
    padding: 10px;
  }
}

.conversation {
  display: flex;
  border-bottom: 1px solid var(--background-border-color);
  padding: 5px;
  padding-bottom: 0;

  &:focus {
    background: lighten($ui-base-color, 2%);
    outline: 0;
  }

  &__avatar {
    flex: 0 0 auto;
    padding: 10px;
    padding-top: 12px;
    position: relative;
    cursor: pointer;
  }

  &__unread {
    display: inline-block;
    background: $highlight-text-color;
    border-radius: 50%;
    width: 0.625rem;
    height: 0.625rem;
    margin: -0.1ex 0.15em 0.1ex;
  }

  &__content {
    flex: 1 1 auto;
    padding: 10px 5px;
    padding-inline-end: 15px;
    overflow: hidden;

    &__info {
      overflow: hidden;
      display: flex;
      flex-direction: row-reverse;
      justify-content: space-between;
    }

    &__relative-time {
      font-size: 15px;
      color: $darker-text-color;
      padding-inline-start: 15px;
    }

    &__names {
      color: $darker-text-color;
      font-size: 15px;
      white-space: nowrap;
      overflow: hidden;
      text-overflow: ellipsis;
      margin-bottom: 4px;
      flex-basis: 90px;
      flex-grow: 1;

      a {
        color: $primary-text-color;
        text-decoration: none;

        &:hover,
        &:focus,
        &:active {
          text-decoration: underline;
        }
      }
    }

    a {
      word-break: break-word;
    }
  }
}

.announcements {
  background: lighten($ui-base-color, 8%);
  font-size: 13px;
  display: flex;
  align-items: flex-end;

  &__mastodon {
    width: 124px;
    flex: 0 0 auto;

    @media screen and (max-width: 124px + 300px) {
      display: none;
    }
  }

  &__container {
    width: calc(100% - 124px);
    flex: 0 0 auto;
    position: relative;

    @media screen and (max-width: 124px + 300px) {
      width: 100%;
    }
  }

  &__item {
    box-sizing: border-box;
    width: 100%;
    padding: 15px;
    position: relative;
    font-size: 15px;
    line-height: 20px;
    word-wrap: break-word;
    font-weight: 400;
    max-height: 50vh;
    overflow: hidden;
    display: flex;
    flex-direction: column;

    &__range {
      display: block;
      font-weight: 500;
      margin-bottom: 10px;
      padding-inline-end: 18px;
    }

    &__unread {
      position: absolute;
      top: 19px;
      inset-inline-end: 19px;
      display: block;
      background: $highlight-text-color;
      border-radius: 50%;
      width: 0.625rem;
      height: 0.625rem;
    }
  }

  &__pagination {
    padding: 15px;
    color: $darker-text-color;
    position: absolute;
    bottom: 3px;
    inset-inline-end: 0;
  }
}

.layout-multiple-columns .announcements__mastodon {
  display: none;
}

.layout-multiple-columns .announcements__container {
  width: 100%;
}

.reactions-bar {
  display: flex;
  flex-wrap: wrap;
  align-items: center;
  margin-top: 15px;
  margin-inline-start: -2px;
  width: calc(100% - (90px - 33px));

  &__item {
    flex-shrink: 0;
    background: lighten($ui-base-color, 12%);
    border: 0;
    border-radius: 3px;
    margin: 2px;
    cursor: pointer;
    user-select: none;
    padding: 0 6px;
    display: flex;
    align-items: center;
    transition: all 100ms ease-in;
    transition-property: background-color, color;

    &__emoji {
      display: block;
      margin: 3px 0;
      width: 16px;
      height: 16px;

      img {
        display: block;
        margin: 0;
        width: 100%;
        height: 100%;
        min-width: auto;
        min-height: auto;
        vertical-align: bottom;
        object-fit: contain;
      }
    }

    &__count {
      display: block;
      min-width: 9px;
      font-size: 13px;
      font-weight: 500;
      text-align: center;
      margin-inline-start: 6px;
      color: $darker-text-color;
    }

    &:hover,
    &:focus,
    &:active {
      background: lighten($ui-base-color, 16%);
      transition: all 200ms ease-out;
      transition-property: background-color, color;

      &__count {
        color: lighten($darker-text-color, 4%);
      }
    }

    &.active {
      transition: all 100ms ease-in;
      transition-property: background-color, color;
      background-color: mix(
        lighten($ui-base-color, 12%),
        $ui-highlight-color,
        80%
      );

      .reactions-bar__item__count {
        color: lighten($highlight-text-color, 8%);
      }
    }
  }

  .emoji-picker-dropdown {
    margin: 2px;
  }

  &:hover .emoji-button {
    opacity: 0.85;
  }

  .emoji-button {
    color: $darker-text-color;
    margin: 0;
    font-size: 16px;
    width: auto;
    flex-shrink: 0;
    padding: 0 6px;
    height: 22px;
    display: flex;
    align-items: center;
    opacity: 0.5;
    transition: all 100ms ease-in;
    transition-property: background-color, color;

    &:hover,
    &:active,
    &:focus {
      opacity: 1;
      color: lighten($darker-text-color, 4%);
      transition: all 200ms ease-out;
      transition-property: background-color, color;
    }
  }

  &--empty {
    .emoji-button {
      padding: 0;
    }
  }
}

.notification,
.status__wrapper,
.conversation {
  position: relative;

  &.unread {
    &::before {
      content: '';
      position: absolute;
      top: 0;
      inset-inline-start: 0;
      width: 100%;
      height: 100%;
      border-inline-start: 4px solid $highlight-text-color;
      pointer-events: none;
    }
  }
}

.picture-in-picture {
  position: fixed;
  bottom: 20px;
  inset-inline-end: 20px;
  width: 300px;

  &__footer {
    border-radius: 0 0 4px 4px;
    background: lighten($ui-base-color, 4%);
    padding: 10px;
    padding-top: 12px;
    display: flex;
    justify-content: space-between;
  }

  &__header {
    border-radius: 4px 4px 0 0;
    background: lighten($ui-base-color, 4%);
    padding: 10px;
    display: flex;
    justify-content: space-between;

    &__account {
      display: flex;
      text-decoration: none;
      overflow: hidden;
    }

    .account__avatar {
      margin-inline-end: 10px;
    }

    .display-name {
      color: $primary-text-color;
      text-decoration: none;

      strong,
      span {
        display: block;
        text-overflow: ellipsis;
        overflow: hidden;
      }

      span {
        color: $darker-text-color;
      }
    }
  }

  .video-player,
  .audio-player {
    border-radius: 0;
  }
}

.picture-in-picture-placeholder {
  box-sizing: border-box;
  border: 2px dashed var(--background-border-color);
  background: $base-shadow-color;
  display: flex;
  flex-direction: column;
  align-items: center;
  justify-content: center;
  margin-top: 10px;
  font-size: 16px;
  font-weight: 500;
  cursor: pointer;
  color: $darker-text-color;
  aspect-ratio: 16 / 9;

  .icon {
    width: 24px;
    height: 24px;
    margin-bottom: 10px;
  }

  &:hover,
  &:focus,
  &:active {
    border-color: lighten($ui-base-color, 12%);
  }
}

.notifications-permission-banner {
  padding: 30px;
  border-bottom: 1px solid var(--background-border-color);
  display: flex;
  flex-direction: column;
  align-items: center;
  justify-content: center;
  position: relative;

  &__close {
    position: absolute;
    top: 10px;
    inset-inline-end: 10px;
  }

  h2 {
    font-size: 16px;
    font-weight: 500;
    margin-bottom: 15px;
    text-align: center;
  }

  p {
    color: $darker-text-color;
    margin-bottom: 15px;
    text-align: center;

    .icon {
      width: 20px;
      height: 20px;
      vertical-align: middle;
    }
  }
}

.explore__search-header {
  background: darken($ui-base-color, 4%);
  justify-content: center;
  align-items: center;
  padding: 15px;

  .search {
    width: 100%;
    margin-bottom: 0;
  }

  .search__input {
    border: 1px solid var(--background-border-color);
    padding: 10px;
    padding-inline-end: 30px;
  }

  .search__popout {
    border: 1px solid var(--background-border-color);
  }

  .search .icon {
    top: 9px;
    inset-inline-end: 10px;
    color: $dark-text-color;
  }
}

.explore__search-results {
  flex: 1 1 auto;
  display: flex;
  flex-direction: column;

  @media screen and (min-width: $no-gap-breakpoint) {
    border: 1px solid var(--background-border-color);
    border-top: 0;
    border-bottom-left-radius: 4px;
    border-bottom-right-radius: 4px;
  }
}

.story {
  display: flex;
  align-items: center;
  color: $primary-text-color;
  padding: 16px;
  border-bottom: 1px solid var(--background-border-color);
  gap: 16px;

  &:last-child {
    border-bottom: 0;
  }

  &__details {
    flex: 1 1 auto;

    &__publisher {
      color: $darker-text-color;
      margin-bottom: 8px;
      font-size: 14px;
      line-height: 20px;
    }

    &__title {
      display: block;
      font-size: 19px;
      line-height: 24px;
      font-weight: 500;
      margin-bottom: 8px;
      text-decoration: none;
      color: $primary-text-color;

      &:hover,
      &:active,
      &:focus {
        color: $highlight-text-color;
      }
    }

    &__shared {
      display: flex;
      align-items: center;
      color: $darker-text-color;
      gap: 8px;
      justify-content: space-between;
      font-size: 14px;
      line-height: 20px;

      & > span {
        display: flex;
        align-items: center;
        gap: 4px;
      }

      &__pill {
        background: var(--surface-variant-background-color);
        border-radius: 4px;
        color: inherit;
        text-decoration: none;
        padding: 4px 12px;
        font-size: 12px;
        font-weight: 500;
        line-height: 16px;
      }

      &__author-link {
        display: inline-flex;
        align-items: center;
        gap: 4px;
        color: $primary-text-color;
        font-weight: 500;
        text-decoration: none;

        &:hover,
        &:active,
        &:focus {
          color: $highlight-text-color;
        }
      }
    }

    strong {
      font-weight: 500;
    }
  }

  &__thumbnail {
    flex: 0 0 auto;
    position: relative;
    width: 120px;
    aspect-ratio: 1;

    .skeleton {
      width: 100%;
      height: 100%;
    }

    img {
      border-radius: 8px;
      display: block;
      margin: 0;
      width: 100%;
      height: 100%;
      object-fit: cover;
    }

    &__preview {
      border-radius: 8px;
      display: block;
      margin: 0;
      width: 100%;
      height: 100%;
      object-fit: fill;
      position: absolute;
      top: 0;
      inset-inline-start: 0;
      z-index: 0;

      &--hidden {
        display: none;
      }
    }
  }

  &.expanded {
    flex-direction: column;

    .story__thumbnail {
      order: 1;
      width: 100%;
      height: auto;
      aspect-ratio: 1.91 / 1;
    }

    .story__details {
      order: 2;
      width: 100%;
      flex: 0 0 auto;
    }
  }
}

.server-banner {
  &__introduction {
    font-size: 15px;
    line-height: 22px;
    color: $darker-text-color;
    margin-bottom: 20px;

    strong {
      font-weight: 700;
    }

    a {
      color: inherit;
      text-decoration: underline;

      &:hover,
      &:active,
      &:focus {
        text-decoration: none;
      }
    }
  }

  &__hero {
    display: block;
    border-radius: 4px;
    width: 100%;
    height: auto;
    margin-bottom: 20px;
    aspect-ratio: 1.9;
    border: 0;
    background: $ui-base-color;
    object-fit: cover;
  }

  &__description {
    font-size: 15px;
    line-height: 22px;
    color: $darker-text-color;
    margin-bottom: 20px;
  }

  &__meta {
    display: flex;
    gap: 10px;
    max-width: 100%;

    &__column {
      flex: 0 0 auto;
      width: calc(50% - 5px);
      overflow: hidden;
    }
  }

  &__number {
    font-weight: 600;
    color: $primary-text-color;
    font-size: 14px;
  }

  &__number-label {
    color: $darker-text-color;
    font-weight: 500;
    font-size: 14px;
  }

  h4 {
    text-transform: uppercase;
    color: $darker-text-color;
    margin-bottom: 10px;
    font-weight: 600;
  }

  .account {
    padding: 0;
    border: 0;
  }

  .account__avatar-wrapper {
    margin-inline-start: 0;
  }

  .spacer {
    margin: 10px 0;
  }
}

.safety-action-modal,
.interaction-modal {
  max-width: 100vw;
  width: 600px;
  overflow-y: auto;
}

.interaction-modal {
  overflow: visible;
  position: relative;
  display: block;
  border-radius: 16px;
  background: var(--modal-background-color);
  backdrop-filter: var(--background-filter);
  border: 1px solid var(--modal-border-color);
  padding: 24px;
  box-sizing: border-box;

  @media screen and (max-width: $mobile-breakpoint) {
    border-radius: 16px 16px 0 0;
    border-bottom: 0;
    padding-bottom: 32px;
  }

  h3 {
    font-size: 22px;
    line-height: 33px;
    font-weight: 700;
    display: flex;
    align-items: center;
    justify-content: center;
    gap: 8px;
  }

  p {
    font-size: 17px;
    line-height: 22px;
    color: $darker-text-color;

    strong {
      color: $primary-text-color;
      font-weight: 700;
    }
  }

  p.hint {
    margin-bottom: 14px;
    font-size: 14px;
  }

  &__icon {
    color: $highlight-text-color;
    display: flex;
    align-items: center;
    justify-content: center;
  }

  &__lead {
    margin-bottom: 20px;

    h3 {
      margin-bottom: 15px;
    }
  }

  &__login {
    position: relative;
    margin-bottom: 20px;

    &__input {
      @include search-input;

      border: 1px solid var(--background-border-color);
      padding: 4px 6px;
      color: $primary-text-color;
      font-size: 16px;
      line-height: 18px;
      display: flex;
      align-items: center;

      input {
        background: transparent;
        color: inherit;
        font: inherit;
        border: 0;
        padding: 15px - 4px 15px - 6px;
        flex: 1 1 auto;
        min-width: 0;

        &::placeholder {
          color: lighten($darker-text-color, 4%);
        }

        &:focus {
          outline: 0;
        }
      }

      .button {
        flex: 0 0 auto;
      }
    }

    .search__popout {
      margin-top: -1px;
      padding-top: 5px;
      padding-bottom: 5px;
      border: 1px solid var(--background-border-color);
    }

    &.focused &__input {
      border-color: $highlight-text-color;
      background: lighten($ui-base-color, 4%);
    }

    &.invalid &__input {
      border-color: $error-red;
    }

    &.expanded .search__popout {
      display: block;
    }

    &.expanded &__input {
      border-radius: 4px 4px 0 0;
    }
  }

  &__choices {
    display: flex;
    gap: 40px;

    &__choice {
      flex: 1;
      box-sizing: border-box;

      h3 {
        margin-bottom: 20px;
      }

      p {
        color: $darker-text-color;
        margin-bottom: 20px;
        font-size: 15px;
      }

      .button {
        margin-bottom: 10px;

        &:last-child {
          margin-bottom: 0;
        }
      }
    }
  }

  @media screen and (max-width: $no-gap-breakpoint - 1px) {
    &__choices {
      flex-direction: column;

      &__choice {
        margin-top: 40px;
      }
    }
  }

  .link-button {
    font-size: inherit;
    display: inline;
  }
}

.copypaste {
  display: flex;
  align-items: center;
  gap: 10px;

  input {
    display: block;
    font-family: inherit;
    background: darken($ui-base-color, 8%);
    border: 1px solid $highlight-text-color;
    color: $darker-text-color;
    border-radius: 4px;
    padding: 6px 9px;
    line-height: 22px;
    font-size: 14px;
    transition: border-color 300ms linear;
    flex: 1 1 auto;
    overflow: hidden;

    &:focus {
      outline: 0;
      background: darken($ui-base-color, 4%);
    }
  }

  .button {
    flex: 0 0 auto;
    transition: background 300ms linear;
  }

  &.copied {
    input {
      border: 1px solid $valid-value-color;
      transition: none;
    }

    .button {
      background: $valid-value-color;
      transition: none;
    }
  }
}

.privacy-policy {
  padding: 20px;

  @media screen and (min-width: $no-gap-breakpoint) {
    border-radius: 4px;
  }

  &__body {
    margin-top: 20px;
  }
}

.prose {
  color: $secondary-text-color;
  font-size: 15px;
  line-height: 22px;

  p,
  ul,
  ol {
    margin-top: 1.25em;
    margin-bottom: 1.25em;
  }

  img {
    margin-top: 2em;
    margin-bottom: 2em;
    max-width: 100%;
  }

  video {
    margin-top: 2em;
    margin-bottom: 2em;
    max-width: 100%;
  }

  figure {
    margin-top: 2em;
    margin-bottom: 2em;

    figcaption {
      font-size: 0.875em;
      line-height: 1.4285714;
      margin-top: 0.8571429em;
    }
  }

  figure > * {
    margin-top: 0;
    margin-bottom: 0;
  }

  h1 {
    font-size: 1.5em;
    margin-top: 0;
    margin-bottom: 1em;
    line-height: 1.33;
  }

  h2 {
    font-size: 1.25em;
    margin-top: 1.6em;
    margin-bottom: 0.6em;
    line-height: 1.6;
  }

  h3,
  h4,
  h5,
  h6 {
    margin-top: 1.5em;
    margin-bottom: 0.5em;
    line-height: 1.5;
  }

  ol {
    counter-reset: list-counter;
  }

  li {
    margin-top: 0.5em;
    margin-bottom: 0.5em;
  }

  ol > li {
    counter-increment: list-counter;

    &::before {
      content: counter(list-counter) '.';
      position: absolute;
      inset-inline-start: 0;
    }
  }

  ul > li::before {
    content: '';
    position: absolute;
    background-color: $darker-text-color;
    border-radius: 50%;
    width: 0.375em;
    height: 0.375em;
    top: 0.5em;
    inset-inline-start: 0.25em;
  }

  ul > li,
  ol > li {
    position: relative;
    padding-inline-start: 1.75em;
  }

  & > ul > li p {
    margin-top: 0.75em;
    margin-bottom: 0.75em;
  }

  & > ul > li > *:first-child {
    margin-top: 1.25em;
  }

  & > ul > li > *:last-child {
    margin-bottom: 1.25em;
  }

  & > ol > li > *:first-child {
    margin-top: 1.25em;
  }

  & > ol > li > *:last-child {
    margin-bottom: 1.25em;
  }

  ul ul,
  ul ol,
  ol ul,
  ol ol {
    margin-top: 0.75em;
    margin-bottom: 0.75em;
  }

  h1,
  h2,
  h3,
  h4,
  h5,
  h6,
  strong,
  b {
    color: $primary-text-color;
    font-weight: 700;
  }

  em,
  i {
    font-style: italic;
  }

  a {
    color: $highlight-text-color;
    text-decoration: underline;

    &:focus,
    &:hover,
    &:active {
      text-decoration: none;
    }
  }

  code {
    font-size: 0.875em;
    background: darken($ui-base-color, 8%);
    border-radius: 4px;
    padding: 0.2em 0.3em;
  }

  hr {
    border: 0;
    border-top: 1px solid lighten($ui-base-color, 4%);
    margin-top: 3em;
    margin-bottom: 3em;
  }

  hr + * {
    margin-top: 0;
  }

  h2 + * {
    margin-top: 0;
  }

  h3 + * {
    margin-top: 0;
  }

  h4 + *,
  h5 + *,
  h6 + * {
    margin-top: 0;
  }

  & > :first-child {
    margin-top: 0;
  }

  & > :last-child {
    margin-bottom: 0;
  }
}

.dismissable-banner,
.warning-banner {
  position: relative;
  margin: 10px;
  margin-bottom: 5px;
  border-radius: 8px;
  border: 1px solid $highlight-text-color;
  background: rgba($highlight-text-color, 0.15);
  overflow: hidden;

  &__background-image {
    width: 125%;
    position: absolute;
    bottom: -25%;
    inset-inline-end: -25%;
    z-index: -1;
    opacity: 0.15;
    mix-blend-mode: luminosity;
  }

  &__message {
    flex: 1 1 auto;
    padding: 15px;
    font-size: 15px;
    line-height: 22px;
    font-weight: 500;
    color: $primary-text-color;

    p {
      margin-bottom: 15px;

      &:last-child {
        margin-bottom: 0;
      }
    }

    h1 {
      color: $highlight-text-color;
      font-size: 22px;
      line-height: 33px;
      font-weight: 700;
      margin-bottom: 15px;
    }

    &__actions {
      display: flex;
      flex-wrap: wrap;
      gap: 4px;

      &__wrapper {
        display: flex;
        margin-top: 30px;
      }

      .button {
        display: block;
        flex-grow: 1;
      }
    }

    .button-tertiary {
      background: rgba($ui-base-color, 0.15);
      backdrop-filter: blur(8px);
    }
  }

  &__action {
    float: right;
    padding: 15px 10px;

    .icon-button {
      color: $highlight-text-color;
    }
  }
}

.warning-banner {
  border: 1px solid $warning-red;
  background: rgba($warning-red, 0.15);

  &__message {
    h1 {
      color: $warning-red;
    }

    a {
      color: $primary-text-color;
    }
  }
}

.image {
  position: relative;
  overflow: hidden;

  &__preview {
    position: absolute;
    top: 0;
    inset-inline-start: 0;
    width: 100%;
    height: 100%;
    object-fit: cover;
  }

  &.loaded &__preview {
    display: none;
  }

  img {
    display: block;
    width: 100%;
    height: 100%;
    object-fit: cover;
    border: 0;
    background: transparent;
    opacity: 0;
  }

  &.loaded img {
    opacity: 1;
  }
}

.link-footer {
  flex: 0 0 auto;
  padding-top: 20px;
  z-index: 1;
  font-size: 13px;

  .column & {
    padding: 15px;
  }

  p {
    color: $dark-text-color;
    margin-bottom: 20px;

    .version {
      white-space: nowrap;
    }

    strong {
      font-weight: 500;
    }

    a {
      color: $dark-text-color;
      text-decoration: underline;

      &:hover,
      &:focus,
      &:active {
        text-decoration: none;
      }
    }
  }
}

.about {
  padding: 20px;
  border-top: 1px solid var(--background-border-color);

  @media screen and (min-width: $no-gap-breakpoint) {
    border-radius: 4px;
  }

  &__footer {
    color: $dark-text-color;
    text-align: center;
    font-size: 15px;
    line-height: 22px;
    margin-top: 20px;
  }

  &__header {
    margin-bottom: 30px;

    &__hero {
      width: 100%;
      height: auto;
      aspect-ratio: 1.9;
      background: lighten($ui-base-color, 4%);
      border-radius: 8px;
      margin-bottom: 30px;
    }

    h1,
    p {
      text-align: center;
    }

    h1 {
      font-size: 24px;
      line-height: 1.5;
      font-weight: 700;
      margin-bottom: 10px;
    }

    p {
      font-size: 16px;
      line-height: 24px;
      font-weight: 400;
      color: $darker-text-color;
    }
  }

  &__meta {
    border: 1px solid var(--background-border-color);
    border-radius: 4px;
    display: flex;
    margin-bottom: 30px;
    font-size: 15px;

    &__column {
      box-sizing: border-box;
      width: 50%;
      padding: 20px;
    }

    &__divider {
      width: 0;
      border: 0;
      border-style: solid;
      border-color: var(--background-border-color);
      border-left-width: 1px;
      min-height: calc(100% - 60px);
      flex: 0 0 auto;
    }

    h4 {
      font-size: 15px;
      text-transform: uppercase;
      color: $darker-text-color;
      font-weight: 500;
      margin-bottom: 20px;
    }

    @media screen and (width <= 600px) {
      display: block;

      h4 {
        text-align: center;
      }

      &__column {
        width: 100%;
        display: flex;
        flex-direction: column;
        align-items: center;
      }

      &__divider {
        min-height: 0;
        width: 100%;
        border-left-width: 0;
        border-top-width: 1px;
      }
    }

    .layout-multiple-columns & {
      display: block;

      h4 {
        text-align: center;
      }

      &__column {
        width: 100%;
        display: flex;
        flex-direction: column;
        align-items: center;
      }

      &__divider {
        min-height: 0;
        width: 100%;
        border-left-width: 0;
        border-top-width: 1px;
      }
    }
  }

  &__mail {
    color: $primary-text-color;
    text-decoration: none;
    font-weight: 500;

    &:hover,
    &:focus,
    &:active {
      text-decoration: underline;
    }
  }

  .link-footer {
    padding: 0;
    margin-top: 60px;
    text-align: center;
    font-size: 15px;
    line-height: 22px;

    @media screen and (min-width: $no-gap-breakpoint) {
      display: none;
    }
  }

  .account {
    padding: 0;
    border: 0;
  }

  .account__avatar-wrapper {
    margin-inline-start: 0;
  }

  .account__relationship {
    display: none;
  }

  &__section {
    margin-bottom: 10px;

    &__title {
      display: flex;
      align-items: center;
      gap: 6px;
      font-size: 17px;
      font-weight: 600;
      line-height: 22px;
      padding: 20px;
      border-radius: 4px;
      border: 1px solid var(--background-border-color);
      color: $highlight-text-color;
      cursor: pointer;
    }

    &.active &__title {
      border-radius: 4px 4px 0 0;
    }

    &__body {
      border: 1px solid var(--background-border-color);
      border-top: 0;
      padding: 20px;
      font-size: 15px;
      line-height: 22px;
    }
  }

  &__domain-blocks {
    margin-top: 30px;
    border: 1px solid var(--background-border-color);
    border-radius: 4px;

    &__domain {
      border-bottom: 1px solid var(--background-border-color);
      padding: 10px;
      font-size: 15px;
      color: $darker-text-color;

      &:nth-child(2n) {
        background: darken($ui-base-color, 4%);
      }

      &:last-child {
        border-bottom: 0;
      }

      &__header {
        display: flex;
        gap: 10px;
        justify-content: space-between;
        font-weight: 500;
        margin-bottom: 4px;
      }

      h6 {
        color: $secondary-text-color;
        font-size: inherit;
        white-space: nowrap;
        overflow: hidden;
        text-overflow: ellipsis;
      }

      p {
        white-space: nowrap;
        overflow: hidden;
        text-overflow: ellipsis;
      }
    }
  }
}

.notification-list {
  position: fixed;
  bottom: 2rem;
  inset-inline-start: 0;
  z-index: 999;
  display: flex;
  flex-direction: column;
  gap: 4px;
}

.notification-bar {
  flex: 0 0 auto;
  position: relative;
  inset-inline-start: -100%;
  width: auto;
  padding: 15px;
  margin: 0;
  color: $white;
  background: rgba($black, 0.85);
  backdrop-filter: blur(8px);
  border: 1px solid rgba(lighten($classic-base-color, 4%), 0.85);
  border-radius: 8px;
  box-shadow:
    0 10px 15px -3px rgba($base-shadow-color, 0.25),
    0 4px 6px -4px rgba($base-shadow-color, 0.25);
  cursor: default;
  font-size: 15px;
  line-height: 21px;

  &.notification-bar-active {
    inset-inline-start: 1rem;
  }

  .no-reduce-motion & {
    transition: 0.5s cubic-bezier(0.89, 0.01, 0.5, 1.1);
    transform: translateZ(0);
  }
}

.notification-bar-title {
  margin-inline-end: 5px;
}

.notification-bar-title,
.notification-bar-action {
  font-weight: 700;
}

.notification-bar-action {
  text-transform: uppercase;
  margin-inline-start: 10px;
  cursor: pointer;
  color: $blurple-300;
  border-radius: 4px;
  padding: 0 4px;

  &:hover,
  &:focus,
  &:active {
    background: rgba($ui-base-color, 0.85);
  }
}

.hashtag-header {
  border-bottom: 1px solid var(--background-border-color);
  padding: 15px;
  font-size: 17px;
  line-height: 22px;
  color: $darker-text-color;

  strong {
    font-weight: 700;
  }

  &__header {
    display: flex;
    justify-content: space-between;
    align-items: center;
    margin-bottom: 15px;
    gap: 15px;

    h1 {
      color: $primary-text-color;
      white-space: nowrap;
      text-overflow: ellipsis;
      overflow: hidden;
      font-size: 22px;
      line-height: 33px;
      font-weight: 700;
    }
  }
}

.hashtag-bar {
  margin-top: 16px;
  display: flex;
  flex-wrap: wrap;
  font-size: 12px;
  line-height: 16px;
  gap: 6px;
  color: $darker-text-color;

  a {
    display: inline-flex;
    color: inherit;
    text-decoration: none;
    padding: 4px 12px;
    background: var(--surface-variant-background-color);
    border-radius: 4px;
    font-weight: 500;

    &:hover,
    &:focus,
    &:active {
      background: var(--surface-variant-active-background-color);
    }
  }

  .link-button {
    color: inherit;
    font-size: inherit;
    line-height: inherit;
    padding: 0;
  }
}

.inline-follow-suggestions {
  display: flex;
  flex-direction: column;
  gap: 12px;
  padding: 16px 0;
  padding-bottom: 0;
  border-bottom: 1px solid var(--background-border-color);
  background: rgba($ui-highlight-color, 0.05);

  &__header {
    display: flex;
    align-items: center;
    justify-content: space-between;
    padding: 0 16px;

    h3 {
      font-size: 15px;
      line-height: 22px;
      font-weight: 500;
    }

    &__actions {
      display: flex;
      align-items: center;
      gap: 24px;
    }

    .link-button {
      font-size: 13px;
      font-weight: 500;
    }
  }

  &__body {
    position: relative;

    &__scroll-button {
      position: absolute;
      height: 100%;
      background: transparent;
      border: none;
      cursor: pointer;
      top: 0;
      color: $primary-text-color;
      opacity: 0.5;

      &.left {
        left: 0;
      }

      &.right {
        right: 0;
      }

      &__icon {
        border-radius: 50%;
        background: $ui-highlight-color;
        display: flex;
        align-items: center;
        justify-content: center;
        aspect-ratio: 1;
        padding: 8px;

        .icon {
          width: 24px;
          height: 24px;
        }
      }

      &:hover,
      &:focus,
      &:active {
        opacity: 1;

        .inline-follow-suggestions__body__scroll-button__icon {
          background: lighten($ui-highlight-color, 4%);
        }
      }
    }

    &__scrollable {
      display: flex;
      flex-wrap: nowrap;
      gap: 16px;
      padding: 16px;
      scroll-snap-type: x mandatory;
      scroll-padding: 16px;
      scroll-behavior: smooth;
      overflow-x: scroll;
      scrollbar-width: none;

      &__card {
        background: var(--background-color);
        border: 1px solid var(--background-border-color);
        border-radius: 4px;
        display: flex;
        flex-direction: column;
        gap: 12px;
        align-items: center;
        padding: 12px;
        scroll-snap-align: start;
        flex: 0 0 auto;
        width: 200px;
        box-sizing: border-box;
        position: relative;

        a {
          text-decoration: none;
        }

        & > .icon-button {
          position: absolute;
          inset-inline-end: 8px;
          top: 8px;
          opacity: 0.75;
        }

        &__avatar {
          height: 48px;
          display: flex;

          a {
            display: flex;
            text-decoration: none;
          }
        }

        .account__avatar {
          flex-shrink: 0;
          align-self: flex-end;
          border: 1px solid var(--background-border-color);
          background-color: $ui-base-color;
        }

        &__text-stack {
          display: flex;
          flex-direction: column;
          gap: 4px;
          align-items: center;
          max-width: 100%;

          a {
            max-width: 100%;
          }

          &__source {
            display: inline-flex;
            align-items: center;
            color: $dark-text-color;
            gap: 4px;
            overflow: hidden;
            white-space: nowrap;
            cursor: help;

            > span {
              overflow: hidden;
              text-overflow: ellipsis;
            }

            .icon {
              width: 16px;
              height: 16px;
            }
          }
        }

        .display-name {
          display: flex;
          flex-direction: column;
          gap: 4px;
          align-items: center;

          & > * {
            max-width: 100%;
          }

          &__html {
            font-size: 15px;
            font-weight: 500;
            color: $secondary-text-color;
          }

          &__account {
            font-size: 14px;
            color: $darker-text-color;
          }
        }

        .verified-badge {
          font-size: 14px;
          max-width: 100%;
        }

        .button {
          display: block;
          width: 100%;
        }
      }
    }
  }
}

.filtered-notifications-banner {
  display: flex;
  align-items: center;
  border-bottom: 1px solid var(--background-border-color);
  padding: 16px 24px;
  gap: 8px;
  color: $darker-text-color;
  text-decoration: none;

  &:hover,
  &:active,
  &:focus {
    color: $secondary-text-color;
  }

  .notification-group__icon {
    color: inherit;
  }

  &__text {
    flex: 1 1 auto;
    font-style: 14px;
    line-height: 20px;

    strong {
      font-size: 16px;
      line-height: 24px;
      display: block;
    }
  }

  &__badge {
    background: $ui-button-background-color;
    color: $white;
    border-radius: 100px;
    padding: 2px 8px;
  }
}

.notification-request {
  $padding: 15px;

  display: flex;
  padding: $padding;
  gap: 8px;
  position: relative;
  border-bottom: 1px solid var(--background-border-color);

  &__checkbox {
    position: absolute;
    inset-inline-start: $padding;
    top: 50%;
    transform: translateY(-50%);
    width: 0;
    overflow: hidden;
    opacity: 0;

    .check-box {
      display: flex;
    }
  }

  &__link {
    display: flex;
    align-items: center;
    gap: 12px;
    flex: 1 1 auto;
    text-decoration: none;
    color: inherit;
    overflow: hidden;

    .account__avatar {
      flex-shrink: 0;
    }
  }

  &__name {
    flex: 1 1 auto;
    color: $darker-text-color;
    font-style: 14px;
    line-height: 20px;
    overflow: hidden;
    text-overflow: ellipsis;

    &__display-name {
      display: flex;
      align-items: center;
      gap: 6px;
      font-size: 16px;
      letter-spacing: 0.5px;
      line-height: 24px;
      color: $secondary-text-color;

      bdi {
        overflow: hidden;
        white-space: nowrap;
        text-overflow: ellipsis;
      }
    }

    .filtered-notifications-banner__badge {
      background: $ui-button-background-color;
      border-radius: 4px;
      padding: 1px 6px;
      color: $white;
    }
  }

  &__actions {
    display: flex;
    align-items: center;
    gap: 8px;

    .icon-button {
      border-radius: 4px;
      border: 1px solid var(--background-border-color);
      padding: 5px;
    }
  }

  .notification-request__link {
    transition: padding-inline-start 0.1s ease-in-out;
  }

  &--forced-checkbox {
    cursor: pointer;

    &:hover {
      background: var(--on-surface-color);
    }

    .notification-request__checkbox {
      opacity: 1;
      width: 30px;
    }

    .notification-request__link {
      padding-inline-start: 30px;
    }

    .notification-request__actions {
      display: none;
    }
  }
}

.more-from-author {
  box-sizing: border-box;
  font-size: 14px;
  color: $darker-text-color;
  background: var(--surface-background-color);
  border: 1px solid var(--background-border-color);
  border-top: 0;
  border-radius: 0 0 8px 8px;
  padding: 15px;
  display: flex;
  align-items: center;
  gap: 8px;

  .logo {
    width: 16px;
    height: 16px;
    color: $darker-text-color;
  }

  & > span {
    display: flex;
    align-items: center;
    gap: 8px;
  }

  a {
    display: inline-flex;
    align-items: center;
    gap: 4px;
    font-weight: 500;
    color: $primary-text-color;
    text-decoration: none;

    &:hover,
    &:focus,
    &:active {
      color: $highlight-text-color;
    }
  }
}

.notification-group {
  display: flex;
  align-items: flex-start;
  gap: 8px;
  padding: 16px 24px;
  border-bottom: 1px solid var(--background-border-color);

  &__icon {
    width: 40px;
    display: flex;
    align-items: center;
    justify-content: center;
    flex: 0 0 auto;
    color: $dark-text-color;

    .icon {
      width: 28px;
      height: 28px;
    }
  }

  &--follow &__icon,
  &--follow-request &__icon {
    color: $highlight-text-color;
  }

  &--favourite &__icon {
    color: $gold-star;
  }

  &--reblog &__icon {
    color: $valid-value-color;
  }

  &--relationships-severance-event &__icon,
  &--admin-report &__icon,
  &--admin-sign-up &__icon {
    color: $dark-text-color;
  }

  &--moderation-warning &__icon {
    color: $red-bookmark;
  }

  &--follow-request &__actions {
    align-items: center;
    display: flex;
    gap: 8px;

    .icon-button {
      border: 1px solid var(--background-border-color);
      border-radius: 50%;
      padding: 1px;
    }
  }

  &__main {
    display: flex;
    flex-direction: column;
    gap: 8px;
    flex: 1 1 auto;
    overflow: hidden;
    container-type: inline-size;

    @container (width < 350px) {
      &__header time {
        display: none;
      }
    }

    &__header {
      display: flex;
      flex-direction: column;
      gap: 8px;

      &__wrapper {
        display: flex;
        justify-content: space-between;
      }

      &__label {
        display: flex;
        gap: 8px;
        font-size: 15px;
        line-height: 22px;
        color: $darker-text-color;

        a {
          color: inherit;
          text-decoration: none;
        }

        bdi {
          font-weight: 700;
          color: $primary-text-color;
        }

        time {
          color: $dark-text-color;
        }
      }
    }

    &__status {
      border: 1px solid var(--background-border-color);
      border-radius: 8px;
      padding: 8px;
    }

    &__additional-content {
      color: $dark-text-color;
      margin-top: -8px; // to offset the parent's `gap` property
      font-size: 15px;
      line-height: 22px;
    }
  }

  &__avatar-group {
    display: flex;
    gap: 8px;
    height: 28px;
    overflow-y: hidden;
    flex-wrap: wrap;
  }

  .status {
    padding: 0;
    border: 0;
  }

  &__embedded-status {
    display: flex;
    flex-direction: column;
    gap: 8px;
    cursor: pointer;

    &__account {
      display: flex;
      align-items: center;
      gap: 4px;
      color: $dark-text-color;
      font-size: 15px;
      line-height: 22px;

      bdi {
        color: $darker-text-color;
      }
    }

    &__content {
      display: -webkit-box;
      font-size: 15px;
      line-height: 22px;
      color: $darker-text-color;
      -webkit-line-clamp: 4;
      -webkit-box-orient: vertical;
      max-height: none;
      overflow: hidden;

      p,
      a {
        color: inherit;
      }

      p {
        margin-bottom: 8px;
      }
    }

    .reply-indicator__attachments {
      margin-top: 0;
      font-size: 15px;
      line-height: 22px;
      color: $dark-text-color;
    }
  }
}

.notification-group__actions,
.compose-form__actions {
  .button {
    display: block; // Otherwise text-ellipsis doesn't work
    font-size: 14px;
    line-height: normal;
    font-weight: 700;
    flex: 1 1 auto;
    padding: 5px 12px;
    border-radius: 4px;
  }
}

.notification-ungrouped {
  padding: 16px 24px;
  border-bottom: 1px solid var(--background-border-color);

  &__header {
    display: flex;
    align-items: center;
    gap: 8px;
    color: $dark-text-color;
    font-size: 15px;
    line-height: 22px;
    font-weight: 500;
    padding-inline-start: 24px;
    margin-bottom: 16px;

    &__icon {
      display: flex;
      align-items: center;
      justify-content: center;
      flex: 0 0 auto;

      .icon {
        width: 16px;
        height: 16px;
      }
    }

    a {
      color: inherit;
      text-decoration: none;
    }
  }

  .status {
    border: 0;
    padding: 0;

    &__avatar {
      width: 40px;
      height: 40px;
    }
  }

  .status__wrapper-direct {
    background: transparent;
  }

  $icon-margin: 48px; // 40px avatar + 8px gap

  .status__content,
  .status__action-bar,
  .media-gallery,
  .video-player,
  .audio-player,
  .attachment-list,
  .picture-in-picture-placeholder,
  .more-from-author,
  .status-card,
  .hashtag-bar,
  .content-warning,
  .filter-warning {
    margin-inline-start: $icon-margin;
    width: calc(100% - $icon-margin);
  }

  .more-from-author {
    width: calc(100% - $icon-margin + 2px);
  }

  .status__content__read-more-button {
    margin-inline-start: $icon-margin;
  }

  .notification__report {
    border: 0;
    padding: 0;
  }
}

.notification-group--unread,
.notification-ungrouped--unread {
  position: relative;

  &::before {
    content: '';
    position: absolute;
    top: 0;
    inset-inline-start: 0;
    width: 100%;
    height: 100%;
    border-inline-start: 4px solid $highlight-text-color;
    pointer-events: none;
  }
}

.hover-card-controller[data-popper-reference-hidden='true'] {
  opacity: 0;
  pointer-events: none;
}

.hover-card {
  box-shadow: var(--dropdown-shadow);
  background: var(--modal-background-color);
  backdrop-filter: var(--background-filter);
  border: 1px solid var(--modal-border-color);
  border-radius: 8px;
  padding: 16px;
  width: 270px;
  display: flex;
  flex-direction: column;
  gap: 12px;

  &--loading {
    position: relative;
    min-height: 100px;
  }

  &__name {
    display: flex;
    gap: 12px;
    text-decoration: none;
    color: inherit;
  }

  &__number {
    font-size: 15px;
    line-height: 22px;
    color: $secondary-text-color;

    strong {
      font-weight: 700;
    }
  }

  &__text-row {
    display: flex;
    flex-direction: column;
    gap: 8px;
  }

  &__bio {
    color: $secondary-text-color;
    font-size: 14px;
    line-height: 20px;
    display: -webkit-box;
    -webkit-line-clamp: 2;
    -webkit-box-orient: vertical;
    max-height: 2 * 20px;
    overflow: hidden;

    p {
      margin-bottom: 0;
    }

    a {
      color: inherit;
      text-decoration: underline;

      &:hover,
      &:focus,
      &:active {
        text-decoration: none;
      }
    }
  }

  &__note {
    &-label {
      color: $dark-text-color;
      font-size: 12px;
      font-weight: 500;
      text-transform: uppercase;
    }

    dd {
      white-space: pre-line;
      color: $secondary-text-color;
      overflow: hidden;
      line-clamp: 3; // Not yet supported in browers
      display: -webkit-box; // The next 3 properties are needed
      -webkit-line-clamp: 3;
      -webkit-box-orient: vertical;
    }
  }

  .display-name {
    font-size: 15px;
    line-height: 22px;

    bdi {
      font-weight: 500;
      color: $primary-text-color;
    }

    &__account {
      display: block;
      color: $dark-text-color;
    }
  }

  .account-fields {
    color: $secondary-text-color;
    font-size: 14px;
    line-height: 20px;

    a {
      color: inherit;
      text-decoration: none;

      &:focus,
      &:hover,
      &:active {
        text-decoration: underline;
      }
    }

    dl {
      display: flex;
      align-items: center;
      gap: 4px;

      dt {
        flex: 0 1 auto;
        color: $dark-text-color;
        min-width: 0;
        overflow: hidden;
        white-space: nowrap;
        text-overflow: ellipsis;
      }

      dd {
        flex: 1 1 auto;
        font-weight: 500;
        min-width: 0;
        overflow: hidden;
        white-space: nowrap;
        text-overflow: ellipsis;
        text-align: end;
      }

      &.verified {
        dd {
          display: flex;
          align-items: center;
          justify-content: flex-end;
          gap: 4px;
          overflow: hidden;
          white-space: nowrap;
          color: $valid-value-color;

          & > span {
            overflow: hidden;
            text-overflow: ellipsis;
          }

          a {
            font-weight: 500;
          }

          .icon {
            width: 16px;
            height: 16px;
          }
        }
      }
    }
  }
}

.content-warning {
  display: block;
  box-sizing: border-box;
  background: rgba($ui-highlight-color, 0.05);
  color: $secondary-text-color;
  border: 1px solid rgba($ui-highlight-color, 0.15);
  border-radius: 8px;
  padding: 8px (5px + 8px);
  position: relative;
  font-size: 15px;
  line-height: 22px;
  cursor: pointer;

  p {
    margin-bottom: 8px;
    font-weight: 500;
  }

  .link-button {
    font-size: inherit;
    line-height: inherit;
    font-weight: 500;
  }

<<<<<<< HEAD
  &::before,
  &::after {
    content: '';
    display: block;
    position: absolute;
    height: 100%;
    background: url('~images/warning-stripes.svg') repeat-y;
    width: 5px;
    top: 0;
  }

  &::before {
    border-start-start-radius: 4px;
    border-end-start-radius: 4px;
    inset-inline-start: 0;
  }
=======
  &--filter {
    color: $darker-text-color;
>>>>>>> 77cd16f4

    p {
      font-weight: normal;
    }

<<<<<<< HEAD
  &--filter::before,
  &--filter::after {
    background-image: url('~images/filter-stripes.svg');
=======
    .filter-name {
      font-weight: 500;
      color: $secondary-text-color;
    }
>>>>>>> 77cd16f4
  }
}<|MERGE_RESOLUTION|>--- conflicted
+++ resolved
@@ -11132,41 +11132,16 @@
     font-weight: 500;
   }
 
-<<<<<<< HEAD
-  &::before,
-  &::after {
-    content: '';
-    display: block;
-    position: absolute;
-    height: 100%;
-    background: url('~images/warning-stripes.svg') repeat-y;
-    width: 5px;
-    top: 0;
-  }
-
-  &::before {
-    border-start-start-radius: 4px;
-    border-end-start-radius: 4px;
-    inset-inline-start: 0;
-  }
-=======
   &--filter {
     color: $darker-text-color;
->>>>>>> 77cd16f4
 
     p {
       font-weight: normal;
     }
 
-<<<<<<< HEAD
-  &--filter::before,
-  &--filter::after {
-    background-image: url('~images/filter-stripes.svg');
-=======
     .filter-name {
       font-weight: 500;
       color: $secondary-text-color;
     }
->>>>>>> 77cd16f4
   }
 }
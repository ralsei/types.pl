--- conflicted
+++ resolved
@@ -1773,11 +1773,7 @@
   }
 
   > .mastodon {
-<<<<<<< HEAD
-    background: url('~images/mastodon-drawer.png') no-repeat left bottom / contain;
-=======
-    background: url('../images/mastodon-ui.png') no-repeat left bottom / contain;
->>>>>>> 764f8769
+    background: url('~images/mastodon-ui.png') no-repeat left bottom / contain;
     flex: 1;
   }
 }

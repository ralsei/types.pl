# frozen_string_literal: true

class InstancePresenter
  delegate(
    :closed_registrations_message,
    :site_contact_email,
    :open_registrations,
    :site_title,
    :site_description,
    :site_extended_description,
    :site_terms,
    to: Setting
  )

  def contact_account
    Account.find_local(Setting.site_contact_username)
  end

  def user_count
    Rails.cache.fetch('user_count') { User.confirmed.count }
  end

  def status_count
    Rails.cache.fetch('local_status_count') { Status.local.count }
  end

  def domain_count
    Rails.cache.fetch('distinct_domain_count') { Account.distinct.count(:domain) }
  end

  def version_number
    Mastodon::Version
  end

<<<<<<< HEAD
  def commit_hash
    current_release_file = Pathname.new('CURRENT_RELEASE').expand_path
    if current_release_file.file?
      IO.read(current_release_file).strip!
    else
      ''
    end
=======
  def source_url
    Mastodon::Version.source_url
>>>>>>> 5d170587
  end
end<|MERGE_RESOLUTION|>--- conflicted
+++ resolved
@@ -32,7 +32,6 @@
     Mastodon::Version
   end
 
-<<<<<<< HEAD
   def commit_hash
     current_release_file = Pathname.new('CURRENT_RELEASE').expand_path
     if current_release_file.file?
@@ -40,9 +39,9 @@
     else
       ''
     end
-=======
+  end
+
   def source_url
     Mastodon::Version.source_url
->>>>>>> 5d170587
   end
 end
# frozen_string_literal: true

class TagsController < ApplicationController
  include SignatureVerification

  PAGE_SIZE = 20

  layout 'public'

  before_action :require_signature!, if: -> { request.format == :json && authorized_fetch_mode? }
  before_action :set_tag
  before_action :set_body_classes
  before_action :set_instance_presenter

  def show
    respond_to do |format|
      format.html do
<<<<<<< HEAD
        use_pack 'about'
=======
        expires_in 0, public: true

>>>>>>> 6867a0be
        @initial_state_json = ActiveModelSerializers::SerializableResource.new(
          InitialStatePresenter.new(settings: {}, token: current_session&.token),
          serializer: InitialStateSerializer
        ).to_json
      end

      format.rss do
        expires_in 0, public: true

        @statuses = HashtagQueryService.new.call(@tag, params.slice(:any, :all, :none)).limit(PAGE_SIZE)
        @statuses = cache_collection(@statuses, Status)

        render xml: RSS::TagSerializer.render(@tag, @statuses)
      end

      format.json do
        expires_in 3.minutes, public: public_fetch_mode?

        @statuses = HashtagQueryService.new.call(@tag, params.slice(:any, :all, :none), current_account, params[:local]).paginate_by_max_id(PAGE_SIZE, params[:max_id])
        @statuses = cache_collection(@statuses, Status)

        render json: collection_presenter, serializer: ActivityPub::CollectionSerializer, adapter: ActivityPub::Adapter, content_type: 'application/activity+json'
      end
    end
  end

  private

  def set_tag
    @tag = Tag.find_normalized!(params[:id])
  end

  def set_body_classes
    @body_classes = 'with-modals'
  end

  def set_instance_presenter
    @instance_presenter = InstancePresenter.new
  end

  def collection_presenter
    ActivityPub::CollectionPresenter.new(
      id: tag_url(@tag, params.slice(:any, :all, :none)),
      type: :ordered,
      size: @tag.statuses.count,
      items: @statuses.map { |s| ActivityPub::TagManager.instance.uri_for(s) }
    )
  end
end<|MERGE_RESOLUTION|>--- conflicted
+++ resolved
@@ -15,12 +15,9 @@
   def show
     respond_to do |format|
       format.html do
-<<<<<<< HEAD
         use_pack 'about'
-=======
         expires_in 0, public: true
 
->>>>>>> 6867a0be
         @initial_state_json = ActiveModelSerializers::SerializableResource.new(
           InitialStatePresenter.new(settings: {}, token: current_session&.token),
           serializer: InitialStateSerializer

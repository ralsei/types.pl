--- conflicted
+++ resolved
@@ -1,16 +1,7 @@
 # frozen_string_literal: true
 
 class PrivacyController < ApplicationController
-<<<<<<< HEAD
-  layout 'public'
-
-  before_action :set_pack
-
-  before_action :set_instance_presenter
-  before_action :set_expires_in
-=======
   include WebAppControllerConcern
->>>>>>> 8dfe5179
 
   skip_before_action :require_functional!
 
@@ -22,10 +13,6 @@
 
   private
 
-  def set_pack
-    use_pack 'public'
-  end
-
   def set_instance_presenter
     @instance_presenter = InstancePresenter.new
   end

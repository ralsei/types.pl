--- conflicted
+++ resolved
@@ -4,12 +4,8 @@
   extend ActiveSupport::Concern
 
   included do
-<<<<<<< HEAD
+    prepend_before_action :redirect_unauthenticated_to_permalinks!
     before_action :set_pack
-    before_action :redirect_unauthenticated_to_permalinks!
-=======
-    prepend_before_action :redirect_unauthenticated_to_permalinks!
->>>>>>> 18d00055
     before_action :set_app_body_class
     before_action :set_referrer_policy_header
   end
@@ -23,7 +19,7 @@
   end
 
   def redirect_unauthenticated_to_permalinks!
-    return if user_signed_in? && current_account.moved_to_account_id.nil?
+    return if user_signed_in? # NOTE: Different from upstream because we allow moved users to log in
 
     redirect_path = PermalinkRedirector.new(request.path).redirect_path
 

# frozen_string_literal: true

module Settings
  module TwoFactorAuthentication
<<<<<<< HEAD
    class ConfirmationsController < BaseController
=======
    class ConfirmationsController < ApplicationController
      layout 'admin'

      before_action :authenticate_user!
      before_action :ensure_otp_secret

>>>>>>> cfd2b068
      def new
        prepare_two_factor_form
      end

      def create
        if current_user.validate_and_consume_otp!(confirmation_params[:code])
          flash[:notice] = I18n.t('two_factor_authentication.enabled_success')

          current_user.otp_required_for_login = true
          @recovery_codes = current_user.generate_otp_backup_codes!
          current_user.save!

          render 'settings/two_factor_authentication/recovery_codes/index'
        else
          flash.now[:alert] = I18n.t('two_factor_authentication.wrong_code')
          prepare_two_factor_form
          render :new
        end
      end

      private

      def confirmation_params
        params.require(:form_two_factor_confirmation).permit(:code)
      end

      def prepare_two_factor_form
        @confirmation = Form::TwoFactorConfirmation.new
        @provision_url = current_user.otp_provisioning_uri(current_user.email, issuer: Rails.configuration.x.local_domain)
        @qrcode = RQRCode::QRCode.new(@provision_url)
      end

      def ensure_otp_secret
        redirect_to settings_two_factor_authentication_path unless current_user.otp_secret
      end
    end
  end
end<|MERGE_RESOLUTION|>--- conflicted
+++ resolved
@@ -2,16 +2,9 @@
 
 module Settings
   module TwoFactorAuthentication
-<<<<<<< HEAD
     class ConfirmationsController < BaseController
-=======
-    class ConfirmationsController < ApplicationController
-      layout 'admin'
-
-      before_action :authenticate_user!
       before_action :ensure_otp_secret
 
->>>>>>> cfd2b068
       def new
         prepare_two_factor_form
       end

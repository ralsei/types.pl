# frozen_string_literal: true

class Api::V1::AccountsController < Api::BaseController
  before_action -> { doorkeeper_authorize! :read }, except: [:follow, :unfollow, :block, :unblock, :mute, :unmute]
  before_action -> { doorkeeper_authorize! :follow }, only: [:follow, :unfollow, :block, :unblock, :mute, :unmute]
  before_action :require_user!, except: [:show]
  before_action :set_account

  respond_to :json

  def show
    render json: @account, serializer: REST::AccountSerializer
  end

  def follow
<<<<<<< HEAD
    reblogs_arg = { reblogs: params[:reblogs] }
    
    FollowService.new.call(current_user.account, @account.acct, reblogs_arg)

    options = @account.locked? ? {} : { following_map: { @account.id => reblogs_arg }, requested_map: { @account.id => false } }
=======
    FollowService.new.call(current_user.account, @account.acct, reblogs: params[:reblogs])

    options = @account.locked? ? {} : { following_map: { @account.id => { reblogs: params[:reblogs] } }, requested_map: { @account.id => false } }
>>>>>>> 15fab79c

    render json: @account, serializer: REST::RelationshipSerializer, relationships: relationships(options)
  end

  def block
    BlockService.new.call(current_user.account, @account)
    render json: @account, serializer: REST::RelationshipSerializer, relationships: relationships
  end

  def mute
    MuteService.new.call(current_user.account, @account, notifications: params[:notifications])
    render json: @account, serializer: REST::RelationshipSerializer, relationships: relationships
  end

  def unfollow
    UnfollowService.new.call(current_user.account, @account)
    render json: @account, serializer: REST::RelationshipSerializer, relationships: relationships
  end

  def unblock
    UnblockService.new.call(current_user.account, @account)
    render json: @account, serializer: REST::RelationshipSerializer, relationships: relationships
  end

  def unmute
    UnmuteService.new.call(current_user.account, @account)
    render json: @account, serializer: REST::RelationshipSerializer, relationships: relationships
  end

  private

  def set_account
    @account = Account.find(params[:id])
  end

  def relationships(options = {})
    AccountRelationshipsPresenter.new([@account.id], current_user.account_id, options)
  end
end<|MERGE_RESOLUTION|>--- conflicted
+++ resolved
@@ -13,17 +13,9 @@
   end
 
   def follow
-<<<<<<< HEAD
-    reblogs_arg = { reblogs: params[:reblogs] }
-    
-    FollowService.new.call(current_user.account, @account.acct, reblogs_arg)
-
-    options = @account.locked? ? {} : { following_map: { @account.id => reblogs_arg }, requested_map: { @account.id => false } }
-=======
     FollowService.new.call(current_user.account, @account.acct, reblogs: params[:reblogs])
 
     options = @account.locked? ? {} : { following_map: { @account.id => { reblogs: params[:reblogs] } }, requested_map: { @account.id => false } }
->>>>>>> 15fab79c
 
     render json: @account, serializer: REST::RelationshipSerializer, relationships: relationships(options)
   end

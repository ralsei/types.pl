# frozen_string_literal: true

class Api::V1::StatusesController < Api::BaseController
  include Authorization

  before_action -> { authorize_if_got_token! :read, :'read:statuses' }, except: [:create, :update, :destroy]
  before_action -> { doorkeeper_authorize! :write, :'write:statuses' }, only:   [:create, :update, :destroy]
  before_action :require_user!, except:  [:show, :context]
  before_action :set_status, only:       [:show, :context]
  before_action :set_thread, only:       [:create]

  override_rate_limit_headers :create, family: :statuses

  # This API was originally unlimited, pagination cannot be introduced without
  # breaking backwards-compatibility. Arbitrarily high number to cover most
  # conversations as quasi-unlimited, it would be too much work to render more
  # than this anyway
  CONTEXT_LIMIT = 4_096

  def show
    @status = cache_collection([@status], Status).first
    render json: @status, serializer: REST::StatusSerializer
  end

  def context
    ancestors_results   = @status.in_reply_to_id.nil? ? [] : @status.ancestors(CONTEXT_LIMIT, current_account)
    descendants_results = @status.descendants(CONTEXT_LIMIT, current_account)
    loaded_ancestors    = cache_collection(ancestors_results, Status)
    loaded_descendants  = cache_collection(descendants_results, Status)

    @context = Context.new(ancestors: loaded_ancestors, descendants: loaded_descendants)
    statuses = [@status] + @context.ancestors + @context.descendants

    render json: @context, serializer: REST::ContextSerializer, relationships: StatusRelationshipsPresenter.new(statuses, current_user&.account_id)
  end

  def create
<<<<<<< HEAD
    @status = PostStatusService.new.call(current_user.account,
                                         text: status_params[:status],
                                         thread: @thread,
                                         media_ids: status_params[:media_ids],
                                         sensitive: status_params[:sensitive],
                                         spoiler_text: status_params[:spoiler_text],
                                         visibility: status_params[:visibility],
                                         scheduled_at: status_params[:scheduled_at],
                                         application: doorkeeper_token.application,
                                         poll: status_params[:poll],
                                         content_type: status_params[:content_type],
                                         idempotency: request.headers['Idempotency-Key'],
                                         with_rate_limit: true)
=======
    @status = PostStatusService.new.call(
      current_user.account,
      text: status_params[:status],
      thread: @thread,
      media_ids: status_params[:media_ids],
      sensitive: status_params[:sensitive],
      spoiler_text: status_params[:spoiler_text],
      visibility: status_params[:visibility],
      language: status_params[:language],
      scheduled_at: status_params[:scheduled_at],
      application: doorkeeper_token.application,
      poll: status_params[:poll],
      idempotency: request.headers['Idempotency-Key'],
      with_rate_limit: true
    )
>>>>>>> 3dc1e3cf

    render json: @status, serializer: @status.is_a?(ScheduledStatus) ? REST::ScheduledStatusSerializer : REST::StatusSerializer
  end

  def update
    @status = Status.where(account: current_account).find(params[:id])
    authorize @status, :update?

    UpdateStatusService.new.call(
      @status,
      current_account.id,
      text: status_params[:status],
      media_ids: status_params[:media_ids],
      sensitive: status_params[:sensitive],
      spoiler_text: status_params[:spoiler_text],
      poll: status_params[:poll]
    )

    render json: @status, serializer: REST::StatusSerializer
  end

  def destroy
    @status = Status.where(account: current_account).find(params[:id])
    authorize @status, :destroy?

    @status.discard
    RemovalWorker.perform_async(@status.id, { 'redraft' => true })
    @status.account.statuses_count = @status.account.statuses_count - 1

    render json: @status, serializer: REST::StatusSerializer, source_requested: true
  end

  private

  def set_status
    @status = Status.find(params[:id])
    authorize @status, :show?
  rescue Mastodon::NotPermittedError
    not_found
  end

  def set_thread
    @thread = status_params[:in_reply_to_id].blank? ? nil : Status.find(status_params[:in_reply_to_id])
  rescue ActiveRecord::RecordNotFound
    render json: { error: I18n.t('statuses.errors.in_reply_not_found') }, status: 404
  end

  def status_params
    params.permit(
      :status,
      :in_reply_to_id,
      :sensitive,
      :spoiler_text,
      :visibility,
      :language,
      :scheduled_at,
      :content_type,
      media_ids: [],
      poll: [
        :multiple,
        :hide_totals,
        :expires_in,
        options: [],
      ]
    )
  end

  def pagination_params(core_params)
    params.slice(:limit).permit(:limit).merge(core_params)
  end
end<|MERGE_RESOLUTION|>--- conflicted
+++ resolved
@@ -35,21 +35,6 @@
   end
 
   def create
-<<<<<<< HEAD
-    @status = PostStatusService.new.call(current_user.account,
-                                         text: status_params[:status],
-                                         thread: @thread,
-                                         media_ids: status_params[:media_ids],
-                                         sensitive: status_params[:sensitive],
-                                         spoiler_text: status_params[:spoiler_text],
-                                         visibility: status_params[:visibility],
-                                         scheduled_at: status_params[:scheduled_at],
-                                         application: doorkeeper_token.application,
-                                         poll: status_params[:poll],
-                                         content_type: status_params[:content_type],
-                                         idempotency: request.headers['Idempotency-Key'],
-                                         with_rate_limit: true)
-=======
     @status = PostStatusService.new.call(
       current_user.account,
       text: status_params[:status],
@@ -62,10 +47,10 @@
       scheduled_at: status_params[:scheduled_at],
       application: doorkeeper_token.application,
       poll: status_params[:poll],
+      content_type: status_params[:content_type],
       idempotency: request.headers['Idempotency-Key'],
       with_rate_limit: true
     )
->>>>>>> 3dc1e3cf
 
     render json: @status, serializer: @status.is_a?(ScheduledStatus) ? REST::ScheduledStatusSerializer : REST::StatusSerializer
   end

# frozen_string_literal: true

class Api::V1::Timelines::PublicController < Api::BaseController
  before_action :require_user!, only: [:show], if: :require_auth?
  after_action :insert_pagination_headers, unless: -> { @statuses.empty? }

  def show
    @statuses = load_statuses
    render json: @statuses, each_serializer: REST::StatusSerializer, relationships: StatusRelationshipsPresenter.new(@statuses, current_user&.account_id)
  end

  private

  def require_auth?
    !Setting.timeline_preview
  end

  def load_statuses
    cached_public_statuses_page
  end

  def cached_public_statuses_page
    cache_collection(public_statuses, Status)
  end

  def public_statuses
<<<<<<< HEAD
    statuses = public_timeline_statuses

    statuses = statuses.not_local_only unless truthy_param?(:local) || truthy_param?(:allow_local_only)

    if truthy_param?(:only_media)
      statuses.joins(:media_attachments).group(:id)
    else
      statuses
    end
=======
    public_feed.get(
      limit_param(DEFAULT_STATUSES_LIMIT),
      params[:max_id],
      params[:since_id],
      params[:min_id]
    )
>>>>>>> 65760f59
  end

  def public_feed
    PublicFeed.new(
      current_account,
      local: truthy_param?(:local),
      remote: truthy_param?(:remote),
      only_media: truthy_param?(:only_media)
    )
  end

  def insert_pagination_headers
    set_pagination_headers(next_path, prev_path)
  end

  def pagination_params(core_params)
    params.slice(:local, :remote, :limit, :only_media, :allow_local_only).permit(:local, :remote, :limit, :only_media, :allow_local_only).merge(core_params)
  end

  def next_path
    api_v1_timelines_public_url pagination_params(max_id: pagination_max_id)
  end

  def prev_path
    api_v1_timelines_public_url pagination_params(min_id: pagination_since_id)
  end

  def pagination_max_id
    @statuses.last.id
  end

  def pagination_since_id
    @statuses.first.id
  end
end<|MERGE_RESOLUTION|>--- conflicted
+++ resolved
@@ -24,24 +24,12 @@
   end
 
   def public_statuses
-<<<<<<< HEAD
-    statuses = public_timeline_statuses
-
-    statuses = statuses.not_local_only unless truthy_param?(:local) || truthy_param?(:allow_local_only)
-
-    if truthy_param?(:only_media)
-      statuses.joins(:media_attachments).group(:id)
-    else
-      statuses
-    end
-=======
     public_feed.get(
       limit_param(DEFAULT_STATUSES_LIMIT),
       params[:max_id],
       params[:since_id],
       params[:min_id]
     )
->>>>>>> 65760f59
   end
 
   def public_feed
@@ -49,7 +37,8 @@
       current_account,
       local: truthy_param?(:local),
       remote: truthy_param?(:remote),
-      only_media: truthy_param?(:only_media)
+      only_media: truthy_param?(:only_media),
+      allow_local_only: truthy_param?(:allow_local_only)
     )
   end
 

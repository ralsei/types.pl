# frozen_string_literal: true

class ApplicationController < ActionController::Base
  # Prevent CSRF attacks by raising an exception.
  # For APIs, you may want to use :null_session instead.
  protect_from_forgery with: :exception

  include Localized
  include UserTrackingConcern
  include SessionTrackingConcern
  include CacheConcern
  include PreloadingConcern
  include DomainControlHelper
  include ThemingConcern
  include DatabaseHelper
  include AuthorizedFetchHelper
  include SelfDestructHelper

  helper_method :current_account
  helper_method :current_session
  helper_method :current_flavour
  helper_method :current_skin
  helper_method :current_theme
  helper_method :single_user_mode?
  helper_method :use_seamless_external_login?
  helper_method :sso_account_settings
  helper_method :limited_federation_mode?
  helper_method :skip_csrf_meta_tags?

  rescue_from ActionController::ParameterMissing, Paperclip::AdapterRegistry::NoHandlerError, with: :bad_request
  rescue_from Mastodon::NotPermittedError, with: :forbidden
  rescue_from ActionController::RoutingError, ActiveRecord::RecordNotFound, with: :not_found
  rescue_from ActionController::UnknownFormat, with: :not_acceptable
  rescue_from ActionController::InvalidAuthenticityToken, with: :unprocessable_entity
  rescue_from Mastodon::RateLimitExceededError, with: :too_many_requests

  rescue_from(*Mastodon::HTTP_CONNECTION_ERRORS, with: :internal_server_error)
  rescue_from Mastodon::RaceConditionError, Stoplight::Error::RedLight, ActiveRecord::SerializationFailure, with: :service_unavailable

  rescue_from Seahorse::Client::NetworkingError do |e|
    Rails.logger.warn "Storage server error: #{e}"
    service_unavailable
  end

  before_action :check_self_destruct!

  before_action :store_referrer, except: :raise_not_found, if: :devise_controller?
  before_action :require_functional!, if: :user_signed_in?

  before_action :set_cache_control_defaults

  skip_before_action :verify_authenticity_token, only: :raise_not_found

  def raise_not_found
    raise ActionController::RoutingError, "No route matches #{params[:unmatched_route]}"
  end

  private

  def public_fetch_mode?
    !authorized_fetch_mode?
  end

  def store_referrer
    return if request.referer.blank?

    redirect_uri = URI(request.referer)
    return if redirect_uri.path.start_with?('/auth')

    stored_url = redirect_uri.to_s if redirect_uri.host == request.host && redirect_uri.port == request.port

    store_location_for(:user, stored_url)
  end

  def require_functional!
    redirect_to edit_user_registration_path unless current_user.functional?
  end

  def skip_csrf_meta_tags?
    false
  end

  def after_sign_out_path_for(_resource_or_scope)
    if ENV['OMNIAUTH_ONLY'] == 'true' && ENV['OIDC_ENABLED'] == 'true'
      '/auth/auth/openid_connect/logout'
    else
      new_user_session_path
    end
  end

  protected

  def truthy_param?(key)
    ActiveModel::Type::Boolean.new.cast(params[key])
  end

  def forbidden
    respond_with_error(403)
  end

  def not_found
    respond_with_error(404)
  end

  def gone
    respond_with_error(410)
  end

  def unprocessable_entity
    respond_with_error(422)
  end

  def not_acceptable
    respond_with_error(406)
  end

  def bad_request
    respond_with_error(400)
  end

  def internal_server_error
    respond_with_error(500)
  end

  def service_unavailable
    respond_with_error(503)
  end

  def too_many_requests
    respond_with_error(429)
  end

  def single_user_mode?
    @single_user_mode ||= Rails.configuration.x.single_user_mode && Account.without_internal.exists?
  end

  def use_seamless_external_login?
    Devise.pam_authentication || Devise.ldap_authentication
  end

  def sso_account_settings
    ENV.fetch('SSO_ACCOUNT_SETTINGS', nil)
  end

  def current_account
    return @current_account if defined?(@current_account)

    @current_account = current_user&.account
  end

  def current_session
    return @current_session if defined?(@current_session)

    @current_session = SessionActivation.find_by(session_id: cookies.signed['_session_id']) if cookies.signed['_session_id'].present?
  end

<<<<<<< HEAD
  def body_class_string
    @body_classes || ''
=======
  def current_theme
    return Setting.theme unless Themes.instance.names.include? current_user&.setting_theme

    current_user.setting_theme
>>>>>>> a27bafa5
  end

  def respond_with_error(code)
    respond_to do |format|
      format.any  { render "errors/#{code}", layout: 'error', status: code, formats: [:html] }
      format.json { render json: { error: Rack::Utils::HTTP_STATUS_CODES[code] }, status: code }
    end
  end

  def check_self_destruct!
    return unless self_destruct?

    respond_to do |format|
      format.any  { render 'errors/self_destruct', layout: 'auth', status: 410, formats: [:html] }
      format.json { render json: { error: Rack::Utils::HTTP_STATUS_CODES[410] }, status: 410 }
    end
  end

  def set_cache_control_defaults
    response.cache_control.replace(private: true, no_store: true)
  end
end<|MERGE_RESOLUTION|>--- conflicted
+++ resolved
@@ -154,17 +154,6 @@
     @current_session = SessionActivation.find_by(session_id: cookies.signed['_session_id']) if cookies.signed['_session_id'].present?
   end
 
-<<<<<<< HEAD
-  def body_class_string
-    @body_classes || ''
-=======
-  def current_theme
-    return Setting.theme unless Themes.instance.names.include? current_user&.setting_theme
-
-    current_user.setting_theme
->>>>>>> a27bafa5
-  end
-
   def respond_with_error(code)
     respond_to do |format|
       format.any  { render "errors/#{code}", layout: 'error', status: code, formats: [:html] }

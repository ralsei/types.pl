--- conflicted
+++ resolved
@@ -176,16 +176,11 @@
     return unless self_destruct?
 
     respond_to do |format|
-<<<<<<< HEAD
       format.any do
         use_pack 'error'
         render 'errors/self_destruct', layout: 'auth', status: 410, formats: [:html]
       end
-      format.json { render json: { error: Rack::Utils::HTTP_STATUS_CODES[410] }, status: code }
-=======
-      format.any  { render 'errors/self_destruct', layout: 'auth', status: 410, formats: [:html] }
       format.json { render json: { error: Rack::Utils::HTTP_STATUS_CODES[410] }, status: 410 }
->>>>>>> 6f7615ba
     end
   end
 

--- conflicted
+++ resolved
@@ -8,11 +8,8 @@
   def index
     respond_to do |format|
       format.html do
-<<<<<<< HEAD
         use_pack 'public'
-=======
         mark_cacheable! unless user_signed_in?
->>>>>>> 26bd9fa5
 
         next if @account.user_hides_network?
 

--- conflicted
+++ resolved
@@ -8,11 +8,9 @@
 
     respond_to do |format|
       format.html do
-<<<<<<< HEAD
         use_pack 'public'
-=======
+
         @relationships = AccountRelationshipsPresenter.new(@follows.map(&:target_account_id), current_user.account_id) if user_signed_in?
->>>>>>> ecf06d7e
       end
 
       format.json do

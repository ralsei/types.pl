# frozen_string_literal: true

class Auth::SetupController < ApplicationController
  layout 'auth'

  before_action :set_pack
  before_action :authenticate_user!
  before_action :require_unconfirmed_or_pending!
  before_action :set_body_classes
  before_action :set_user

  skip_before_action :require_functional!

  def show; end

  def update
    # This allows updating the e-mail without entering a password as is required
    # on the account settings page; however, we only allow this for accounts
    # that were not confirmed yet

    if @user.update(user_params)
      @user.resend_confirmation_instructions unless @user.confirmed?
      redirect_to auth_setup_path, notice: I18n.t('auth.setup.new_confirmation_instructions_sent')
    else
      render :show
    end
  end

  private

  def require_unconfirmed_or_pending!
    redirect_to root_path if current_user.confirmed? && current_user.approved?
  end

  def set_user
    @user = current_user
  end

  def set_body_classes
    @body_classes = 'lighter'
  end

  def user_params
    params.require(:user).permit(:email)
  end
<<<<<<< HEAD

  def missing_email?
    truthy_param?(:missing_email)
  end

  def set_pack
    use_pack 'auth'
  end
=======
>>>>>>> 4db82301
end<|MERGE_RESOLUTION|>--- conflicted
+++ resolved
@@ -43,15 +43,8 @@
   def user_params
     params.require(:user).permit(:email)
   end
-<<<<<<< HEAD
-
-  def missing_email?
-    truthy_param?(:missing_email)
-  end
 
   def set_pack
     use_pack 'auth'
   end
-=======
->>>>>>> 4db82301
 end
--- conflicted
+++ resolved
@@ -3,15 +3,14 @@
 class Auth::ConfirmationsController < Devise::ConfirmationsController
   layout 'auth'
 
-<<<<<<< HEAD
+  before_action :set_user, only: [:finish_signup]
   before_action :set_pack
 
   private
 
   def set_pack
     use_pack 'auth'
-=======
-  before_action :set_user, only: [:finish_signup]
+  end
 
   # GET/PATCH /users/:id/finish_signup
   def finish_signup
@@ -33,6 +32,5 @@
 
   def user_params
     params.require(:user).permit(:email)
->>>>>>> 38e0133e
   end
 end
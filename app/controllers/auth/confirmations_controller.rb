# frozen_string_literal: true

class Auth::ConfirmationsController < Devise::ConfirmationsController
  layout 'auth'

  before_action :set_body_classes
<<<<<<< HEAD
  before_action :set_user, only: [:finish_signup]
  before_action :set_pack
=======
>>>>>>> ab3126e7

  skip_before_action :require_functional!

  private

<<<<<<< HEAD
  def set_pack
    use_pack 'auth'
  end

  def set_user
    @user = current_user
  end

=======
>>>>>>> ab3126e7
  def set_body_classes
    @body_classes = 'lighter'
  end

  def after_confirmation_path_for(_resource_name, user)
    if user.created_by_application && truthy_param?(:redirect_to_app)
      user.created_by_application.redirect_uri
    else
      super
    end
  end
end<|MERGE_RESOLUTION|>--- conflicted
+++ resolved
@@ -4,27 +4,16 @@
   layout 'auth'
 
   before_action :set_body_classes
-<<<<<<< HEAD
-  before_action :set_user, only: [:finish_signup]
   before_action :set_pack
-=======
->>>>>>> ab3126e7
 
   skip_before_action :require_functional!
 
   private
 
-<<<<<<< HEAD
   def set_pack
     use_pack 'auth'
   end
 
-  def set_user
-    @user = current_user
-  end
-
-=======
->>>>>>> ab3126e7
   def set_body_classes
     @body_classes = 'lighter'
   end

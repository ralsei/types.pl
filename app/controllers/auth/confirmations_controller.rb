--- conflicted
+++ resolved
@@ -66,23 +66,16 @@
     @confirmation_user.nil? || @confirmation_user.confirmed?
   end
 
-<<<<<<< HEAD
   def set_pack
     use_pack 'auth'
   end
 
-  def require_unconfirmed!
-    if user_signed_in? && current_user.confirmed? && current_user.unconfirmed_email.blank?
-      redirect_to(current_user.approved? ? root_path : edit_user_registration_path)
-    end
-=======
   def redirect_confirmed_user
     redirect_to(current_user.approved? ? root_path : edit_user_registration_path)
   end
 
   def signed_in_confirmed_user?
     user_signed_in? && current_user.confirmed? && current_user.unconfirmed_email.blank?
->>>>>>> 42ab855b
   end
 
   def set_body_classes

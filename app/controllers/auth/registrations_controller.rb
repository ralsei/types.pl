--- conflicted
+++ resolved
@@ -107,17 +107,10 @@
 
   private
 
-<<<<<<< HEAD
   def set_pack
     use_pack %w(edit update).include?(action_name) ? 'admin' : 'auth'
   end
 
-  def set_instance_presenter
-    @instance_presenter = InstancePresenter.new
-  end
-
-=======
->>>>>>> 5393be7a
   def set_body_classes
     @body_classes = %w(edit update).include?(action_name) ? 'admin' : 'lighter'
   end

--- conflicted
+++ resolved
@@ -9,11 +9,8 @@
   skip_before_action :require_functional!
 
   prepend_before_action :authenticate_with_two_factor, if: :two_factor_enabled?, only: [:create]
-<<<<<<< HEAD
   prepend_before_action :set_pack
-=======
 
->>>>>>> ab3126e7
   before_action :set_instance_presenter, only: [:new]
   before_action :set_body_classes
 

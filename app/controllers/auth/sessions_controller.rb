--- conflicted
+++ resolved
@@ -7,11 +7,8 @@
   skip_before_action :require_functional!
   skip_before_action :update_user_sign_in
 
-<<<<<<< HEAD
   prepend_before_action :set_pack
-=======
   prepend_before_action :check_suspicious!, only: [:create]
->>>>>>> 02851848
 
   include TwoFactorAuthenticationConcern
 

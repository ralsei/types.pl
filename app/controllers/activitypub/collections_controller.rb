--- conflicted
+++ resolved
@@ -20,12 +20,8 @@
   def set_items
     case params[:id]
     when 'featured'
-<<<<<<< HEAD
       @items = for_signed_account { cache_collection(@account.pinned_statuses.not_local_only, Status) }
-=======
-      @items = for_signed_account { cache_collection(@account.pinned_statuses, Status) }
       @items = @items.map { |item| item.distributable? ? item : ActivityPub::TagManager.instance.uri_for(item) }
->>>>>>> d5c9feb7
     when 'tags'
       @items = for_signed_account { @account.featured_tags }
     when 'devices'

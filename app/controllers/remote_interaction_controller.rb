# frozen_string_literal: true

class RemoteInteractionController < ApplicationController
  include Authorization

  layout 'modal'

  before_action :set_interaction_type
  before_action :set_status
  before_action :set_body_classes
  before_action :set_pack

  def new
    @remote_follow = RemoteFollow.new(session_params)
  end

  def create
    @remote_follow = RemoteFollow.new(resource_params)

    if @remote_follow.valid?
      session[:remote_follow] = @remote_follow.acct
      redirect_to @remote_follow.interact_address_for(@status)
    else
      render :new
    end
  end

  private

  def resource_params
    params.require(:remote_follow).permit(:acct)
  end

  def session_params
    { acct: session[:remote_follow] }
  end

  def set_status
    @status = Status.find(params[:id])
    authorize @status, :show?
  rescue Mastodon::NotPermittedError
    # Reraise in order to get a 404
    raise ActiveRecord::RecordNotFound
  end

  def set_body_classes
    @body_classes = 'modal-layout'
    @hide_header  = true
  end

<<<<<<< HEAD
  def set_pack
    use_pack 'modal'
=======
  def set_interaction_type
    @interaction_type = %w(reply reblog favourite).include?(params[:type]) ? params[:type] : 'reply'
>>>>>>> 70801b85
  end
end<|MERGE_RESOLUTION|>--- conflicted
+++ resolved
@@ -48,12 +48,11 @@
     @hide_header  = true
   end
 
-<<<<<<< HEAD
   def set_pack
     use_pack 'modal'
-=======
+  end
+
   def set_interaction_type
     @interaction_type = %w(reply reblog favourite).include?(params[:type]) ? params[:type] : 'reply'
->>>>>>> 70801b85
   end
 end
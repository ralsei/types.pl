--- conflicted
+++ resolved
@@ -35,11 +35,7 @@
       @whitelist_enabled     = whitelist_mode?
       @profile_directory     = Setting.profile_directory
       @timeline_preview      = Setting.timeline_preview
-<<<<<<< HEAD
       @keybase_integration   = Setting.enable_keybase
-      @spam_check_enabled    = Setting.spam_check_enabled
-=======
->>>>>>> b5ac17c4
       @trends_enabled        = Setting.trends
     end
 

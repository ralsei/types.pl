--- conflicted
+++ resolved
@@ -7,11 +7,7 @@
 
     layout 'admin'
 
-<<<<<<< HEAD
-    before_action :require_staff!
     before_action :set_pack
-=======
->>>>>>> 44b2ee34
     before_action :set_body_classes
     after_action :verify_authorized
 

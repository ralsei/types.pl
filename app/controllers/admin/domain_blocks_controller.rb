# frozen_string_literal: true

module Admin
  class DomainBlocksController < BaseController
    before_action :set_domain_block, only: [:show, :destroy, :edit, :update]

    def batch
      authorize :domain_block, :create?
      @form = Form::DomainBlockBatch.new(form_domain_block_batch_params.merge(current_account: current_account, action: action_from_button))
      @form.save
    rescue ActionController::ParameterMissing
<<<<<<< HEAD
      flash[:alert] = I18n.t('admin.email_domain_blocks.no_domain_block_selected')
    rescue Mastodon::NotPermittedError
      flash[:alert] = I18n.t('admin.domain_blocks.created_msg')
=======
      flash[:alert] = I18n.t('admin.domain_blocks.no_domain_block_selected')
    rescue Mastodon::NotPermittedError
      flash[:alert] = I18n.t('admin.domain_blocks.not_permitted')
>>>>>>> 585cc1a6
    else
      redirect_to admin_instances_path(limited: '1'), notice: I18n.t('admin.domain_blocks.created_msg')
    end

    def new
      authorize :domain_block, :create?
      @domain_block = DomainBlock.new(domain: params[:_domain])
    end

    def edit
      authorize :domain_block, :create?
    end

    def create
      authorize :domain_block, :create?

      @domain_block = DomainBlock.new(resource_params)
      existing_domain_block = resource_params[:domain].present? ? DomainBlock.rule_for(resource_params[:domain]) : nil

      if existing_domain_block.present? && !@domain_block.stricter_than?(existing_domain_block)
        @domain_block.save
        flash.now[:alert] = I18n.t('admin.domain_blocks.existing_domain_block_html', name: existing_domain_block.domain, unblock_url: admin_domain_block_path(existing_domain_block)).html_safe # rubocop:disable Rails/OutputSafety
        @domain_block.errors.delete(:domain)
        render :new
      else
        if existing_domain_block.present?
          @domain_block = existing_domain_block
          @domain_block.update(resource_params)
        end

        if @domain_block.save
          DomainBlockWorker.perform_async(@domain_block.id)
          log_action :create, @domain_block
          redirect_to admin_instances_path(limited: '1'), notice: I18n.t('admin.domain_blocks.created_msg')
        else
          render :new
        end
      end
    end

    def update
      authorize :domain_block, :update?

      @domain_block.update(update_params)

      severity_changed = @domain_block.severity_changed?

      if @domain_block.save
        DomainBlockWorker.perform_async(@domain_block.id, severity_changed)
        log_action :update, @domain_block
        redirect_to admin_instances_path(limited: '1'), notice: I18n.t('admin.domain_blocks.created_msg')
      else
        render :edit
      end
    end

    def destroy
      authorize @domain_block, :destroy?
      UnblockDomainService.new.call(@domain_block)
      log_action :destroy, @domain_block
      redirect_to admin_instances_path(limited: '1'), notice: I18n.t('admin.domain_blocks.destroyed_msg')
    end

    private

    def set_domain_block
      @domain_block = DomainBlock.find(params[:id])
    end

    def update_params
      params.require(:domain_block).permit(:severity, :reject_media, :reject_reports, :private_comment, :public_comment, :obfuscate)
    end

    def resource_params
      params.require(:domain_block).permit(:domain, :severity, :reject_media, :reject_reports, :private_comment, :public_comment, :obfuscate)
    end

    def form_domain_block_batch_params
      params.require(:form_domain_block_batch).permit(domain_blocks_attributes: [:enabled, :domain, :severity, :reject_media, :reject_reports, :private_comment, :public_comment, :obfuscate])
    end

    def action_from_button
      if params[:save]
        'save'
      end
    end
  end
end<|MERGE_RESOLUTION|>--- conflicted
+++ resolved
@@ -9,15 +9,9 @@
       @form = Form::DomainBlockBatch.new(form_domain_block_batch_params.merge(current_account: current_account, action: action_from_button))
       @form.save
     rescue ActionController::ParameterMissing
-<<<<<<< HEAD
-      flash[:alert] = I18n.t('admin.email_domain_blocks.no_domain_block_selected')
-    rescue Mastodon::NotPermittedError
-      flash[:alert] = I18n.t('admin.domain_blocks.created_msg')
-=======
       flash[:alert] = I18n.t('admin.domain_blocks.no_domain_block_selected')
     rescue Mastodon::NotPermittedError
       flash[:alert] = I18n.t('admin.domain_blocks.not_permitted')
->>>>>>> 585cc1a6
     else
       redirect_to admin_instances_path(limited: '1'), notice: I18n.t('admin.domain_blocks.created_msg')
     end

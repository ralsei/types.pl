--- conflicted
+++ resolved
@@ -73,12 +73,11 @@
     @body_classes = 'admin'
   end
 
-<<<<<<< HEAD
   def set_pack
     use_pack 'admin'
-=======
+  end
+
   def set_cache_headers
     response.cache_control.replace(private: true, no_store: true)
->>>>>>> 105f8687
   end
 end
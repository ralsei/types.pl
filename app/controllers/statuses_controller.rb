--- conflicted
+++ resolved
@@ -27,16 +27,9 @@
   def show
     respond_to do |format|
       format.html do
-<<<<<<< HEAD
         use_pack 'public'
 
-        unless user_signed_in?
-          skip_session!
-          expires_in 10.seconds, public: true
-        end
-=======
         expires_in 10.seconds, public: true if current_account.nil?
->>>>>>> a60364ca
 
         @body_classes = 'with-modals'
 

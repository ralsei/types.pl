# frozen_string_literal: true

class FollowerAccountsController < ApplicationController
  include AccountControllerConcern
  include SignatureVerification

  before_action :require_signature!, if: -> { request.format == :json && authorized_fetch_mode? }
  before_action :set_cache_headers

  def index
    respond_to do |format|
      format.html do
<<<<<<< HEAD
        use_pack 'public'
        mark_cacheable! unless user_signed_in?
=======
        expires_in 0, public: true unless user_signed_in?
>>>>>>> 6867a0be

        next if @account.user_hides_network?

        follows
        @relationships = AccountRelationshipsPresenter.new(follows.map(&:account_id), current_user.account_id) if user_signed_in?
      end

      format.json do
        raise Mastodon::NotPermittedError if page_requested? && @account.user_hides_network?

        expires_in(page_requested? ? 0 : 3.minutes, public: public_fetch_mode?)

        render json: collection_presenter,
               serializer: ActivityPub::CollectionSerializer,
               adapter: ActivityPub::Adapter,
               content_type: 'application/activity+json'
      end
    end
  end

  private

  def follows
    @follows ||= Follow.where(target_account: @account).recent.page(params[:page]).per(FOLLOW_PER_PAGE).preload(:account)
  end

  def page_requested?
    params[:page].present?
  end

  def page_url(page)
    account_followers_url(@account, page: page) unless page.nil?
  end

  def collection_presenter
<<<<<<< HEAD
    options = { type: :ordered }
    options[:size] = @account.followers_count unless Setting.hide_followers_count || @account.user&.setting_hide_followers_count
    if params[:page].present?
=======
    if page_requested?
>>>>>>> 6867a0be
      ActivityPub::CollectionPresenter.new(
        id: account_followers_url(@account, page: params.fetch(:page, 1)),
        items: follows.map { |f| ActivityPub::TagManager.instance.uri_for(f.account) },
        part_of: account_followers_url(@account),
        next: page_url(follows.next_page),
        prev: page_url(follows.prev_page),
        **options
      )
    else
      ActivityPub::CollectionPresenter.new(
        id: account_followers_url(@account),
        first: page_url(1),
        **options
      )
    end
  end
end<|MERGE_RESOLUTION|>--- conflicted
+++ resolved
@@ -10,12 +10,8 @@
   def index
     respond_to do |format|
       format.html do
-<<<<<<< HEAD
         use_pack 'public'
-        mark_cacheable! unless user_signed_in?
-=======
         expires_in 0, public: true unless user_signed_in?
->>>>>>> 6867a0be
 
         next if @account.user_hides_network?
 
@@ -51,13 +47,9 @@
   end
 
   def collection_presenter
-<<<<<<< HEAD
     options = { type: :ordered }
     options[:size] = @account.followers_count unless Setting.hide_followers_count || @account.user&.setting_hide_followers_count
-    if params[:page].present?
-=======
     if page_requested?
->>>>>>> 6867a0be
       ActivityPub::CollectionPresenter.new(
         id: account_followers_url(@account, page: params.fetch(:page, 1)),
         items: follows.map { |f| ActivityPub::TagManager.instance.uri_for(f.account) },

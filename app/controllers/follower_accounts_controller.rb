--- conflicted
+++ resolved
@@ -6,11 +6,8 @@
   def index
     respond_to do |format|
       format.html do
-<<<<<<< HEAD
         use_pack 'public'
-=======
         mark_cacheable! unless user_signed_in?
->>>>>>> f85b66eb
 
         next if @account.user_hides_network?
 

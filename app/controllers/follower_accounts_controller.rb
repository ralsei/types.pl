--- conflicted
+++ resolved
@@ -69,14 +69,9 @@
         id: account_followers_url(@account, page: params.fetch(:page, 1)),
         items: follows.map { |f| ActivityPub::TagManager.instance.uri_for(f.account) },
         part_of: account_followers_url(@account),
-<<<<<<< HEAD
-        next: page_url(follows.next_page),
-        prev: page_url(follows.prev_page),
+        next: next_page_url,
+        prev: prev_page_url,
         **options
-=======
-        next: next_page_url,
-        prev: prev_page_url
->>>>>>> 31346919
       )
     else
       ActivityPub::CollectionPresenter.new(

--- conflicted
+++ resolved
@@ -15,13 +15,8 @@
   def show
     respond_to do |format|
       format.html do
-<<<<<<< HEAD
         use_pack 'public'
-        @ancestors   = @stream_entry.activity.reply? ? cache_collection(@stream_entry.activity.ancestors(current_account), Status) : []
-        @descendants = cache_collection(@stream_entry.activity.descendants(current_account), Status)
-=======
         redirect_to short_account_status_url(params[:account_username], @stream_entry.activity) if @type == 'status'
->>>>>>> ff87d1bc
       end
 
       format.atom do

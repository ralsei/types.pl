.status.light
  .status__header
    .status__meta
      = link_to TagManager.instance.url_for(status), class: 'status__relative-time u-url u-uid', target: stream_link_target, rel: 'noopener' do
        %time.time-ago{ datetime: status.created_at.iso8601, title: l(status.created_at) }= l(status.created_at)
      %data.dt-published{ value: status.created_at.to_time.iso8601 }

    = link_to TagManager.instance.url_for(status.account), class: 'status__display-name p-author h-card', target: stream_link_target, rel: 'noopener' do
      .status__avatar
        %div
          = image_tag status.account.avatar(:original), width: 48, height: 48, alt: '', class: 'u-photo'
      %span.display-name
        %strong.p-name.emojify= display_name(status.account)
        %span= acct(status.account)

  .status__content.p-name.emojify<
    - if status.spoiler_text?
      %p{ style: 'margin-bottom: 0' }<
        %span.p-summary> #{Formatter.instance.format_spoiler(status)}&nbsp;
        %a.status__content__spoiler-link{ href: '#' }= t('statuses.show_more')
<<<<<<< HEAD
    .e-content{ lang: status.language, style: "display: #{status.spoiler_text? ? 'none' : 'block'}; direction: #{rtl_status?(status) ? 'rtl' : 'ltr'}" }<
      = Formatter.instance.format(status, custom_emojify: true)
      - unless status.media_attachments.empty?
        - if status.media_attachments.first.video?
          - video = status.media_attachments.first
          %div{ data: { component: 'Video', props: Oj.dump(src: video.file.url(:original), preview: video.file.url(:small), sensitive: status.sensitive? && !current_account&.user&.setting_display_sensitive_media, width: 610, height: 343) }}
        - else
          %div{ data: { component: 'MediaGallery', props: Oj.dump(height: 343, sensitive: status.sensitive? && !current_account&.user&.setting_display_sensitive_media, 'autoPlayGif': current_account&.user&.setting_auto_play_gif, media: status.media_attachments.map { |a| ActiveModelSerializers::SerializableResource.new(a, serializer: REST::MediaAttachmentSerializer).as_json }) }}
=======
    .e-content{ lang: status.language, style: "display: #{status.spoiler_text? ? 'none' : 'block'}; direction: #{rtl_status?(status) ? 'rtl' : 'ltr'}" }= Formatter.instance.format(status, custom_emojify: true)

  - unless status.media_attachments.empty?
    - if status.media_attachments.first.video?
      - video = status.media_attachments.first
      = react_component :video, src: video.file.url(:original), preview: video.file.url(:small), sensitive: status.sensitive? && !current_account&.user&.setting_display_sensitive_media, width: 610, height: 343, inline: true
    - else
      = react_component :media_gallery, height: 343, sensitive: status.sensitive? && !current_account&.user&.setting_display_sensitive_media, 'autoPlayGif': current_account&.user&.setting_auto_play_gif, media: status.media_attachments.map { |a| ActiveModelSerializers::SerializableResource.new(a, serializer: REST::MediaAttachmentSerializer).as_json }
>>>>>>> a7e71bbd
<|MERGE_RESOLUTION|>--- conflicted
+++ resolved
@@ -18,22 +18,12 @@
       %p{ style: 'margin-bottom: 0' }<
         %span.p-summary> #{Formatter.instance.format_spoiler(status)}&nbsp;
         %a.status__content__spoiler-link{ href: '#' }= t('statuses.show_more')
-<<<<<<< HEAD
     .e-content{ lang: status.language, style: "display: #{status.spoiler_text? ? 'none' : 'block'}; direction: #{rtl_status?(status) ? 'rtl' : 'ltr'}" }<
       = Formatter.instance.format(status, custom_emojify: true)
-      - unless status.media_attachments.empty?
-        - if status.media_attachments.first.video?
-          - video = status.media_attachments.first
-          %div{ data: { component: 'Video', props: Oj.dump(src: video.file.url(:original), preview: video.file.url(:small), sensitive: status.sensitive? && !current_account&.user&.setting_display_sensitive_media, width: 610, height: 343) }}
-        - else
-          %div{ data: { component: 'MediaGallery', props: Oj.dump(height: 343, sensitive: status.sensitive? && !current_account&.user&.setting_display_sensitive_media, 'autoPlayGif': current_account&.user&.setting_auto_play_gif, media: status.media_attachments.map { |a| ActiveModelSerializers::SerializableResource.new(a, serializer: REST::MediaAttachmentSerializer).as_json }) }}
-=======
-    .e-content{ lang: status.language, style: "display: #{status.spoiler_text? ? 'none' : 'block'}; direction: #{rtl_status?(status) ? 'rtl' : 'ltr'}" }= Formatter.instance.format(status, custom_emojify: true)
 
   - unless status.media_attachments.empty?
     - if status.media_attachments.first.video?
       - video = status.media_attachments.first
       = react_component :video, src: video.file.url(:original), preview: video.file.url(:small), sensitive: status.sensitive? && !current_account&.user&.setting_display_sensitive_media, width: 610, height: 343, inline: true
     - else
-      = react_component :media_gallery, height: 343, sensitive: status.sensitive? && !current_account&.user&.setting_display_sensitive_media, 'autoPlayGif': current_account&.user&.setting_auto_play_gif, media: status.media_attachments.map { |a| ActiveModelSerializers::SerializableResource.new(a, serializer: REST::MediaAttachmentSerializer).as_json }
->>>>>>> a7e71bbd
+      = react_component :media_gallery, height: 343, sensitive: status.sensitive? && !current_account&.user&.setting_display_sensitive_media, 'autoPlayGif': current_account&.user&.setting_auto_play_gif, media: status.media_attachments.map { |a| ActiveModelSerializers::SerializableResource.new(a, serializer: REST::MediaAttachmentSerializer).as_json }
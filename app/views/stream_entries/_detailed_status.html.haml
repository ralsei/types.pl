--- conflicted
+++ resolved
@@ -17,29 +17,16 @@
       %p{ style: 'margin-bottom: 0' }<
         %span.p-summary> #{Formatter.instance.format_spoiler(status)}&nbsp;
         %a.status__content__spoiler-link{ href: '#' }= t('statuses.show_more')
-<<<<<<< HEAD
-    .e-content{ lang: status.language, style: "display: #{status.spoiler_text? ? 'none' : 'block'}; direction: #{rtl_status?(status) ? 'rtl' : 'ltr'}" }<
-      = Formatter.instance.format(status, custom_emojify: true)
-      - if !status.media_attachments.empty?
-        - if status.media_attachments.first.video?
-          - video = status.media_attachments.first
-          %div{ data: { component: 'Video', props: Oj.dump(src: video.file.url(:original), preview: video.file.url(:small), sensitive: status.sensitive?, width: 670, height: 380) }}<
-        - else
-          %div{ data: { component: 'MediaGallery', props: Oj.dump(height: 380, sensitive: status.sensitive?, standalone: true, 'autoPlayGif': current_account&.user&.setting_auto_play_gif, 'reduceMotion': current_account&.user&.setting_reduce_motion, media: status.media_attachments.map { |a| ActiveModelSerializers::SerializableResource.new(a, serializer: REST::MediaAttachmentSerializer).as_json }) }}<
-      - elsif status.preview_cards.first
-        %div{ data: { component: 'Card', props: Oj.dump('maxDescription': 160, card: ActiveModelSerializers::SerializableResource.new(status.preview_cards.first, serializer: REST::PreviewCardSerializer).as_json) }}<
-=======
     .e-content{ lang: status.language, style: "display: #{status.spoiler_text? ? 'none' : 'block'}; direction: #{rtl_status?(status) ? 'rtl' : 'ltr'}" }= Formatter.instance.format(status, custom_emojify: true)
 
   - if !status.media_attachments.empty?
     - if status.media_attachments.first.video?
       - video = status.media_attachments.first
-      %div{ data: { component: 'Video', props: Oj.dump(src: video.file.url(:original), preview: video.file.url(:small), sensitive: status.sensitive?, width: 670, height: 380, detailed: true) }}
+      %div{ data: { component: 'Video', props: Oj.dump(src: video.file.url(:original), preview: video.file.url(:small), sensitive: status.sensitive?, width: 670, height: 380, detailed: true) }}<
     - else
-      %div{ data: { component: 'MediaGallery', props: Oj.dump(height: 380, sensitive: status.sensitive?, standalone: true, 'autoPlayGif': current_account&.user&.setting_auto_play_gif, 'reduceMotion': current_account&.user&.setting_reduce_motion, media: status.media_attachments.map { |a| ActiveModelSerializers::SerializableResource.new(a, serializer: REST::MediaAttachmentSerializer).as_json }) }}
+      %div{ data: { component: 'MediaGallery', props: Oj.dump(height: 380, sensitive: status.sensitive?, standalone: true, 'autoPlayGif': current_account&.user&.setting_auto_play_gif, 'reduceMotion': current_account&.user&.setting_reduce_motion, media: status.media_attachments.map { |a| ActiveModelSerializers::SerializableResource.new(a, serializer: REST::MediaAttachmentSerializer).as_json }) }}<
   - elsif status.preview_cards.first
     %div{ data: { component: 'Card', props: Oj.dump('maxDescription': 160, card: ActiveModelSerializers::SerializableResource.new(status.preview_cards.first, serializer: REST::PreviewCardSerializer).as_json) }}
->>>>>>> 14c4a33c
 
   .detailed-status__meta
     %data.dt-published{ value: status.created_at.to_time.iso8601 }

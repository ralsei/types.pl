--- conflicted
+++ resolved
@@ -15,33 +15,17 @@
     .e-content{ lang: status.language, style: "display: #{status.spoiler_text? ? 'none' : 'block'}; direction: #{rtl_status?(status) ? 'rtl' : 'ltr'}" }<
       = Formatter.instance.format(status)
 
-<<<<<<< HEAD
       - unless status.media_attachments.empty?
         - if status.media_attachments.first.video?
           .video-player><
-            - if status.sensitive?
-              = render partial: 'stream_entries/content_spoiler'
+            = render partial: 'stream_entries/content_spoiler', locals: { sensitive: status.sensitive? }
             %video.u-video{ src: status.media_attachments.first.file.url(:original), loop: true }
         - else
           .detailed-status__attachments><
-            - if status.sensitive?
-              = render partial: 'stream_entries/content_spoiler'
+            = render partial: 'stream_entries/content_spoiler', locals: { sensitive: status.sensitive? }
             .status__attachments__inner<
               - status.media_attachments.each do |media|
                 = render partial: 'stream_entries/media', locals: { media: media }
-=======
-  - unless status.media_attachments.empty?
-    - if status.media_attachments.first.video?
-      .video-player
-        = render partial: 'stream_entries/content_spoiler', locals: { sensitive: status.sensitive? }
-        %video.u-video{ src: status.media_attachments.first.file.url(:original), loop: true }
-    - else
-      .detailed-status__attachments
-        = render partial: 'stream_entries/content_spoiler', locals: { sensitive: status.sensitive? }
-        .status__attachments__inner
-          - status.media_attachments.each do |media|
-            = render partial: 'stream_entries/media', locals: { media: media }
->>>>>>> 056b5ed7
 
   .detailed-status__meta
     %data.dt-published{ value: status.created_at.to_time.iso8601 }

--- conflicted
+++ resolved
@@ -1,6 +1,3 @@
-- content_for :header_tags do
-  = javascript_pack_tag 'admin', async: true, crossorigin: 'anonymous'
-
 - content_for :page_title do
   = t('admin.dashboard.title')
 
@@ -17,138 +14,6 @@
         - if message.action
           = link_to t("admin.system_checks.#{message.key}.action"), message.action
 
-<<<<<<< HEAD
-.dashboard__counters
-  %div
-    = link_to admin_accounts_url(local: 1, recent: 1) do
-      .dashboard__counters__num{ title: number_with_delimiter(@users_count, strip_insignificant_zeros: true) }
-        = friendly_number_to_human @users_count
-      .dashboard__counters__label= t 'admin.dashboard.total_users'
-  %div
-    %div
-      .dashboard__counters__num{ title: number_with_delimiter(@registrations_week, strip_insignificant_zeros: true) }
-        = friendly_number_to_human @registrations_week
-      .dashboard__counters__label= t 'admin.dashboard.week_users_new'
-  %div
-    %div
-      .dashboard__counters__num{ title: number_with_delimiter(@logins_week, strip_insignificant_zeros: true) }
-        = friendly_number_to_human @logins_week
-      .dashboard__counters__label= t 'admin.dashboard.week_users_active'
-  %div
-    = link_to admin_pending_accounts_path do
-      .dashboard__counters__num{ title: number_with_delimiter(@pending_users_count, strip_insignificant_zeros: true) }
-        = friendly_number_to_human @pending_users_count
-      .dashboard__counters__label= t 'admin.dashboard.pending_users'
-  %div
-    = link_to admin_reports_url do
-      .dashboard__counters__num{ title: number_with_delimiter(@reports_count, strip_insignificant_zeros: true) }
-        = friendly_number_to_human @reports_count
-      .dashboard__counters__label= t 'admin.dashboard.open_reports'
-  %div
-    = link_to admin_tags_path(pending_review: '1') do
-      .dashboard__counters__num{ title: number_with_delimiter(@pending_tags_count, strip_insignificant_zeros: true) }
-        = friendly_number_to_human @pending_tags_count
-      .dashboard__counters__label= t 'admin.dashboard.pending_tags'
-  %div
-    %div
-      .dashboard__counters__num{ title: number_with_delimiter(@interactions_week, strip_insignificant_zeros: true) }
-        = friendly_number_to_human @interactions_week
-      .dashboard__counters__label= t 'admin.dashboard.week_interactions'
-  %div
-    = link_to sidekiq_url do
-      .dashboard__counters__num{ title: number_with_delimiter(@queue_backlog, strip_insignificant_zeros: true) }
-        = friendly_number_to_human @queue_backlog
-      .dashboard__counters__label= t 'admin.dashboard.backlog'
-
-.dashboard__widgets
-  .dashboard__widgets__users
-    %div
-      %h4= t 'admin.dashboard.recent_users'
-      %ul
-        - @recent_users.each do |user|
-          %li= admin_account_link_to(user.account)
-
-  .dashboard__widgets__features
-    %div
-      %h4= t 'admin.dashboard.features'
-      %ul
-        %li
-          = feature_hint(link_to(t('admin.dashboard.feature_registrations'), edit_admin_settings_path), @registrations_enabled)
-        %li
-          = feature_hint(link_to(t('admin.dashboard.feature_invites'), edit_admin_settings_path), @invites_enabled)
-        %li
-          = feature_hint(link_to(t('admin.dashboard.feature_deletions'), edit_admin_settings_path), @deletions_enabled)
-        %li
-          = feature_hint(link_to(t('admin.dashboard.feature_profile_directory'), edit_admin_settings_path), @profile_directory)
-        %li
-          = feature_hint(link_to(t('admin.dashboard.feature_timeline_preview'), edit_admin_settings_path), @timeline_preview)
-        %li
-          = feature_hint(link_to(t('admin.dashboard.keybase'), edit_admin_settings_path), @keybase_integration)
-        %li
-          = feature_hint(link_to(t('admin.dashboard.trends'), edit_admin_settings_path), @trends_enabled)
-        %li
-          = feature_hint(link_to(t('admin.dashboard.feature_relay'), admin_relays_path), @relay_enabled)
-
-  .dashboard__widgets__versions
-    %div
-      %h4= t 'admin.dashboard.software'
-      %ul
-        %li
-          Mastodon
-          %span.pull-right= @version
-        %li
-          Ruby
-          %span.pull-right= "#{RUBY_VERSION}p#{RUBY_PATCHLEVEL}"
-        %li
-          PostgreSQL
-          %span.pull-right= @database_version
-        %li
-          Redis
-          %span.pull-right= @redis_version
-
-  .dashboard__widgets__space
-    %div
-      %h4= t 'admin.dashboard.space'
-      %ul
-        %li
-          PostgreSQL
-          %span.pull-right= number_to_human_size @database_size
-        %li
-          Redis
-          %span.pull-right= number_to_human_size @redis_size
-
-  .dashboard__widgets__config
-    %div
-      %h4= t 'admin.dashboard.config'
-      %ul
-        %li
-          = feature_hint(t('admin.dashboard.search'), @search_enabled)
-        %li
-          = feature_hint(t('admin.dashboard.single_user_mode'), @single_user_mode)
-        %li
-          = feature_hint(t('admin.dashboard.authorized_fetch_mode'), @authorized_fetch)
-        %li
-          = feature_hint(t('admin.dashboard.whitelist_mode'), @whitelist_enabled)
-        %li
-          = feature_hint('LDAP', @ldap_enabled)
-        %li
-          = feature_hint('CAS', @cas_enabled)
-        %li
-          = feature_hint('SAML', @saml_enabled)
-        %li
-          = feature_hint('PAM', @pam_enabled)
-        %li
-          = feature_hint(t('admin.dashboard.hidden_service'), @hidden_service)
-
-  .dashboard__widgets__trends
-    %div
-      %h4= t 'admin.dashboard.trends'
-      %ul
-        - @trending_hashtags.each do |tag|
-          %li
-            = link_to content_tag(:span, "##{tag.name}", class: !tag.trendable? && !tag.reviewed? ? 'warning-hint' : (!tag.trendable? ? 'negative-hint' : nil)), admin_tag_path(tag.id)
-            %span.pull-right= number_with_delimiter(tag.history[0][:accounts].to_i)
-=======
 .dashboard
   .dashboard__item
     = react_admin_component :counter, measure: 'new_users', start_at: @time_period.first, end_at: @time_period.last, label: t('admin.dashboard.new_users'), href: admin_accounts_path
@@ -197,5 +62,4 @@
     = react_admin_component :dimension, dimension: 'software_versions', start_at: @time_period.first, end_at: @time_period.last, limit: 4, label: t('admin.dashboard.software')
 
   .dashboard__item
-    = react_admin_component :dimension, dimension: 'space_usage', start_at: @time_period.first, end_at: @time_period.last, limit: 3, label: t('admin.dashboard.space')
->>>>>>> 9b978872
+    = react_admin_component :dimension, dimension: 'space_usage', start_at: @time_period.first, end_at: @time_period.last, limit: 3, label: t('admin.dashboard.space')
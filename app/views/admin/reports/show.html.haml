--- conflicted
+++ resolved
@@ -1,10 +1,3 @@
-<<<<<<< HEAD
-=======
-- content_for :header_tags do
-  = javascript_pack_tag 'admin', async: true, crossorigin: 'anonymous'
-  = javascript_pack_tag 'public', async: true, crossorigin: 'anonymous'
-
->>>>>>> 14f436c4
 - content_for :page_title do
   = t('admin.reports.report', id: @report.id)
 

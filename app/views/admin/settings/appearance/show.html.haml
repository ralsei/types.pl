--- conflicted
+++ resolved
@@ -11,11 +11,7 @@
   %p.lead= t('admin.settings.appearance.preamble')
 
   .fields-group
-<<<<<<< HEAD
-    = f.input :flavour_and_skin, collection: Themes.instance.flavours_and_skins, group_label_method: lambda { |(flavour, _)| I18n.t("flavours.#{flavour}.name", default: flavour) }, wrapper: :with_label, label: t('admin.settings.flavour_and_skin.title'), include_blank: false, as: :grouped_select, label_method: :last, value_method: lambda { |value| value.join('/') }, group_method: :last
-=======
-    = f.input :theme, collection: Themes.instance.names, label_method: ->(theme) { I18n.t("themes.#{theme}", default: theme) }, wrapper: :with_label, include_blank: false
->>>>>>> 4207c95d
+    = f.input :flavour_and_skin, collection: Themes.instance.flavours_and_skins, group_label_method: -> (flavour_and_skin) { I18n.t("flavours.#{flavour_and_skin}.name", default: flavour_and_skin) }, wrapper: :with_label, label: t('admin.settings.flavour_and_skin.title'), include_blank: false, as: :grouped_select, label_method: :last, value_method: lambda { |value| value.join('/') }, group_method: :last
 
   .fields-group
     = f.input :custom_css, wrapper: :with_block_label, as: :text, input_html: { rows: 8 }

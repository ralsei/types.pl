- content_for :page_title do
  = t('admin.settings.title')

  - content_for :heading_actions do
    = button_tag t('generic.save_changes'), class: 'button', form: 'edit_admin'

= simple_form_for @admin_settings, url: admin_settings_path, html: { method: :patch, id: 'edit_admin' } do |f|
  = render 'shared/error_messages', object: @admin_settings

  .fields-group
    = f.input :site_title, wrapper: :with_label, label: t('admin.settings.site_title')

  .fields-row
    .fields-row__column.fields-row__column-6.fields-group
      = f.input :flavour_and_skin, collection: Themes.instance.flavours_and_skins, group_label_method: lambda { |(flavour, _)| I18n.t("flavours.#{flavour}.name", default: flavour) }, wrapper: :with_label, label: t('admin.settings.flavour_and_skin.title'), include_blank: false, as: :grouped_select, label_method: :last, value_method: lambda { |value| value.join('/') }, group_method: :last
    .fields-row__column.fields-row__column-6.fields-group
      = f.input :registrations_mode, collection: %w(open approved none), wrapper: :with_label, label: t('admin.settings.registrations_mode.title'), include_blank: false, label_method: lambda { |mode| I18n.t("admin.settings.registrations_mode.modes.#{mode}") }

  .fields-row
    .fields-row__column.fields-row__column-6.fields-group
      = f.input :site_contact_username, wrapper: :with_label, label: t('admin.settings.contact_information.username')
    .fields-row__column.fields-row__column-6.fields-group
      = f.input :site_contact_email, wrapper: :with_label, label: t('admin.settings.contact_information.email')

  .fields-group
    = f.input :site_short_description, wrapper: :with_block_label, as: :text, label: t('admin.settings.site_short_description.title'), hint: t('admin.settings.site_short_description.desc_html'), input_html: { rows: 2 }

  .fields-group
    = f.input :site_description, wrapper: :with_block_label, as: :text, label: t('admin.settings.site_description.title'), hint: t('admin.settings.site_description.desc_html'), input_html: { rows: 2 }

  .fields-row
    .fields-row__column.fields-row__column-6.fields-group
      = f.input :thumbnail, as: :file, wrapper: :with_block_label, label: t('admin.settings.thumbnail.title'), hint: site_upload_delete_hint(t('admin.settings.thumbnail.desc_html'), :thumbnail)
    .fields-row__column.fields-row__column-6.fields-group
      = f.input :hero, as: :file, wrapper: :with_block_label, label: t('admin.settings.hero.title'), hint: site_upload_delete_hint(t('admin.settings.hero.desc_html'), :hero)

  .fields-row
    .fields-row__column.fields-row__column-6.fields-group
      = f.input :mascot, as: :file, wrapper: :with_block_label, label: t('admin.settings.mascot.title'), hint: site_upload_delete_hint(t('admin.settings.mascot.desc_html'), :mascot)

  %hr.spacer/

  .fields-group
    = f.input :require_invite_text, as: :boolean, wrapper: :with_label, label: t('admin.settings.registrations.require_invite_text.title'), hint: t('admin.settings.registrations.require_invite_text.desc_html'), disabled: !approved_registrations?
<<<<<<< HEAD

  - if captcha_available?
    .fields-group
      = f.input :captcha_enabled, as: :boolean, wrapper: :with_label, label: t('admin.settings.captcha_enabled.title'), hint: t('admin.settings.captcha_enabled.desc_html')
=======
>>>>>>> c55219ef

  %hr.spacer/

  .fields-group
    = f.input :bootstrap_timeline_accounts, wrapper: :with_block_label, label: t('admin.settings.bootstrap_timeline_accounts.title'), hint: t('admin.settings.bootstrap_timeline_accounts.desc_html')

  %hr.spacer/

  - unless whitelist_mode?
    .fields-group
      = f.input :timeline_preview, as: :boolean, wrapper: :with_label, label: t('admin.settings.timeline_preview.title'), hint: t('admin.settings.timeline_preview.desc_html')

    .fields-group
      = f.input :show_known_fediverse_at_about_page, as: :boolean, wrapper: :with_label, label: t('admin.settings.show_known_fediverse_at_about_page.title'), hint: t('admin.settings.show_known_fediverse_at_about_page.desc_html')

  .fields-group
    = f.input :open_deletion, as: :boolean, wrapper: :with_label, label: t('admin.settings.registrations.deletion.title'), hint: t('admin.settings.registrations.deletion.desc_html')

  - unless whitelist_mode?
    .fields-group
      = f.input :activity_api_enabled, as: :boolean, wrapper: :with_label, label: t('admin.settings.activity_api_enabled.title'), hint: t('admin.settings.activity_api_enabled.desc_html'), recommended: true

    .fields-group
      = f.input :peers_api_enabled, as: :boolean, wrapper: :with_label, label: t('admin.settings.peers_api_enabled.title'), hint: t('admin.settings.peers_api_enabled.desc_html'), recommended: true

    .fields-group
      = f.input :preview_sensitive_media, as: :boolean, wrapper: :with_label, label: t('admin.settings.preview_sensitive_media.title'), hint: t('admin.settings.preview_sensitive_media.desc_html')

    .fields-group
      = f.input :profile_directory, as: :boolean, wrapper: :with_label, label: t('admin.settings.profile_directory.title'), hint: t('admin.settings.profile_directory.desc_html')

    .fields-group
      = f.input :trends, as: :boolean, wrapper: :with_label, label: t('admin.settings.trends.title'), hint: t('admin.settings.trends.desc_html')

    .fields-group
      = f.input :trendable_by_default, as: :boolean, wrapper: :with_label, label: t('admin.settings.trendable_by_default.title'), hint: t('admin.settings.trendable_by_default.desc_html'), recommended: :not_recommended

    .fields-group
      = f.input :trending_status_cw, as: :boolean, wrapper: :with_label, label: t('admin.settings.trending_status_cw.title'), hint: t('admin.settings.trending_status_cw.desc_html')

    .fields-group
      = f.input :noindex, as: :boolean, wrapper: :with_label, label: t('admin.settings.default_noindex.title'), hint: t('admin.settings.default_noindex.desc_html')

  .fields-group
    = f.input :hide_followers_count, as: :boolean, wrapper: :with_label, label: t('admin.settings.hide_followers_count.title'), hint: t('admin.settings.hide_followers_count.desc_html')

  .fields-group
    = f.input :show_reblogs_in_public_timelines, as: :boolean, wrapper: :with_label, label: t('admin.settings.show_reblogs_in_public_timelines.title'), hint: t('admin.settings.show_reblogs_in_public_timelines.desc_html')

  .fields-group
    = f.input :show_replies_in_public_timelines, as: :boolean, wrapper: :with_label, label: t('admin.settings.show_replies_in_public_timelines.title'), hint: t('admin.settings.show_replies_in_public_timelines.desc_html')

  %hr.spacer/

  .fields-row
    .fields-row__column.fields-row__column-6.fields-group
      = f.input :show_domain_blocks, wrapper: :with_label, collection: %i(disabled users all), label: t('admin.settings.domain_blocks.title'), label_method: lambda { |value| t("admin.settings.domain_blocks.#{value}") }, include_blank: false, collection_wrapper_tag: 'ul', item_wrapper_tag: 'li'
    .fields-row__column.fields-row__column-6.fields-group
      = f.input :show_domain_blocks_rationale, wrapper: :with_label, collection: %i(disabled users all), label: t('admin.settings.domain_blocks_rationale.title'), label_method: lambda { |value| t("admin.settings.domain_blocks.#{value}") }, include_blank: false, collection_wrapper_tag: 'ul', item_wrapper_tag: 'li'

  .fields-group
    = f.input :outgoing_spoilers, wrapper: :with_label, label: t('admin.settings.outgoing_spoilers.title'), hint: t('admin.settings.outgoing_spoilers.desc_html')

  .fields-group
    = f.input :site_extended_description, wrapper: :with_block_label, as: :text, label: t('admin.settings.site_description_extended.title'), hint: t('admin.settings.site_description_extended.desc_html'), input_html: { rows: 8 } unless whitelist_mode?
    = f.input :closed_registrations_message, as: :text, wrapper: :with_block_label, label: t('admin.settings.registrations.closed_message.title'), hint: t('admin.settings.registrations.closed_message.desc_html'), input_html: { rows: 8 }
    = f.input :site_terms, wrapper: :with_block_label, as: :text, label: t('admin.settings.site_terms.title'), hint: t('admin.settings.site_terms.desc_html'), input_html: { rows: 8 }
    = f.input :custom_css, wrapper: :with_block_label, as: :text, input_html: { rows: 8 }, label: t('admin.settings.custom_css.title'), hint: t('admin.settings.custom_css.desc_html')

  %hr.spacer/

  .fields-group
    = f.input :media_cache_retention_period, wrapper: :with_block_label, input_html: { pattern: '[0-9]+' }
    = f.input :content_cache_retention_period, wrapper: :with_block_label, input_html: { pattern: '[0-9]+' }
    = f.input :backups_retention_period, wrapper: :with_block_label, input_html: { pattern: '[0-9]+' }

  .actions
    = f.button :button, t('generic.save_changes'), type: :submit<|MERGE_RESOLUTION|>--- conflicted
+++ resolved
@@ -42,13 +42,10 @@
 
   .fields-group
     = f.input :require_invite_text, as: :boolean, wrapper: :with_label, label: t('admin.settings.registrations.require_invite_text.title'), hint: t('admin.settings.registrations.require_invite_text.desc_html'), disabled: !approved_registrations?
-<<<<<<< HEAD
 
   - if captcha_available?
     .fields-group
       = f.input :captcha_enabled, as: :boolean, wrapper: :with_label, label: t('admin.settings.captcha_enabled.title'), hint: t('admin.settings.captcha_enabled.desc_html')
-=======
->>>>>>> c55219ef
 
   %hr.spacer/
 

--- conflicted
+++ resolved
@@ -1,16 +1,10 @@
 - content_for :page_title do
   = t('admin.trends.links.title')
-
-<<<<<<< HEAD
-=======
-- content_for :header_tags do
-  = javascript_pack_tag 'admin', async: true, crossorigin: 'anonymous'
 
 %p= t('admin.trends.links.description_html')
 
 %hr.spacer/
 
->>>>>>> c0c4b571
 = form_tag admin_trends_links_path, method: 'GET', class: 'simple_form' do
   - Trends::PreviewCardFilter::KEYS.each do |key|
     = hidden_field_tag key, params[key] if params[key].present?

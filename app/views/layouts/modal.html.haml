--- conflicted
+++ resolved
@@ -1,9 +1,5 @@
 - content_for :header_tags do
-<<<<<<< HEAD
-  = flavoured_javascript_pack_tag 'public', crossorigin: 'anonymous'
-=======
-  = vite_typescript_tag 'public.tsx', crossorigin: 'anonymous'
->>>>>>> c4f47adb
+  = flavoured_vite_typescript_tag 'public.tsx', crossorigin: 'anonymous'
 
 - content_for :body_classes, 'modal-layout compose-standalone'
 

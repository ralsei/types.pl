!!!
%html{ lang: I18n.locale, dir: locale_direction }
  %head
    %meta{ 'charset' => 'utf-8' }
    %title Mastodon
    %meta{ name: 'x-apple-disable-message-reformatting' }
    %meta{ name: 'viewport', content: 'width=device-width, initial-scale=1' }
    %meta{ name: 'format-detection', content: 'telephone=no, date=no, address=no, email=no, url=no' }
    %meta{ name: 'supported-color-schemes', content: 'light' }
    %style
      \table { mso-table-lspace: 0pt; mso-table-rspace: 0pt; }
    %style{ 'data-premailer': 'ignore' }
      \.email a { color: inherit; text-decoration: none; }
      \.email-btn-hover:hover { background-color: #563acc !important; }
    /[if mso]
      <xml>
      <o:OfficeDocumentSettings xmlns:o="urn:schemas-microsoft-com:office:office">
      <o:PixelsPerInch>96</o:PixelsPerInch>
      </o:OfficeDocumentSettings>
      </xml>
<<<<<<< HEAD
    = stylesheet_pack_tag "flavours/#{Setting.default_settings['flavour'] || 'glitch'}/mailer"
=======
    = vite_stylesheet_tag 'styles/entrypoints/mailer.scss'
>>>>>>> c4f47adb
  %body
    .email{ dir: locale_direction }
      %table.email-w-full{ cellspacing: 0, cellpadding: 0, border: 0, role: 'presentation' }
        %tr
          %td.email-desktop-p-8
            .email-container
              /[if mso]
                <table border="0" cellpadding="0" cellspacing="0" align="center" style="width:740px;" role="presentation"><tr><td>
              %table.email-w-full.email-card-table{ cellspacing: 0, cellpadding: 0, border: 0, role: 'presentation' }
                %tr
                  %td.email-card-td.email-desktop-rounded-16px

                    -# Header
                    %table.email-header-table.email-w-full{ cellspacing: 0, cellpadding: 0, border: 0, role: 'presentation' }
                      %tr
                        %td.email-header-td

                          -# Logo
                          %table.email-header-logo-table{ cellspacing: 0, cellpadding: 0, border: 0, role: 'presentation' }
                            %tr
                              %td.email-header-logo-td
                                /[if mso]
                                  <v:rect xmlns:v="urn:schemas-microsoft-com:vml" fill="false" stroke="false" style="position:absolute; left:40px; top:26px; width:636px;"><v:textbox style="mso-fit-shape-to-text:true" inset="0,0,0,0">
                                .email-header-logo-div
                                  %p.email-header-logo-p
                                    %span.email-header-logo-span
                                      = '/ '
                                      = site_hostname
                                /[if mso]
                                  </v:textbox></v:rect>
                                = link_to root_url, class: 'email-header-logo-a' do
                                  = image_tag frontend_asset_url('images/mailer-new/common/logo-header.png'), alt: 'Mastodon', width: 157, height: 40

                          -# Heading
                          = yield :heading

                    .email-header-after-div
                      .email-header-after-inside-div
                    %table.email-body-table.email-w-full{ cellspacing: 0, cellpadding: 0, border: 0, role: 'presentation' }
                      %tr
                        %td.email-body-td
                          -# Content
                          = yield

              /[if mso]
                </td></tr></table>

            -# Footer
            .email-container
              /[if mso]
                <table border="0" cellpadding="0" cellspacing="0" align="center" style="width:740px;" role="presentation"><tr><td>
              %table.email-w-full{ cellspacing: 0, cellpadding: 0, border: 0, role: 'presentation' }
                %tr
                  %td.email-footer-td
                    %p.email-footer-p
                      = link_to root_url, class: 'email-footer-logo-a' do
                        = image_tag frontend_asset_url('images/mailer-new/common/logo-footer.png'), alt: 'Mastodon', width: 44, height: 44
                    %p.email-footer-p
                      = t 'about.hosted_on', domain: site_hostname
                    %p.email-footer-p
                      = link_to t('application_mailer.notification_preferences'), settings_preferences_notifications_url
                      - if defined?(@unsubscribe_url)
                        ·
                        = link_to t('application_mailer.unsubscribe'), @unsubscribe_url
              /[if mso]
                </td></tr></table><|MERGE_RESOLUTION|>--- conflicted
+++ resolved
@@ -18,11 +18,7 @@
       <o:PixelsPerInch>96</o:PixelsPerInch>
       </o:OfficeDocumentSettings>
       </xml>
-<<<<<<< HEAD
-    = stylesheet_pack_tag "flavours/#{Setting.default_settings['flavour'] || 'glitch'}/mailer"
-=======
-    = vite_stylesheet_tag 'styles/entrypoints/mailer.scss'
->>>>>>> c4f47adb
+    = vite_stylesheet_tag 'styles/entrypoints/mailer.scss' # TODO: handle themes (Settings.default_settings['flavour'] || 'glitch')
   %body
     .email{ dir: locale_direction }
       %table.email-w-full{ cellspacing: 0, cellpadding: 0, border: 0, role: 'presentation' }

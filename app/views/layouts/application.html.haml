--- conflicted
+++ resolved
@@ -21,13 +21,9 @@
       %link{ rel: 'mask-icon', href: frontend_asset_path('images/logo-symbol-icon.svg'), color: '#6364FF' }/
     %link{ rel: 'manifest', href: manifest_path(format: :json) }/
     = theme_color_tags current_theme
-<<<<<<< HEAD
-    %meta{ name: 'apple-mobile-web-app-capable', content: 'yes' }/
+    %meta{ name: 'mobile-web-app-capable', content: 'yes' }/
     %script{ src: '/MathJax/config.js' }
     %script{ src: '/MathJax/es5/tex-chtml.js' }
-=======
-    %meta{ name: 'mobile-web-app-capable', content: 'yes' }/
->>>>>>> e8c108d2
 
     %title= html_title
 

--- conflicted
+++ resolved
@@ -26,22 +26,13 @@
     %title= html_title
 
     = theme_style_tags current_theme
-<<<<<<< HEAD
-
-    -# Needed for the wicg-inert polyfill. It needs to be on it's own <style> tag, with this `id`
-    = flavoured_stylesheet_pack_tag 'inert', media: 'all', crossorigin: 'anonymous', id: 'inert-style'
-
-    = javascript_pack_tag 'common', crossorigin: 'anonymous'
-    = preload_locale_pack
-=======
     = vite_client_tag
     = vite_react_refresh_tag
     -# Needed for the wicg-inert polyfill. It needs to be on it's own <style> tag, with this `id`
-    = vite_stylesheet_tag 'styles/entrypoints/inert.scss', media: 'all', id: 'inert-style'
-    = vite_typescript_tag 'common.ts', crossorigin: 'anonymous'
+    = vite_stylesheet_tag 'styles/entrypoints/inert.scss', media: 'all', id: 'inert-style' # TODO: flavour
+    = flavoured_vite_typescript_tag 'common.ts', crossorigin: 'anonymous'
 
-    = vite_preload_file_tag "mastodon/locales/#{I18n.locale}.json"
->>>>>>> c4f47adb
+    = vite_preload_file_tag "mastodon/locales/#{I18n.locale}.json" # TODO: fix preload for flavour
     = csrf_meta_tags unless skip_csrf_meta_tags?
     %meta{ name: 'style-nonce', content: request.content_security_policy_nonce }
 

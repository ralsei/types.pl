--- conflicted
+++ resolved
@@ -25,10 +25,6 @@
 
     %title= html_title
 
-<<<<<<< HEAD
-    = flavoured_stylesheet_pack_tag 'common', media: 'all', crossorigin: 'anonymous' # upstream uses `common` but that's implicitly defined
-=======
->>>>>>> 9ba7c901
     = theme_style_tags current_theme
 
     -# Needed for the wicg-inert polyfill. It needs to be on it's own <style> tag, with this `id`

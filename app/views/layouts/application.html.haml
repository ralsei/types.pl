!!! 5
%html{ lang: I18n.locale }
  %head
    %meta{ charset: 'utf-8' }/
    %meta{ name: 'viewport', content: 'width=device-width, initial-scale=1' }/

    - if cdn_host?
      %link{ rel: 'dns-prefetch', href: cdn_host }/
      %meta{ name: 'cdn-host', content: cdn_host }/

    - if storage_host?
      %link{ rel: 'dns-prefetch', href: storage_host }/

    %link{ rel: 'icon', href: '/favicon.ico', type: 'image/x-icon' }/

    - %w(16 32 48).each do |size|
      %link{ rel: 'icon', sizes: "#{size}x#{size}", href: asset_pack_path("media/icons/favicon-#{size}x#{size}.png"), type: 'image/png' }/

    - %w(57 60 72 76 114 120 144 152 167 180 1024).each do |size|
      %link{ rel: 'apple-touch-icon', sizes: "#{size}x#{size}", href: asset_pack_path("media/icons/apple-touch-icon-#{size}x#{size}.png") }/

    %link{ rel: 'mask-icon', href: asset_pack_path('media/images/logo-symbol-icon.svg'), color: '#6364FF' }/
    %link{ rel: 'manifest', href: manifest_path(format: :json) }/
    %meta{ name: 'theme-color', content: '#6364FF' }/
    %meta{ name: 'apple-mobile-web-app-capable', content: 'yes' }/

    %title= content_for?(:page_title) ? safe_join([yield(:page_title).chomp.html_safe, title], ' - ') : title

    = javascript_pack_tag "locales", crossorigin: 'anonymous'
    - if @theme
      - if @theme[:supported_locales].include? I18n.locale.to_s
        = javascript_pack_tag "locales/#{@theme[:flavour]}/#{I18n.locale}", crossorigin: 'anonymous'
      - elsif @theme[:supported_locales].include? 'en'
        = javascript_pack_tag "locales/#{@theme[:flavour]}/en", crossorigin: 'anonymous'
    = csrf_meta_tags
    %meta{ name: 'style-nonce', content: request.content_security_policy_nonce }

    = stylesheet_link_tag '/inert.css', skip_pipeline: true, media: 'all', id: 'inert-style'
<<<<<<< HEAD

    = yield :header_tags

    -#  These must come after :header_tags to ensure our initial state has been defined.
    = render partial: 'layouts/theme', object: @core
    = render partial: 'layouts/theme', object: @theme

    - if Setting.custom_css.present?
      = stylesheet_link_tag custom_css_path, host: request.host, media: 'all'
=======
    = stylesheet_link_tag custom_css_path, host: default_url_options[:host], media: 'all'
>>>>>>> 44b2ee34

  %body{ class: body_classes }
    = content_for?(:content) ? yield(:content) : yield

    .logo-resources{ 'tabindex' => '-1', 'inert' => true, 'aria-hidden' => true }
      = render_symbol :icon
      = render_symbol :wordmark<|MERGE_RESOLUTION|>--- conflicted
+++ resolved
@@ -36,7 +36,6 @@
     %meta{ name: 'style-nonce', content: request.content_security_policy_nonce }
 
     = stylesheet_link_tag '/inert.css', skip_pipeline: true, media: 'all', id: 'inert-style'
-<<<<<<< HEAD
 
     = yield :header_tags
 
@@ -44,11 +43,7 @@
     = render partial: 'layouts/theme', object: @core
     = render partial: 'layouts/theme', object: @theme
 
-    - if Setting.custom_css.present?
-      = stylesheet_link_tag custom_css_path, host: request.host, media: 'all'
-=======
-    = stylesheet_link_tag custom_css_path, host: default_url_options[:host], media: 'all'
->>>>>>> 44b2ee34
+    = stylesheet_link_tag custom_css_path, host: request.host, media: 'all'
 
   %body{ class: body_classes }
     = content_for?(:content) ? yield(:content) : yield

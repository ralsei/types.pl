!!! 5
%html{ lang: I18n.locale }
  %head
    %meta{ charset: 'utf-8' }/
    %meta{ name: 'viewport', content: 'width=device-width, initial-scale=1' }/

    - if cdn_host?
      %link{ rel: 'dns-prefetch', href: cdn_host }/
      %meta{ name: 'cdn-host', content: cdn_host }/

    - if storage_host?
      %link{ rel: 'dns-prefetch', href: storage_host }/

    %link{ rel: 'icon', href: '/favicon.ico', type: 'image/x-icon' }/

    - %w(16 32 48).each do |size|
      %link{ rel: 'icon', sizes: "#{size}x#{size}", href: asset_pack_path("media/icons/favicon-#{size}x#{size}.png"), type: 'image/png' }/

    - %w(57 60 72 76 114 120 144 152 167 180 1024).each do |size|
      %link{ rel: 'apple-touch-icon', sizes: "#{size}x#{size}", href: asset_pack_path("media/icons/apple-touch-icon-#{size}x#{size}.png") }/

    %link{ rel: 'mask-icon', href: asset_pack_path('media/images/logo-symbol-icon.svg'), color: '#6364FF' }/
    %link{ rel: 'manifest', href: manifest_path(format: :json) }/
    %meta{ name: 'theme-color', content: '#191b22' }/
    %meta{ name: 'apple-mobile-web-app-capable', content: 'yes' }/
    %meta{ name: 'apple-itunes-app', content: 'app-id=1571998974' }/

    %title= content_for?(:page_title) ? safe_join([yield(:page_title).chomp.html_safe, title], ' - ') : title

    = javascript_pack_tag "locales", crossorigin: 'anonymous'
    - if @theme
      - if @theme[:supported_locales].include? I18n.locale.to_s
        = javascript_pack_tag "locales/#{@theme[:flavour]}/#{I18n.locale}", crossorigin: 'anonymous'
      - elsif @theme[:supported_locales].include? 'en'
        = javascript_pack_tag "locales/#{@theme[:flavour]}/en", crossorigin: 'anonymous'
    = csrf_meta_tags
    %meta{ name: 'style-nonce', content: request.content_security_policy_nonce }

    = stylesheet_link_tag '/inert.css', skip_pipeline: true, media: 'all', id: 'inert-style'
<<<<<<< HEAD
=======
    = stylesheet_link_tag custom_css_path, skip_pipeline: true, host: root_url, media: 'all'
>>>>>>> ac9fb0d6

    = yield :header_tags

    -#  These must come after :header_tags to ensure our initial state has been defined.
    = render partial: 'layouts/theme', object: @core
    = render partial: 'layouts/theme', object: @theme

    = stylesheet_link_tag custom_css_path, host: request.host, media: 'all'

  %body{ class: body_classes }
    = content_for?(:content) ? yield(:content) : yield

    .logo-resources{ 'tabindex' => '-1', 'inert' => true, 'aria-hidden' => true }
      = render_symbol :icon
      = render_symbol :wordmark<|MERGE_RESOLUTION|>--- conflicted
+++ resolved
@@ -37,10 +37,6 @@
     %meta{ name: 'style-nonce', content: request.content_security_policy_nonce }
 
     = stylesheet_link_tag '/inert.css', skip_pipeline: true, media: 'all', id: 'inert-style'
-<<<<<<< HEAD
-=======
-    = stylesheet_link_tag custom_css_path, skip_pipeline: true, host: root_url, media: 'all'
->>>>>>> ac9fb0d6
 
     = yield :header_tags
 
@@ -48,7 +44,7 @@
     = render partial: 'layouts/theme', object: @core
     = render partial: 'layouts/theme', object: @theme
 
-    = stylesheet_link_tag custom_css_path, host: request.host, media: 'all'
+    = stylesheet_link_tag custom_css_path, skip_pipeline: true, host: root_url, media: 'all'
 
   %body{ class: body_classes }
     = content_for?(:content) ? yield(:content) : yield

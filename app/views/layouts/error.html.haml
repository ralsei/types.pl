--- conflicted
+++ resolved
@@ -5,22 +5,12 @@
     %meta{ charset: 'utf-8' }/
     %title= safe_join([yield(:page_title), Setting.default_settings['site_title']], ' - ')
     %meta{ content: 'width=device-width,initial-scale=1', name: 'viewport' }/
-<<<<<<< HEAD
+    = javascript_pack_tag "locales", integrity: true, crossorigin: 'anonymous'
     = render partial: 'layouts/theme', object: (@core || { pack: 'common' })
     = render partial: 'layouts/theme', object: (@theme || { pack: 'common', flavour: 'glitch', skin: 'default' })
-  %body.error
-    .dialog
-      %img{ alt: Setting.default_settings['site_title'], src: current_user&.setting_auto_play_gif ? '/oops.gif' : '/oops.png' }/
-      %div
-=======
-    = stylesheet_pack_tag 'common', media: 'all'
-    = stylesheet_pack_tag Setting.default_settings['theme'], media: 'all'
-    = javascript_pack_tag 'common', integrity: true, crossorigin: 'anonymous'
-    = javascript_pack_tag 'error', integrity: true, crossorigin: 'anonymous'
   %body.error
     .dialog
       .dialog__illustration
         %img{ alt: Setting.default_settings['site_title'], src: '/oops.png' }/
       .dialog__message
->>>>>>> 147b4c2c
         %h1= yield :content
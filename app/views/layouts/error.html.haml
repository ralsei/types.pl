!!!
%html{ lang: I18n.locale }
  %head
    %meta{ 'content' => 'text/html; charset=UTF-8', 'http-equiv' => 'Content-Type' }/
    %meta{ charset: 'utf-8' }/
    %title= safe_join([yield(:page_title), Setting.default_settings['site_title']], ' - ')
    %meta{ content: 'width=device-width,initial-scale=1', name: 'viewport' }/
<<<<<<< HEAD
    = flavoured_stylesheet_pack_tag 'common', media: 'all', crossorigin: 'anonymous' # upstream uses `common` but that's implicitly defined
    = stylesheet_pack_tag current_theme, media: 'all', crossorigin: 'anonymous'
=======
    = stylesheet_pack_tag 'common', media: 'all', crossorigin: 'anonymous'
    = theme_style_tags Setting.default_settings['theme']
>>>>>>> 02ea1615
    = javascript_pack_tag 'common', crossorigin: 'anonymous'
    = flavoured_javascript_pack_tag 'error', crossorigin: 'anonymous'
  %body.error
    .dialog
      .dialog__illustration
        %img{ alt: Setting.default_settings['site_title'], src: '/oops.png' }/
      .dialog__message
        %h1= yield :content<|MERGE_RESOLUTION|>--- conflicted
+++ resolved
@@ -5,13 +5,8 @@
     %meta{ charset: 'utf-8' }/
     %title= safe_join([yield(:page_title), Setting.default_settings['site_title']], ' - ')
     %meta{ content: 'width=device-width,initial-scale=1', name: 'viewport' }/
-<<<<<<< HEAD
     = flavoured_stylesheet_pack_tag 'common', media: 'all', crossorigin: 'anonymous' # upstream uses `common` but that's implicitly defined
-    = stylesheet_pack_tag current_theme, media: 'all', crossorigin: 'anonymous'
-=======
-    = stylesheet_pack_tag 'common', media: 'all', crossorigin: 'anonymous'
-    = theme_style_tags Setting.default_settings['theme']
->>>>>>> 02ea1615
+    = theme_style_tags current_theme
     = javascript_pack_tag 'common', crossorigin: 'anonymous'
     = flavoured_javascript_pack_tag 'error', crossorigin: 'anonymous'
   %body.error

--- conflicted
+++ resolved
@@ -7,14 +7,9 @@
     %meta{ content: 'width=device-width,initial-scale=1', name: 'viewport' }/
     = vite_client_tag
     = vite_react_refresh_tag
-<<<<<<< HEAD
+    = vite_polyfills_tag
     = theme_style_tags current_theme
     = flavoured_vite_typescript_tag 'error.ts', crossorigin: 'anonymous'
-=======
-    = vite_polyfills_tag
-    = theme_style_tags Setting.default_settings['theme']
-    = vite_typescript_tag 'error.ts', crossorigin: 'anonymous'
->>>>>>> a1375614
   %body.error
     .dialog
       .dialog__illustration

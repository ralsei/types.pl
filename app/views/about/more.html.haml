- content_for :page_title do
  = site_hostname

- content_for :header_tags do
  = render partial: 'shared/og'

.grid-3
  .column-0
    .public-account-header.public-account-header--no-bar
      .public-account-header__image
        = image_tag @instance_presenter.hero&.file&.url || @instance_presenter.thumbnail&.file&.url || asset_pack_path('preview.jpg'), alt: @instance_presenter.site_title, class: 'parallax'

  .column-1
    .landing-page__call-to-action{ dir: 'ltr' }
      .row
        .row__information-board
          .information-board__section
            %span= t 'about.user_count_before'
            %strong= number_with_delimiter @instance_presenter.user_count
            %span= t 'about.user_count_after'
          .information-board__section
            %span= t 'about.status_count_before'
            %strong= number_with_delimiter @instance_presenter.status_count
            %span= t 'about.status_count_after'
        .row__mascot
          .landing-page__mascot
            = image_tag asset_pack_path('elephant_ui_plane.svg')

  .column-2
    .landing-page__information.contact-widget
      %p
        %strong= t 'about.administered_by'

      = account_link_to(@instance_presenter.contact_account)

<<<<<<< HEAD
  .footer-links
    .container-alt
      %p
        = link_to t('about.source_code'), @instance_presenter.source_url
        - if @instance_presenter.commit_hash == ""
          %strong= " (#{@instance_presenter.version_number})"
        - else
          %strong= "#{@instance_presenter.version_number}, "
          %strong= "#{@instance_presenter.commit_hash}"
=======
      - if @instance_presenter.site_contact_email.present?
        %p.contact-widget__mail
          %strong
            = succeed ':' do
              = t 'about.contact'
          %br/
          = mail_to @instance_presenter.site_contact_email, nil, title: @instance_presenter.site_contact_email

  .column-3
    .box-widget
      .rich-formatting= @instance_presenter.site_extended_description.html_safe.presence || t('about.extended_description_html')
>>>>>>> 5b860387
<|MERGE_RESOLUTION|>--- conflicted
+++ resolved
@@ -33,17 +33,6 @@
 
       = account_link_to(@instance_presenter.contact_account)
 
-<<<<<<< HEAD
-  .footer-links
-    .container-alt
-      %p
-        = link_to t('about.source_code'), @instance_presenter.source_url
-        - if @instance_presenter.commit_hash == ""
-          %strong= " (#{@instance_presenter.version_number})"
-        - else
-          %strong= "#{@instance_presenter.version_number}, "
-          %strong= "#{@instance_presenter.commit_hash}"
-=======
       - if @instance_presenter.site_contact_email.present?
         %p.contact-widget__mail
           %strong
@@ -54,5 +43,4 @@
 
   .column-3
     .box-widget
-      .rich-formatting= @instance_presenter.site_extended_description.html_safe.presence || t('about.extended_description_html')
->>>>>>> 5b860387
+      .rich-formatting= @instance_presenter.site_extended_description.html_safe.presence || t('about.extended_description_html')
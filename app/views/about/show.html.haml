--- conflicted
+++ resolved
@@ -3,10 +3,6 @@
 
 - content_for :header_tags do
   %link{ rel: 'canonical', href: about_url }/
-<<<<<<< HEAD
-  %script#initial-state{ type: 'application/json' }!= json_escape(@initial_state_json)
-=======
->>>>>>> 06663fcf
   = render partial: 'shared/og'
 
 .landing

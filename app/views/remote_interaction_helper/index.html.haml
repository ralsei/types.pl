- content_for :header_tags do
  %meta{ name: 'robots', content: 'noindex' }/

<<<<<<< HEAD
  = flavoured_javascript_pack_tag 'remote_interaction_helper', crossorigin: 'anonymous'
=======
  = vite_typescript_tag 'remote_interaction_helper.ts', crossorigin: 'anonymous'
>>>>>>> c4f47adb
<|MERGE_RESOLUTION|>--- conflicted
+++ resolved
@@ -1,8 +1,4 @@
 - content_for :header_tags do
   %meta{ name: 'robots', content: 'noindex' }/
 
-<<<<<<< HEAD
-  = flavoured_javascript_pack_tag 'remote_interaction_helper', crossorigin: 'anonymous'
-=======
-  = vite_typescript_tag 'remote_interaction_helper.ts', crossorigin: 'anonymous'
->>>>>>> c4f47adb
+  = flavoured_vite_typescript_tag 'remote_interaction_helper.ts', crossorigin: 'anonymous'
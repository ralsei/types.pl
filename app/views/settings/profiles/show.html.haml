--- conflicted
+++ resolved
@@ -8,33 +8,22 @@
 = simple_form_for @account, url: settings_profile_path, html: { method: :put, id: 'edit_profile' } do |f|
   = render 'shared/error_messages', object: @account
 
-<<<<<<< HEAD
-  .fields-row
-    .fields-row__column.fields-group.fields-row__column-6
-      = f.input :display_name, wrapper: :with_label, input_html: { maxlength: Account::MAX_DISPLAY_NAME_LENGTH, data: { default: @account.username } }, hint: false
-      = f.input :note, wrapper: :with_label, input_html: { maxlength: Account::MAX_NOTE_LENGTH }, hint: false
-=======
   %p.lead= t('edit_profile.hint_html')
 
   %h4= t('edit_profile.basic_information')
->>>>>>> 9e245d14
 
   .fields-row
     .fields-row__column.fields-row__column-6
       .fields-group
-        = f.input :display_name, wrapper: :with_block_label, input_html: { maxlength: 30, data: { default: @account.username } }
+        = f.input :display_name, wrapper: :with_block_label, input_html: { maxlength: Account::MAX_DISPLAY_NAME_LENGTH, data: { default: @account.username } }
 
       .fields-group
-        = f.input :note, wrapper: :with_block_label, input_html: { maxlength: 500 }
+        = f.input :note, wrapper: :with_block_label, input_html: { maxlength: Account::MAX_NOTE_LENGTH }
 
     .fields-row__column.fields-group.fields-row__column-6
       .input.with_block_label
         %label= t('simple_form.labels.defaults.fields')
-<<<<<<< HEAD
-        %span.hint= t('simple_form.hints.defaults.fields', count: Account::DEFAULT_FIELDS_SIZE)
-=======
         %span.hint= t('simple_form.hints.account.fields')
->>>>>>> 9e245d14
 
         = f.simple_fields_for :fields do |fields_f|
           .row

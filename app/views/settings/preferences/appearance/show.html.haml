- content_for :page_title do
  = t('settings.appearance')

- content_for :heading_actions do
  = button_tag t('generic.save_changes'), class: 'button', form: 'edit_user'

= simple_form_for current_user, url: settings_preferences_appearance_path, html: { method: :put, id: 'edit_user' } do |f|
  .fields-group
    = f.input :locale, collection: I18n.available_locales, wrapper: :with_label, include_blank: false, label_method: lambda { |locale| native_locale_name(locale) }, selected: I18n.locale, hint: false

  - unless I18n.locale == :en
    .flash-message.translation-prompt
<<<<<<< HEAD
      #{t 'appearance.localization.body'} #{content_tag(:a, t('appearance.localization.guide_link_text'), href: t('appearance.localization.guide_link'), target: "_blank", rel: "noopener")}
      = link_to t('appearance.localization.glitch_guide_link'), target: '_blank', rel: 'noopener noreferrer' do
        = t('appearance.localization.glitch_guide_link_text')
=======
      #{t 'appearance.localization.body'} #{content_tag(:a, t('appearance.localization.guide_link_text'), href: t('appearance.localization.guide_link'), target: '_blank', rel: 'noopener')}
>>>>>>> 681dcd3f

  %h4= t 'appearance.advanced_web_interface'

  %p.hint= t 'appearance.advanced_web_interface_hint'

  .fields-group
    = f.input :setting_advanced_layout, as: :boolean, wrapper: :with_label, hint: false

  %h4= t 'appearance.animations_and_accessibility'

  .fields-group
    = f.input :setting_use_pending_items, as: :boolean, wrapper: :with_label

  .fields-group
    = f.input :setting_auto_play_gif, as: :boolean, wrapper: :with_label, recommended: true
    = f.input :setting_reduce_motion, as: :boolean, wrapper: :with_label
    = f.input :setting_disable_swiping, as: :boolean, wrapper: :with_label
    = f.input :setting_system_font_ui, as: :boolean, wrapper: :with_label
    = f.input :setting_system_emoji_font, as: :boolean, wrapper: :with_label, glitch_only: true

  %h4= t 'appearance.toot_layout'

  .fields-group
    = f.input :setting_crop_images, as: :boolean, wrapper: :with_label

  %h4= t 'appearance.discovery'

  .fields-group
    = f.input :setting_trends, as: :boolean, wrapper: :with_label

  %h4= t 'appearance.confirmation_dialogs'

  .fields-group
    = f.input :setting_unfollow_modal, as: :boolean, wrapper: :with_label
    = f.input :setting_boost_modal, as: :boolean, wrapper: :with_label
    = f.input :setting_favourite_modal, as: :boolean, wrapper: :with_label, glitch_only: true
    = f.input :setting_delete_modal, as: :boolean, wrapper: :with_label

  %h4= t 'appearance.sensitive_content'

  .fields-group
    = f.input :setting_display_media, collection: ['default', 'show_all', 'hide_all'], label_method: lambda { |item| t("simple_form.hints.defaults.setting_display_media_#{item}") }, hint: false, as: :radio_buttons, collection_wrapper_tag: 'ul', item_wrapper_tag: 'li', wrapper: :with_floating_label

  .fields-group
    = f.input :setting_use_blurhash, as: :boolean, wrapper: :with_label

  .fields-group
    = f.input :setting_expand_spoilers, as: :boolean, wrapper: :with_label

  .actions
    = f.button :button, t('generic.save_changes'), type: :submit<|MERGE_RESOLUTION|>--- conflicted
+++ resolved
@@ -10,13 +10,9 @@
 
   - unless I18n.locale == :en
     .flash-message.translation-prompt
-<<<<<<< HEAD
-      #{t 'appearance.localization.body'} #{content_tag(:a, t('appearance.localization.guide_link_text'), href: t('appearance.localization.guide_link'), target: "_blank", rel: "noopener")}
+      #{t 'appearance.localization.body'} #{content_tag(:a, t('appearance.localization.guide_link_text'), href: t('appearance.localization.guide_link'), target: '_blank', rel: 'noopener')}
       = link_to t('appearance.localization.glitch_guide_link'), target: '_blank', rel: 'noopener noreferrer' do
         = t('appearance.localization.glitch_guide_link_text')
-=======
-      #{t 'appearance.localization.body'} #{content_tag(:a, t('appearance.localization.guide_link_text'), href: t('appearance.localization.guide_link'), target: '_blank', rel: 'noopener')}
->>>>>>> 681dcd3f
 
   %h4= t 'appearance.advanced_web_interface'
 

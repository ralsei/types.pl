--- conflicted
+++ resolved
@@ -21,18 +21,6 @@
                 selected: current_user.time_zone || Time.zone.tzinfo.name,
                 wrapper: :with_label
 
-<<<<<<< HEAD
-=======
-  .fields-group
-    = f.simple_fields_for :settings, current_user.settings do |ff|
-      = ff.input :theme,
-                 collection: Themes.instance.names,
-                 hint: false,
-                 include_blank: false,
-                 label_method: ->(theme) { I18n.t("themes.#{theme}", default: theme) },
-                 label: I18n.t('simple_form.labels.defaults.setting_theme'),
-                 wrapper: :with_label
-
   - if Mastodon::Feature.modern_emojis_enabled?
     .fields-group
       = f.simple_fields_for :settings, current_user.settings do |ff|
@@ -44,7 +32,6 @@
                    label_method: ->(emoji_style) { I18n.t("emoji_styles.#{emoji_style}", default: emoji_style) },
                    wrapper: :with_label
 
->>>>>>> b628a98d
   - unless I18n.locale == :en
     .flash-message.translation-prompt
       #{t 'appearance.localization.body'} #{content_tag(:a, t('appearance.localization.guide_link_text'), href: t('appearance.localization.guide_link'), target: '_blank', rel: 'noopener')}

- content_for :page_title do
  = t('settings.preferences')

- content_for :heading_actions do
  = button_tag t('generic.save_changes'), class: 'button', form: 'edit_preferences'

= simple_form_for current_user, url: settings_preferences_other_path, html: { method: :put, id: 'edit_preferences' } do |f|
  = render 'shared/error_messages', object: current_user

  .fields-group
    = f.input :setting_noindex, as: :boolean, wrapper: :with_label

<<<<<<< HEAD
  .fields-group
    = f.input :setting_aggregate_reblogs, as: :boolean, wrapper: :with_label, recommended: true

  - unless Setting.hide_followers_count
    .fields-group
      = f.input :setting_hide_followers_count, as: :boolean, wrapper: :with_label

=======
>>>>>>> 2a7766dc
  %h4= t 'preferences.posting_defaults'

  .fields-row
    .fields-group.fields-row__column.fields-row__column-6
      = f.input :setting_default_privacy, collection: Status.selectable_visibilities, wrapper: :with_label, include_blank: false, label_method: lambda { |visibility| safe_join([I18n.t("statuses.visibilities.#{visibility}"), I18n.t("statuses.visibilities.#{visibility}_long")], ' - ') }, required: false, hint: false

    .fields-group.fields-row__column.fields-row__column-6
      = f.input :setting_default_language, collection: [nil] + filterable_languages, wrapper: :with_label, label_method: lambda { |locale| locale.nil? ? I18n.t('statuses.default_language') : native_locale_name(locale) }, required: false, include_blank: false, hint: false

  .fields-group
    = f.input :setting_default_sensitive, as: :boolean, wrapper: :with_label

  .fields-group
    = f.input :setting_show_application, as: :boolean, wrapper: :with_label, recommended: true

  .fields-group
    = f.input :setting_default_content_type, collection: ['text/plain', 'text/markdown', 'text/html'], wrapper: :with_label, include_blank: false, label_method: lambda { |item| safe_join([t("simple_form.labels.defaults.setting_default_content_type_#{item.split('/')[1]}"), content_tag(:span, t("simple_form.hints.defaults.setting_default_content_type_#{item.split('/')[1]}"), class: 'hint')]) }, required: false, as: :radio_buttons, collection_wrapper_tag: 'ul', item_wrapper_tag: 'li'

  %h4= t 'preferences.public_timelines'

  .fields-group
    = f.input :chosen_languages, collection: filterable_languages, wrapper: :with_block_label, include_blank: false, label_method: lambda { |locale| native_locale_name(locale) }, required: false, as: :check_boxes, collection_wrapper_tag: 'ul', item_wrapper_tag: 'li'

  .actions
    = f.button :button, t('generic.save_changes'), type: :submit<|MERGE_RESOLUTION|>--- conflicted
+++ resolved
@@ -10,16 +10,10 @@
   .fields-group
     = f.input :setting_noindex, as: :boolean, wrapper: :with_label
 
-<<<<<<< HEAD
-  .fields-group
-    = f.input :setting_aggregate_reblogs, as: :boolean, wrapper: :with_label, recommended: true
-
   - unless Setting.hide_followers_count
     .fields-group
       = f.input :setting_hide_followers_count, as: :boolean, wrapper: :with_label
 
-=======
->>>>>>> 2a7766dc
   %h4= t 'preferences.posting_defaults'
 
   .fields-row

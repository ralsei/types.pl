--- conflicted
+++ resolved
@@ -1,9 +1,4 @@
 - content_for :header_tags do
-<<<<<<< HEAD
-  %script#initial-state{ type: 'application/json' }!= json_escape(@initial_state_json)
-=======
   = render_initial_state
-  = javascript_pack_tag 'share', integrity: true, crossorigin: 'anonymous'
->>>>>>> d22f3a7d
 
 #mastodon-compose{ data: { props: Oj.dump(default_props) } }
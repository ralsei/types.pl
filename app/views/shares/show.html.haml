--- conflicted
+++ resolved
@@ -1,9 +1,5 @@
 - content_for :header_tags do
   = render_initial_state
-<<<<<<< HEAD
-  = flavoured_javascript_pack_tag 'share', crossorigin: 'anonymous'
-=======
-  = vite_typescript_tag 'share.tsx', crossorigin: 'anonymous'
->>>>>>> c4f47adb
+  = flavoured_vite_typescript_tag 'share.tsx', crossorigin: 'anonymous'
 
 #mastodon-compose{ data: { props: Oj.dump(default_props) } }
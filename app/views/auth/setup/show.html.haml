--- conflicted
+++ resolved
@@ -1,11 +1,7 @@
 - content_for :page_title do
   = t('auth.setup.title')
 
-<<<<<<< HEAD
-= flavoured_javascript_pack_tag 'sign_up', crossorigin: 'anonymous'
-=======
-= vite_typescript_tag 'sign_up.ts', crossorigin: 'anonymous'
->>>>>>> c4f47adb
+= flavoured_vite_typescript_tag 'sign_up.ts', crossorigin: 'anonymous'
 
 = simple_form_for(@user, url: auth_setup_path) do |f|
   = render 'auth/shared/progress', stage: 'confirm'

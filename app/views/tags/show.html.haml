- content_for :header_tags do
  %meta{ name: 'robots', content: 'noindex' }/
<<<<<<< HEAD
  %link{ rel: 'alternate', type: 'application/rss+xml', href: tag_url(@tag, format: 'rss') }/

  = render 'og'

.page-header
  %h1= "##{@tag.display_name}"
  %p= t('about.about_hashtag_html', hashtag: @tag.display_name)
=======
  = render partial: 'shared/og'
>>>>>>> 8dfe5179

= render partial: 'shared/web_app'<|MERGE_RESOLUTION|>--- conflicted
+++ resolved
@@ -1,15 +1,5 @@
 - content_for :header_tags do
   %meta{ name: 'robots', content: 'noindex' }/
-<<<<<<< HEAD
-  %link{ rel: 'alternate', type: 'application/rss+xml', href: tag_url(@tag, format: 'rss') }/
-
-  = render 'og'
-
-.page-header
-  %h1= "##{@tag.display_name}"
-  %p= t('about.about_hashtag_html', hashtag: @tag.display_name)
-=======
   = render partial: 'shared/og'
->>>>>>> 8dfe5179
 
 = render partial: 'shared/web_app'
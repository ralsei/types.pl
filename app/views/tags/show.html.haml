- content_for :page_title do
  = "##{@tag.name}"

- content_for :header_tags do
  %meta{ name: 'robots', content: 'noindex' }/
  %link{ rel: 'alternate', type: 'application/rss+xml', href: tag_url(@tag, format: 'rss') }/

<<<<<<< HEAD
  %script#initial-state{ type: 'application/json' }!= json_escape(@initial_state_json)
=======
  = javascript_pack_tag 'about', integrity: true, crossorigin: 'anonymous'
>>>>>>> d22f3a7d
  = render 'og'

.page-header
  %h1= "##{@tag.name}"
  %p= t('about.about_hashtag_html', hashtag: @tag.name)

#mastodon-timeline{ data: { props: Oj.dump(default_props.merge(hashtag: @tag.name)) }}
#modal-container<|MERGE_RESOLUTION|>--- conflicted
+++ resolved
@@ -5,11 +5,6 @@
   %meta{ name: 'robots', content: 'noindex' }/
   %link{ rel: 'alternate', type: 'application/rss+xml', href: tag_url(@tag, format: 'rss') }/
 
-<<<<<<< HEAD
-  %script#initial-state{ type: 'application/json' }!= json_escape(@initial_state_json)
-=======
-  = javascript_pack_tag 'about', integrity: true, crossorigin: 'anonymous'
->>>>>>> d22f3a7d
   = render 'og'
 
 .page-header

- content_for :header_tags do
  = render_initial_state
<<<<<<< HEAD
  = flavoured_javascript_pack_tag 'public', crossorigin: 'anonymous'
=======
  = vite_typescript_tag 'public.tsx', crossorigin: 'anonymous'
>>>>>>> c4f47adb

- content_for :body_classes, 'player'

:ruby
  meta = @media_attachment.file.meta || {}

- if @media_attachment.video?
  = react_component :video,
                    alt: @media_attachment.description,
                    blurhash: @media_attachment.blurhash,
                    detailed: true,
                    editable: true,
                    frameRate: meta.dig('original', 'frame_rate'),
                    height: 380,
                    inline: true,
                    media: [ActiveModelSerializers::SerializableResource.new(@media_attachment, serializer: REST::MediaAttachmentSerializer)].as_json,
                    preview: @media_attachment.thumbnail.present? ? @media_attachment.thumbnail.url : @media_attachment.file.url(:small),
                    src: @media_attachment.file.url(:original),
                    width: 670 do
    %video{ controls: 'controls' }
      %source{ src: @media_attachment.file.url(:original) }
- elsif @media_attachment.gifv?
  = react_component :media_gallery,
                    autoplay: true,
                    height: 380,
                    media: [ActiveModelSerializers::SerializableResource.new(@media_attachment, serializer: REST::MediaAttachmentSerializer).as_json],
                    standalone: true do
    %video{ autoplay: 'autoplay', muted: 'muted', loop: 'loop' }
      %source{ src: @media_attachment.file.url(:original) }
- elsif @media_attachment.audio?
  = react_component :audio,
                    accentColor: meta.dig('colors', 'accent'),
                    alt: @media_attachment.description,
                    backgroundColor: meta.dig('colors', 'background'),
                    duration: meta.dig(:original, :duration),
                    foregroundColor: meta.dig('colors', 'foreground'),
                    fullscreen: true,
                    height: 380,
                    poster: @media_attachment.thumbnail.present? ? @media_attachment.thumbnail.url : @media_attachment.account.avatar_static_url,
                    src: @media_attachment.file.url(:original),
                    width: 670 do
    %audio{ controls: 'controls' }
      %source{ src: @media_attachment.file.url(:original) }<|MERGE_RESOLUTION|>--- conflicted
+++ resolved
@@ -1,10 +1,6 @@
 - content_for :header_tags do
   = render_initial_state
-<<<<<<< HEAD
-  = flavoured_javascript_pack_tag 'public', crossorigin: 'anonymous'
-=======
-  = vite_typescript_tag 'public.tsx', crossorigin: 'anonymous'
->>>>>>> c4f47adb
+  = flavoured_vite_typescript_tag 'public.tsx', crossorigin: 'anonymous'
 
 - content_for :body_classes, 'player'
 

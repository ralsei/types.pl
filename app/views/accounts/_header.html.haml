--- conflicted
+++ resolved
@@ -10,16 +10,12 @@
       %small<
         %span>< @#{account.local_username_and_domain}
         = fa_icon('lock') if account.locked?
-<<<<<<< HEAD
-    - if Setting.show_staff_badge
-=======
 
     - if account.bot?
       .roles
         .account-role.bot
           = t 'accounts.roles.bot'
     - elsif Setting.show_staff_badge
->>>>>>> ac788ad4
       - if account.user_admin?
         .roles
           .account-role.admin
@@ -29,31 +25,20 @@
           .account-role.moderator
             = t 'accounts.roles.moderator'
     .bio
-<<<<<<< HEAD
       .account__header__content.p-note.emojify!=processed_bio[:text]
+
       - if !account.fields.empty?
-        %table.account__header__fields
-          %tbody
-            - account.fields.each do |field|
-              %tr
-                %th.emojify= field.name
-                %td.emojify= Formatter.instance.format_field(account, field.value)
-      - elsif processed_bio[:metadata].length > 0
-        %table.account__header__fields<
-          - processed_bio[:metadata].each do |i|
-            %tr
-              %th.emojify>!=i[0]
-              %td.emojify>!=i[1]
-=======
-      .account__header__content.p-note.emojify= Formatter.instance.simplified_format(account, custom_emojify: true)
-
-      - unless account.fields.empty?
         .account__header__fields
           - account.fields.each do |field|
             %dl
               %dt.emojify{ title: field.name }= field.name
               %dd.emojify{ title: field.value }= Formatter.instance.format_field(account, field.value, custom_emojify: true)
->>>>>>> ac788ad4
+      - elsif processed_bio[:metadata].length > 0
+        .account__header__fields
+          - processed_bio[:metadata].each do |i|
+            %dl
+              %dt.emojify{ title: i[0] }= i[0]
+              %dd.emojify{ title: i[1] }= i[1]
 
     .details-counters
       .counter{ class: active_nav_class(short_account_url(account)) }

- content_for :body_classes, 'app-body'
- content_for :header_tags do
  - if user_signed_in?
<<<<<<< HEAD
    = preload_signed_in_js_packs
=======
>>>>>>> c4f47adb
    %meta{ name: 'initialPath', content: request.path }

  %meta{ name: 'applicationServerKey', content: Rails.configuration.x.vapid_public_key }

  = render_initial_state
<<<<<<< HEAD
  = flavoured_javascript_pack_tag 'application', crossorigin: 'anonymous'
=======
  = vite_typescript_tag 'application.ts', crossorigin: 'anonymous'
>>>>>>> c4f47adb

.notranslate.app-holder#mastodon{ data: { props: Oj.dump(default_props) } }
  %noscript
    = image_tag frontend_asset_path('images/logo.svg'), alt: 'Mastodon'

    %div
      = t('errors.noscript_html', apps_path: 'https://joinmastodon.org/apps')<|MERGE_RESOLUTION|>--- conflicted
+++ resolved
@@ -1,20 +1,12 @@
 - content_for :body_classes, 'app-body'
 - content_for :header_tags do
   - if user_signed_in?
-<<<<<<< HEAD
-    = preload_signed_in_js_packs
-=======
->>>>>>> c4f47adb
     %meta{ name: 'initialPath', content: request.path }
 
   %meta{ name: 'applicationServerKey', content: Rails.configuration.x.vapid_public_key }
 
   = render_initial_state
-<<<<<<< HEAD
-  = flavoured_javascript_pack_tag 'application', crossorigin: 'anonymous'
-=======
-  = vite_typescript_tag 'application.ts', crossorigin: 'anonymous'
->>>>>>> c4f47adb
+  = flavoured_vite_typescript_tag 'application.ts', crossorigin: 'anonymous'
 
 .notranslate.app-holder#mastodon{ data: { props: Oj.dump(default_props) } }
   %noscript

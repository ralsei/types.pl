---
name: Bug Report
<<<<<<< HEAD
about: Create a report to help us improve

=======
about: If something isn't working as expected
labels: bug
>>>>>>> 8b8004a9
---

[Issue text goes here].

* * * *

- [ ] I searched or browsed the repo’s other issues to ensure this is not a duplicate.
- [ ] This bugs also occur on vanilla Mastodon<|MERGE_RESOLUTION|>--- conflicted
+++ resolved
@@ -1,12 +1,7 @@
 ---
 name: Bug Report
-<<<<<<< HEAD
-about: Create a report to help us improve
-
-=======
 about: If something isn't working as expected
 labels: bug
->>>>>>> 8b8004a9
 ---
 
 [Issue text goes here].

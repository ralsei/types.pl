--- conflicted
+++ resolved
@@ -23,11 +23,6 @@
     uses: ./.github/workflows/build-container-image.yml
     with:
       file_to_build: Dockerfile
-<<<<<<< HEAD
-      platforms: linux/amd64,linux/arm64
-      use_native_arm64_builder: false
-=======
->>>>>>> 96455304
       cache: false
       push_to_images: |
         ghcr.io/${{ github.repository_owner }}/mastodon
@@ -47,11 +42,6 @@
     uses: ./.github/workflows/build-container-image.yml
     with:
       file_to_build: streaming/Dockerfile
-<<<<<<< HEAD
-      platforms: linux/amd64,linux/arm64
-      use_native_arm64_builder: false
-=======
->>>>>>> 96455304
       cache: false
       push_to_images: |
         ghcr.io/${{ github.repository_owner }}/mastodon-streaming

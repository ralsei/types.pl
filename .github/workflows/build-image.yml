--- conflicted
+++ resolved
@@ -26,51 +26,23 @@
       - uses: docker/setup-qemu-action@v2
       - uses: docker/setup-buildx-action@v2
 
-      - name: Log in to Docker Hub
-        uses: docker/login-action@v2
-        with:
-<<<<<<< HEAD
-          registry: ghcr.io
-          username: ${{ github.repository_owner }}
-          password: ${{ secrets.GITHUB_TOKEN }}
-        if: github.event_name != 'pull_request'
-      - uses: docker/metadata-action@v4
-        id: meta
-        with:
-          images: ghcr.io/${{ github.repository_owner }}/mastodon
-=======
-          username: ${{ secrets.DOCKERHUB_USERNAME }}
-          password: ${{ secrets.DOCKERHUB_TOKEN }}
-        if: github.repository == 'mastodon/mastodon' && github.event_name != 'pull_request'
-
       - name: Log in to the Github Container registry
         uses: docker/login-action@v2
         with:
           registry: ghcr.io
           username: ${{ github.actor }}
           password: ${{ secrets.GITHUB_TOKEN }}
-        if: github.repository == 'mastodon/mastodon' && github.event_name != 'pull_request'
+        if: github.event_name != 'pull_request'
 
       - uses: docker/metadata-action@v4
         id: meta
         with:
-          images: |
-            tootsuite/mastodon
-            ghcr.io/mastodon/mastodon
-          flavor: |
-            latest=auto
->>>>>>> 75131e7b
+          images: ghcr.io/${{ github.repository_owner }}/mastodon
           tags: |
             type=raw,value=latest,enable={{is_default_branch}}
             type=edge,branch=main
-<<<<<<< HEAD
             type=sha,prefix=,format=long
-=======
-            type=pep440,pattern={{raw}}
-            type=pep440,pattern=v{{major}}.{{minor}}
-            type=ref,event=pr
 
->>>>>>> 75131e7b
       - uses: docker/build-push-action@v4
         with:
           context: .

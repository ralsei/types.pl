name: Build container image for PR
on:
  pull_request:
    types: [labeled, synchronize, reopened, ready_for_review, opened]

permissions:
  contents: read
  packages: write

jobs:
  compute-suffix:
    runs-on: ubuntu-latest
    # This is only allowed to run if:
    # - the PR branch is in the `mastodon/mastodon` repository
    # - the PR is not a draft
    # - the PR has the "build-image" label
    if: ${{ github.event.pull_request.head.repo.full_name == github.repository && !github.event.pull_request.draft && contains(github.event.pull_request.labels.*.name, 'build-image') }}
    steps:
      # Repository needs to be cloned so `git rev-parse` below works
      - name: Clone repository
        uses: actions/checkout@v4
      - id: version_vars
        run: |
          echo mastodon_version_metadata=pr-${{ github.event.pull_request.number }}-$(git rev-parse --short ${{github.event.pull_request.head.sha}}) >> $GITHUB_OUTPUT
          echo mastodon_short_sha=$(git rev-parse --short ${{github.event.pull_request.head.sha}}) >> $GITHUB_OUTPUT
    outputs:
      metadata: ${{ steps.version_vars.outputs.mastodon_version_metadata }}
      short_sha: ${{ steps.version_vars.outputs.mastodon_short_sha }}

  build-image:
    needs: compute-suffix
    uses: ./.github/workflows/build-container-image.yml
    with:
      file_to_build: Dockerfile
<<<<<<< HEAD
      platforms: linux/amd64,linux/arm64
      use_native_arm64_builder: false
=======
>>>>>>> a9643cb7
      push_to_images: |
        ghcr.io/${{ github.repository_owner }}/mastodon
      version_metadata: ${{ needs.compute-suffix.outputs.metadata }}
      flavor: |
        latest=auto
      tags: |
        type=ref,event=pr
        type=ref,event=pr,suffix=-${{ needs.compute-suffix.outputs.short_sha }}
    secrets: inherit

  build-image-streaming:
    needs: compute-suffix
    uses: ./.github/workflows/build-container-image.yml
    with:
      file_to_build: streaming/Dockerfile
<<<<<<< HEAD
      platforms: linux/amd64,linux/arm64
      use_native_arm64_builder: false
=======
>>>>>>> a9643cb7
      push_to_images: |
        ghcr.io/${{ github.repository_owner }}/mastodon-streaming
      version_metadata: ${{ needs.compute-suffix.outputs.metadata }}
      flavor: |
        latest=auto
      tags: |
        type=ref,event=pr
        type=ref,event=pr,suffix=-${{ needs.compute-suffix.outputs.short_sha }}
    secrets: inherit<|MERGE_RESOLUTION|>--- conflicted
+++ resolved
@@ -32,11 +32,6 @@
     uses: ./.github/workflows/build-container-image.yml
     with:
       file_to_build: Dockerfile
-<<<<<<< HEAD
-      platforms: linux/amd64,linux/arm64
-      use_native_arm64_builder: false
-=======
->>>>>>> a9643cb7
       push_to_images: |
         ghcr.io/${{ github.repository_owner }}/mastodon
       version_metadata: ${{ needs.compute-suffix.outputs.metadata }}
@@ -52,11 +47,6 @@
     uses: ./.github/workflows/build-container-image.yml
     with:
       file_to_build: streaming/Dockerfile
-<<<<<<< HEAD
-      platforms: linux/amd64,linux/arm64
-      use_native_arm64_builder: false
-=======
->>>>>>> a9643cb7
       push_to_images: |
         ghcr.io/${{ github.repository_owner }}/mastodon-streaming
       version_metadata: ${{ needs.compute-suffix.outputs.metadata }}

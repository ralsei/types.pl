--- conflicted
+++ resolved
@@ -58,11 +58,7 @@
     image: tootsuite/mastodon
     restart: always
     env_file: .env.production
-<<<<<<< HEAD
-    command: BIND=0.0.0.0 node ./streaming
-=======
     command: node ./streaming
->>>>>>> 6867a0be
     networks:
       - external_network
       - internal_network

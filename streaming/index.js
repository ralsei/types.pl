// @ts-check

const os = require('os');
const throng = require('throng');
const dotenv = require('dotenv');
const express = require('express');
const http = require('http');
const redis = require('redis');
const pg = require('pg');
const log = require('npmlog');
const url = require('url');
const uuid = require('uuid');
const fs = require('fs');
const WebSocket = require('ws');

const env = process.env.NODE_ENV || 'development';
const alwaysRequireAuth = process.env.LIMITED_FEDERATION_MODE === 'true' || process.env.WHITELIST_MODE === 'true' || process.env.AUTHORIZED_FETCH === 'true';

dotenv.config({
  path: env === 'production' ? '.env.production' : '.env',
});

log.level = process.env.LOG_LEVEL || 'verbose';

/**
 * @param {string} dbUrl
 * @return {Object.<string, any>}
 */
const dbUrlToConfig = (dbUrl) => {
  if (!dbUrl) {
    return {};
  }

  const params = url.parse(dbUrl, true);
  const config = {};

  if (params.auth) {
    [config.user, config.password] = params.auth.split(':');
  }

  if (params.hostname) {
    config.host = params.hostname;
  }

  if (params.port) {
    config.port = params.port;
  }

  if (params.pathname) {
    config.database = params.pathname.split('/')[1];
  }

  const ssl = params.query && params.query.ssl;

  if (ssl && ssl === 'true' || ssl === '1') {
    config.ssl = true;
  }

  return config;
};

/**
 * @param {Object.<string, any>} defaultConfig
 * @param {string} redisUrl
 */
const redisUrlToClient = async (defaultConfig, redisUrl) => {
  const config = defaultConfig;

  let client;

  if (!redisUrl) {
    client = redis.createClient(config);
  } else if (redisUrl.startsWith('unix://')) {
    client = redis.createClient(Object.assign(config, {
      socket: {
        path: redisUrl.slice(7),
      },
    }));
  } else {
    client = redis.createClient(Object.assign(config, {
      url: redisUrl,
    }));
  }

  client.on('error', (err) => log.error('Redis Client Error!', err));
  await client.connect();

  return client;
};

const numWorkers = +process.env.STREAMING_CLUSTER_NUM || (env === 'development' ? 1 : Math.max(os.cpus().length - 1, 1));

/**
 * @param {string} json
 * @return {Object.<string, any>|null}
 */
const parseJSON = (json) => {
  try {
    return JSON.parse(json);
  } catch (err) {
    log.error(err);
    return null;
  }
};

const startMaster = () => {
  if (!process.env.SOCKET && process.env.PORT && isNaN(+process.env.PORT)) {
    log.warn('UNIX domain socket is now supported by using SOCKET. Please migrate from PORT hack.');
  }

  log.warn(`Starting streaming API server master with ${numWorkers} workers`);
};

const startWorker = async (workerId) => {
  log.warn(`Starting worker ${workerId}`);

  const pgConfigs = {
    development: {
      user:     process.env.DB_USER || pg.defaults.user,
      password: process.env.DB_PASS || pg.defaults.password,
      database: process.env.DB_NAME || 'mastodon_development',
      host:     process.env.DB_HOST || pg.defaults.host,
      port:     process.env.DB_PORT || pg.defaults.port,
      max:      10,
    },

    production: {
      user:     process.env.DB_USER || 'mastodon',
      password: process.env.DB_PASS || '',
      database: process.env.DB_NAME || 'mastodon_production',
      host:     process.env.DB_HOST || 'localhost',
      port:     process.env.DB_PORT || 5432,
      max:      10,
    },
  };

  if (!!process.env.DB_SSLMODE && process.env.DB_SSLMODE !== 'disable') {
    pgConfigs.development.ssl = true;
    pgConfigs.production.ssl = true;
  }

  const app = express();

  app.set('trusted proxy', process.env.TRUSTED_PROXY_IP || 'loopback,uniquelocal');

  const pgPool = new pg.Pool(Object.assign(pgConfigs[env], dbUrlToConfig(process.env.DATABASE_URL)));
  const server = http.createServer(app);
  const redisNamespace = process.env.REDIS_NAMESPACE || null;

  const redisParams = {
    socket: {
      host: process.env.REDIS_HOST || '127.0.0.1',
      port: process.env.REDIS_PORT || 6379,
    },
    database: process.env.REDIS_DB || 0,
    password: process.env.REDIS_PASSWORD || undefined,
  };

  if (redisNamespace) {
    redisParams.namespace = redisNamespace;
  }

  const redisPrefix = redisNamespace ? `${redisNamespace}:` : '';

  const redisSubscribeClient = await redisUrlToClient(redisParams, process.env.REDIS_URL);
  const redisClient = await redisUrlToClient(redisParams, process.env.REDIS_URL);

  /**
   * @param {string[]} channels
   * @return {function(): void}
   */
  const subscriptionHeartbeat = channels => {
    const interval = 6 * 60;

    const tellSubscribed = () => {
      channels.forEach(channel => redisClient.set(`${redisPrefix}subscribed:${channel}`, '1', 'EX', interval * 3));
    };

    tellSubscribed();

    const heartbeat = setInterval(tellSubscribed, interval * 1000);

    return () => {
      clearInterval(heartbeat);
    };
  };

  /**
   * @param {string} channel
   * @param {function(string): void} callback
   */
  const subscribe = (channel, callback) => {
    log.silly(`Adding listener for ${channel}`);

    redisSubscribeClient.subscribe(channel, callback);
  };

  /**
   * @param {string} channel
   */
  const unsubscribe = (channel) => {

    redisSubscribeClient.unsubscribe(channel);
  };

  const FALSE_VALUES = [
    false,
    0,
    '0',
    'f',
    'F',
    'false',
    'FALSE',
    'off',
    'OFF',
  ];

  /**
   * @param {any} value
   * @return {boolean}
   */
  const isTruthy = value =>
    value && !FALSE_VALUES.includes(value);

  /**
   * @param {any} req
   * @param {any} res
   * @param {function(Error=): void}
   */
  const allowCrossDomain = (req, res, next) => {
    res.header('Access-Control-Allow-Origin', '*');
    res.header('Access-Control-Allow-Headers', 'Authorization, Accept, Cache-Control');
    res.header('Access-Control-Allow-Methods', 'GET, OPTIONS');

    next();
  };

  /**
   * @param {any} req
   * @param {any} res
   * @param {function(Error=): void}
   */
  const setRequestId = (req, res, next) => {
    req.requestId = uuid.v4();
    res.header('X-Request-Id', req.requestId);

    next();
  };

  /**
   * @param {any} req
   * @param {any} res
   * @param {function(Error=): void}
   */
  const setRemoteAddress = (req, res, next) => {
    req.remoteAddress = req.connection.remoteAddress;

    next();
  };

  /**
   * @param {any} req
   * @param {string[]} necessaryScopes
   * @return {boolean}
   */
  const isInScope = (req, necessaryScopes) =>
    req.scopes.some(scope => necessaryScopes.includes(scope));

  /**
   * @param {string} token
   * @param {any} req
   * @return {Promise.<void>}
   */
  const accountFromToken = (token, req) => new Promise((resolve, reject) => {
    pgPool.connect((err, client, done) => {
      if (err) {
        reject(err);
        return;
      }

      client.query('SELECT oauth_access_tokens.id, oauth_access_tokens.resource_owner_id, users.account_id, users.chosen_languages, oauth_access_tokens.scopes, devices.device_id FROM oauth_access_tokens INNER JOIN users ON oauth_access_tokens.resource_owner_id = users.id LEFT OUTER JOIN devices ON oauth_access_tokens.id = devices.access_token_id WHERE oauth_access_tokens.token = $1 AND oauth_access_tokens.revoked_at IS NULL LIMIT 1', [token], (err, result) => {
        done();

        if (err) {
          reject(err);
          return;
        }

        if (result.rows.length === 0) {
          err = new Error('Invalid access token');
          err.status = 401;

          reject(err);
          return;
        }

        req.accessTokenId = result.rows[0].id;
        req.scopes = result.rows[0].scopes.split(' ');
        req.accountId = result.rows[0].account_id;
        req.chosenLanguages = result.rows[0].chosen_languages;
        req.deviceId = result.rows[0].device_id;

        resolve();
      });
    });
  });

  /**
   * @param {any} req
   * @param {boolean=} required
   * @return {Promise.<void>}
   */
  const accountFromRequest = (req, required = true) => new Promise((resolve, reject) => {
    const authorization = req.headers.authorization;
    const location      = url.parse(req.url, true);
    const accessToken   = location.query.access_token || req.headers['sec-websocket-protocol'];

    if (!authorization && !accessToken) {
      if (required) {
        const err = new Error('Missing access token');
        err.status = 401;

        reject(err);
        return;
      } else {
        resolve();
        return;
      }
    }

    const token = authorization ? authorization.replace(/^Bearer /, '') : accessToken;

    resolve(accountFromToken(token, req));
  });

  /**
   * @param {any} req
   * @return {string}
   */
  const channelNameFromPath = req => {
    const { path, query } = req;
    const onlyMedia = isTruthy(query.only_media);
    const allowLocalOnly = isTruthy(query.allow_local_only);

    switch (path) {
    case '/api/v1/streaming/user':
      return 'user';
    case '/api/v1/streaming/user/notification':
      return 'user:notification';
    case '/api/v1/streaming/public':
      return onlyMedia ? 'public:media' : 'public';
    case '/api/v1/streaming/public/local':
      return onlyMedia ? 'public:local:media' : 'public:local';
    case '/api/v1/streaming/public/remote':
      return onlyMedia ? 'public:remote:media' : 'public:remote';
    case '/api/v1/streaming/hashtag':
      return 'hashtag';
    case '/api/v1/streaming/hashtag/local':
      return 'hashtag:local';
    case '/api/v1/streaming/direct':
      return 'direct';
    case '/api/v1/streaming/list':
      return 'list';
    default:
      return undefined;
    }
  };

  const PUBLIC_CHANNELS = [
    'public',
    'public:media',
    'public:local',
    'public:local:media',
    'public:remote',
    'public:remote:media',
    'hashtag',
    'hashtag:local',
  ];

  /**
   * @param {any} req
   * @param {string} channelName
   * @return {Promise.<void>}
   */
  const checkScopes = (req, channelName) => new Promise((resolve, reject) => {
    log.silly(req.requestId, `Checking OAuth scopes for ${channelName}`);

    // When accessing public channels, no scopes are needed
    if (PUBLIC_CHANNELS.includes(channelName)) {
      resolve();
      return;
    }

    // The `read` scope has the highest priority, if the token has it
    // then it can access all streams
    const requiredScopes = ['read'];

    // When accessing specifically the notifications stream,
    // we need a read:notifications, while in all other cases,
    // we can allow access with read:statuses. Mind that the
    // user stream will not contain notifications unless
    // the token has either read or read:notifications scope
    // as well, this is handled separately.
    if (channelName === 'user:notification') {
      requiredScopes.push('read:notifications');
    } else {
      requiredScopes.push('read:statuses');
    }

    if (req.scopes && requiredScopes.some(requiredScope => req.scopes.includes(requiredScope))) {
      resolve();
      return;
    }

    const err = new Error('Access token does not cover required scopes');
    err.status = 401;

    reject(err);
  });

  /**
   * @param {any} info
   * @param {function(boolean, number, string): void} callback
   */
  const wsVerifyClient = (info, callback) => {
    // When verifying the websockets connection, we no longer pre-emptively
    // check OAuth scopes and drop the connection if they're missing. We only
    // drop the connection if access without token is not allowed by environment
    // variables. OAuth scope checks are moved to the point of subscription
    // to a specific stream.

    accountFromRequest(info.req, alwaysRequireAuth).then(() => {
      callback(true, undefined, undefined);
    }).catch(err => {
      log.error(info.req.requestId, err.toString());
      callback(false, 401, 'Unauthorized');
    });
  };

  /**
   * @typedef SystemMessageHandlers
   * @property {function(): void} onKill
   */

  /**
   * @param {any} req
   * @param {SystemMessageHandlers} eventHandlers
   * @return {function(string): void}
   */
  const createSystemMessageListener = (req, eventHandlers) => {
    return message => {
      const json = parseJSON(message);

      if (!json) return;

      const { event } = json;

      log.silly(req.requestId, `System message for ${req.accountId}: ${event}`);

      if (event === 'kill') {
        log.verbose(req.requestId, `Closing connection for ${req.accountId} due to expired access token`);
        eventHandlers.onKill();
      }
    };
  };

  /**
   * @param {any} req
   * @param {any} res
   */
  const subscribeHttpToSystemChannel = (req, res) => {
    const systemChannelId = `timeline:access_token:${req.accessTokenId}`;

    const listener = createSystemMessageListener(req, {

      onKill() {
        res.end();
      },

    });

    res.on('close', () => {
      unsubscribe(`${redisPrefix}${systemChannelId}`, listener);
    });

    subscribe(`${redisPrefix}${systemChannelId}`, listener);
  };

  /**
   * @param {any} req
   * @param {any} res
   * @param {function(Error=): void} next
   */
  const authenticationMiddleware = (req, res, next) => {
    if (req.method === 'OPTIONS') {
      next();
      return;
    }

    accountFromRequest(req, alwaysRequireAuth).then(() => checkScopes(req, channelNameFromPath(req))).then(() => {
      subscribeHttpToSystemChannel(req, res);
    }).then(() => {
      next();
    }).catch(err => {
      next(err);
    });
  };

  /**
   * @param {Error} err
   * @param {any} req
   * @param {any} res
   * @param {function(Error=): void} next
   */
  const errorMiddleware = (err, req, res, next) => {
    log.error(req.requestId, err.toString());

    if (res.headersSent) {
      next(err);
      return;
    }

    res.writeHead(err.status || 500, { 'Content-Type': 'application/json' });
    res.end(JSON.stringify({ error: err.status ? err.toString() : 'An unexpected error occurred' }));
  };

  /**
   * @param {array} arr
   * @param {number=} shift
   * @return {string}
   */
  const placeholders = (arr, shift = 0) => arr.map((_, i) => `$${i + 1 + shift}`).join(', ');

  /**
   * @param {string} listId
   * @param {any} req
   * @return {Promise.<void>}
   */
  const authorizeListAccess = (listId, req) => new Promise((resolve, reject) => {
    const { accountId } = req;

    pgPool.connect((err, client, done) => {
      if (err) {
        reject();
        return;
      }

      client.query('SELECT id, account_id FROM lists WHERE id = $1 LIMIT 1', [listId], (err, result) => {
        done();

        if (err || result.rows.length === 0 || result.rows[0].account_id !== accountId) {
          reject();
          return;
        }

        resolve();
      });
    });
  });

  /**
   * @param {string[]} ids
   * @param {any} req
   * @param {function(string, string): void} output
   * @param {function(string[], function(string): void): void} attachCloseHandler
   * @param {boolean=} needsFiltering
   * @param {boolean=} allowLocalOnly
   * @return {function(string): void}
   */
<<<<<<< HEAD
  const streamFrom = (ids, req, output, attachCloseHandler, needsFiltering = false, allowLocalOnly = false) => {
    const accountId  = req.accountId || req.remoteAddress;
=======
  const streamFrom = (ids, req, output, attachCloseHandler, needsFiltering = false) => {
    const accountId = req.accountId || req.remoteAddress;
>>>>>>> fe715488

    log.verbose(req.requestId, `Starting stream from ${ids.join(', ')} for ${accountId}`);

    const listener = message => {
      const json = parseJSON(message);

      if (!json) return;

      const { event, payload, queued_at } = json;

      const transmit = () => {
        const now = new Date().getTime();
        const delta = now - queued_at;
        const encodedPayload = typeof payload === 'object' ? JSON.stringify(payload) : payload;

        log.silly(req.requestId, `Transmitting for ${accountId}: ${event} ${encodedPayload} Delay: ${delta}ms`);
        output(event, encodedPayload);
      };

      // Only send local-only statuses to logged-in users
      if (event === 'update' && payload.local_only && !(req.accountId && allowLocalOnly)) {
        log.silly(req.requestId, `Message ${payload.id} filtered because it was local-only`);
        return;
      }

      // Only messages that may require filtering are statuses, since notifications
      // are already personalized and deletes do not matter
      if (!needsFiltering || event !== 'update') {
        transmit();
        return;
      }

      const unpackedPayload = payload;
      const targetAccountIds = [unpackedPayload.account.id].concat(unpackedPayload.mentions.map(item => item.id));
      const accountDomain = unpackedPayload.account.acct.split('@')[1];

      if (Array.isArray(req.chosenLanguages) && unpackedPayload.language !== null && req.chosenLanguages.indexOf(unpackedPayload.language) === -1) {
        log.silly(req.requestId, `Message ${unpackedPayload.id} filtered by language (${unpackedPayload.language})`);
        return;
      }

      // When the account is not logged in, it is not necessary to confirm the block or mute
      if (!req.accountId) {
        transmit();
        return;
      }

      pgPool.connect((err, client, done) => {
        if (err) {
          log.error(err);
          return;
        }

        const queries = [
          client.query(`SELECT 1
                        FROM blocks
                        WHERE (account_id = $1 AND target_account_id IN (${placeholders(targetAccountIds, 2)}))
                           OR (account_id = $2 AND target_account_id = $1)
                        UNION
                        SELECT 1
                        FROM mutes
                        WHERE account_id = $1
                          AND target_account_id IN (${placeholders(targetAccountIds, 2)})`, [req.accountId, unpackedPayload.account.id].concat(targetAccountIds)),
        ];

        if (accountDomain) {
          queries.push(client.query('SELECT 1 FROM account_domain_blocks WHERE account_id = $1 AND domain = $2', [req.accountId, accountDomain]));
        }

        Promise.all(queries).then(values => {
          done();

          if (values[0].rows.length > 0 || (values.length > 1 && values[1].rows.length > 0)) {
            return;
          }

          transmit();
        }).catch(err => {
          done();
          log.error(err);
        });
      });
    };

    ids.forEach(id => {
      subscribe(`${redisPrefix}${id}`, listener);
    });

    if (attachCloseHandler) {
      attachCloseHandler(ids.map(id => `${redisPrefix}${id}`), listener);
    }

    return listener;
  };

  /**
   * @param {any} req
   * @param {any} res
   * @return {function(string, string): void}
   */
  const streamToHttp = (req, res) => {
    const accountId = req.accountId || req.remoteAddress;

    res.setHeader('Content-Type', 'text/event-stream');
    res.setHeader('Cache-Control', 'no-store');
    res.setHeader('Transfer-Encoding', 'chunked');

    res.write(':)\n');

    const heartbeat = setInterval(() => res.write(':thump\n'), 15000);

    req.on('close', () => {
      log.verbose(req.requestId, `Ending stream for ${accountId}`);
      clearInterval(heartbeat);
    });

    return (event, payload) => {
      res.write(`event: ${event}\n`);
      res.write(`data: ${payload}\n\n`);
    };
  };

  /**
   * @param {any} req
   * @param {function(): void} [closeHandler]
   * @return {function(string[]): void}
   */
  const streamHttpEnd = (req, closeHandler = undefined) => (ids) => {
    req.on('close', () => {
      ids.forEach(id => {
        unsubscribe(id);
      });

      if (closeHandler) {
        closeHandler();
      }
    });
  };

  /**
   * @param {any} req
   * @param {any} ws
   * @param {string[]} streamName
   * @return {function(string, string): void}
   */
  const streamToWs = (req, ws, streamName) => (event, payload) => {
    if (ws.readyState !== ws.OPEN) {
      log.error(req.requestId, 'Tried writing to closed socket');
      return;
    }

    ws.send(JSON.stringify({ stream: streamName, event, payload }));
  };

  /**
   * @param {any} res
   */
  const httpNotFound = res => {
    res.writeHead(404, { 'Content-Type': 'application/json' });
    res.end(JSON.stringify({ error: 'Not found' }));
  };

  app.use(setRequestId);
  app.use(setRemoteAddress);
  app.use(allowCrossDomain);

  app.get('/api/v1/streaming/health', (req, res) => {
    res.writeHead(200, { 'Content-Type': 'text/plain' });
    res.end('OK');
  });

  app.use(authenticationMiddleware);
  app.use(errorMiddleware);

  app.get('/api/v1/streaming/*', (req, res) => {
    channelNameToIds(req, channelNameFromPath(req), req.query).then(({ channelIds, options }) => {
      const onSend = streamToHttp(req, res);
      const onEnd = streamHttpEnd(req, subscriptionHeartbeat(channelIds));

      streamFrom(channelIds, req, onSend, onEnd, options.needsFiltering, options.allowLocalOnly);
    }).catch(err => {
      log.verbose(req.requestId, 'Subscription error:', err.toString());
      httpNotFound(res);
    });
  });

  const wss = new WebSocket.Server({ server, verifyClient: wsVerifyClient });

  /**
   * @typedef StreamParams
   * @property {string} [tag]
   * @property {string} [list]
   * @property {string} [only_media]
   */

  /**
   * @param {any} req
   * @return {string[]}
   */
  const channelsForUserStream = req => {
    const arr = [`timeline:${req.accountId}`];

    if (isInScope(req, ['crypto']) && req.deviceId) {
      arr.push(`timeline:${req.accountId}:${req.deviceId}`);
    }

    if (isInScope(req, ['read', 'read:notifications'])) {
      arr.push(`timeline:${req.accountId}:notifications`);
    }

    return arr;
  };

  /**
   * @param {any} req
   * @param {string} name
   * @param {StreamParams} params
   * @return {Promise.<{ channelIds: string[], options: { needsFiltering: boolean } }>}
   */
  const channelNameToIds = (req, name, params) => new Promise((resolve, reject) => {
    switch (name) {
    case 'user':
      resolve({
        channelIds: channelsForUserStream(req),
        options: { needsFiltering: false, allowLocalOnly: true },
      });

      break;
    case 'user:notification':
      resolve({
        channelIds: [`timeline:${req.accountId}:notifications`],
        options: { needsFiltering: false, allowLocalOnly: true },
      });

      break;
    case 'public':
      resolve({
        channelIds: ['timeline:public'],
        options: { needsFiltering: true, allowLocalOnly: isTruthy(params.allow_local_only) },
      });

      break;
    case 'public:allow_local_only':
      resolve({
        channelIds: ['timeline:public'],
        options: { needsFiltering: true, allowLocalOnly: true },
      });

      break;
    case 'public:local':
      resolve({
        channelIds: ['timeline:public:local'],
        options: { needsFiltering: true, allowLocalOnly: true },
      });

      break;
    case 'public:remote':
      resolve({
        channelIds: ['timeline:public:remote'],
        options: { needsFiltering: true, allowLocalOnly: false },
      });

      break;
    case 'public:media':
      resolve({
        channelIds: ['timeline:public:media'],
        options: { needsFiltering: true, allowLocalOnly: isTruthy(query.allow_local_only) },
      });

      break;
    case 'public:allow_local_only:media':
      resolve({
        channelIds: ['timeline:public:media'],
        options: { needsFiltering: true, allowLocalOnly: true },
      });

      break;
    case 'public:local:media':
      resolve({
        channelIds: ['timeline:public:local:media'],
        options: { needsFiltering: true, allowLocalOnly: true },
      });

      break;
    case 'public:remote:media':
      resolve({
        channelIds: ['timeline:public:remote:media'],
        options: { needsFiltering: true, allowLocalOnly: false },
      });

      break;
    case 'direct':
      resolve({
        channelIds: [`timeline:direct:${req.accountId}`],
        options: { needsFiltering: false, allowLocalOnly: true },
      });

      break;
    case 'hashtag':
      if (!params.tag || params.tag.length === 0) {
        reject('No tag for stream provided');
      } else {
        resolve({
          channelIds: [`timeline:hashtag:${params.tag.toLowerCase()}`],
          options: { needsFiltering: true, allowLocalOnly: true },
        });
      }

      break;
    case 'hashtag:local':
      if (!params.tag || params.tag.length === 0) {
        reject('No tag for stream provided');
      } else {
        resolve({
          channelIds: [`timeline:hashtag:${params.tag.toLowerCase()}:local`],
          options: { needsFiltering: true, allowLocalOnly: true },
        });
      }

      break;
    case 'list':
      authorizeListAccess(params.list, req).then(() => {
        resolve({
          channelIds: [`timeline:list:${params.list}`],
          options: { needsFiltering: false, allowLocalOnly: true },
        });
      }).catch(() => {
        reject('Not authorized to stream this list');
      });

      break;
    default:
      reject('Unknown stream type');
    }
  });

  /**
   * @param {string} channelName
   * @param {StreamParams} params
   * @return {string[]}
   */
  const streamNameFromChannelName = (channelName, params) => {
    if (channelName === 'list') {
      return [channelName, params.list];
    } else if (['hashtag', 'hashtag:local'].includes(channelName)) {
      return [channelName, params.tag];
    } else {
      return [channelName];
    }
  };

  /**
   * @typedef WebSocketSession
   * @property {any} socket
   * @property {any} request
   * @property {Object.<string, { listener: function(string): void, stopHeartbeat: function(): void }>} subscriptions
   */

  /**
   * @param {WebSocketSession} session
   * @param {string} channelName
   * @param {StreamParams} params
   */
  const subscribeWebsocketToChannel = ({ socket, request, subscriptions }, channelName, params) =>
    checkScopes(request, channelName).then(() => channelNameToIds(request, channelName, params)).then(({
      channelIds,
      options,
    }) => {
      if (subscriptions[channelIds.join(';')]) {
        return;
      }

      const onSend = streamToWs(request, socket, streamNameFromChannelName(channelName, params));
      const stopHeartbeat = subscriptionHeartbeat(channelIds);
<<<<<<< HEAD

      const listener      = streamFrom(channelIds, request, onSend, undefined, options.needsFiltering, options.allowLocalOnly);
=======
      const listener = streamFrom(channelIds, request, onSend, undefined, options.needsFiltering);
>>>>>>> fe715488

      subscriptions[channelIds.join(';')] = {
        listener,
        stopHeartbeat,
      };
    }).catch(err => {
      log.verbose(request.requestId, 'Subscription error:', err.toString());
      socket.send(JSON.stringify({ error: err.toString() }));
    });

  /**
   * @param {WebSocketSession} session
   * @param {string} channelName
   * @param {StreamParams} params
   */
  const unsubscribeWebsocketFromChannel = ({ socket, request, subscriptions }, channelName, params) =>
    channelNameToIds(request, channelName, params).then(({ channelIds }) => {
      log.verbose(request.requestId, `Ending stream from ${channelIds.join(', ')} for ${request.accountId}`);

      const subscription = subscriptions[channelIds.join(';')];

      if (!subscription) {
        return;
      }

      const { listener, stopHeartbeat } = subscription;

      channelIds.forEach(channelId => {
        unsubscribe(`${redisPrefix}${channelId}`, listener);
      });

      stopHeartbeat();

      delete subscriptions[channelIds.join(';')];
    }).catch(err => {
      log.verbose(request.requestId, 'Unsubscription error:', err);
      socket.send(JSON.stringify({ error: err.toString() }));
    });

  /**
   * @param {WebSocketSession} session
   */
  const subscribeWebsocketToSystemChannel = ({ socket, request, subscriptions }) => {
    const systemChannelId = `timeline:access_token:${request.accessTokenId}`;

    const listener = createSystemMessageListener(request, {

      onKill() {
        socket.close();
      },

    });

    subscribe(`${redisPrefix}${systemChannelId}`, listener);

    subscriptions[systemChannelId] = {
      listener,
      stopHeartbeat: () => {
      },
    };
  };

  /**
   * @param {string|string[]} arrayOrString
   * @return {string}
   */
  const firstParam = arrayOrString => {
    if (Array.isArray(arrayOrString)) {
      return arrayOrString[0];
    } else {
      return arrayOrString;
    }
  };

  wss.on('connection', (ws, req) => {
    const location = url.parse(req.url, true);

    req.requestId = uuid.v4();
    req.remoteAddress = ws._socket.remoteAddress;

    ws.isAlive = true;

    ws.on('pong', () => {
      ws.isAlive = true;
    });

    /**
     * @type {WebSocketSession}
     */
    const session = {
      socket: ws,
      request: req,
      subscriptions: {},
    };

    const onEnd = () => {
      const keys = Object.keys(session.subscriptions);

      keys.forEach(channelIds => {
        const { listener, stopHeartbeat } = session.subscriptions[channelIds];

        channelIds.split(';').forEach(channelId => {
          unsubscribe(`${redisPrefix}${channelId}`, listener);
        });

        stopHeartbeat();
      });
    };

    ws.on('close', onEnd);
    ws.on('error', onEnd);

    ws.on('message', data => {
      const json = parseJSON(data);

      if (!json) return;

      const { type, stream, ...params } = json;

      if (type === 'subscribe') {
        subscribeWebsocketToChannel(session, firstParam(stream), params);
      } else if (type === 'unsubscribe') {
        unsubscribeWebsocketFromChannel(session, firstParam(stream), params);
      } else {
        // Unknown action type
      }
    });

    subscribeWebsocketToSystemChannel(session);

    if (location.query.stream) {
      subscribeWebsocketToChannel(session, firstParam(location.query.stream), location.query);
    }
  });

  setInterval(() => {
    wss.clients.forEach(ws => {
      if (ws.isAlive === false) {
        ws.terminate();
        return;
      }

      ws.isAlive = false;
      ws.ping('', false);
    });
  }, 30000);

  attachServerWithConfig(server, address => {
    log.warn(`Worker ${workerId} now listening on ${address}`);
  });

  const onExit = () => {
    log.warn(`Worker ${workerId} exiting`);
    server.close();
    process.exit(0);
  };

  const onError = (err) => {
    log.error(err);
    server.close();
    process.exit(0);
  };

  process.on('SIGINT', onExit);
  process.on('SIGTERM', onExit);
  process.on('exit', onExit);
  process.on('uncaughtException', onError);
};

/**
 * @param {any} server
 * @param {function(string): void} [onSuccess]
 */
const attachServerWithConfig = (server, onSuccess) => {
  if (process.env.SOCKET || process.env.PORT && isNaN(+process.env.PORT)) {
    server.listen(process.env.SOCKET || process.env.PORT, () => {
      if (onSuccess) {
        fs.chmodSync(server.address(), 0o666);
        onSuccess(server.address());
      }
    });
  } else {
    server.listen(+process.env.PORT || 4000, process.env.BIND || '127.0.0.1', () => {
      if (onSuccess) {
        onSuccess(`${server.address().address}:${server.address().port}`);
      }
    });
  }
};

/**
 * @param {function(Error=): void} onSuccess
 */
const onPortAvailable = onSuccess => {
  const testServer = http.createServer();

  testServer.once('error', err => {
    onSuccess(err);
  });

  testServer.once('listening', () => {
    testServer.once('close', () => onSuccess());
    testServer.close();
  });

  attachServerWithConfig(testServer);
};

onPortAvailable(err => {
  if (err) {
    log.error('Could not start server, the port or socket is in use');
    return;
  }

  throng({
    workers: numWorkers,
    lifetime: Infinity,
    start: startWorker,
    master: startMaster,
  });
});<|MERGE_RESOLUTION|>--- conflicted
+++ resolved
@@ -567,13 +567,8 @@
    * @param {boolean=} allowLocalOnly
    * @return {function(string): void}
    */
-<<<<<<< HEAD
   const streamFrom = (ids, req, output, attachCloseHandler, needsFiltering = false, allowLocalOnly = false) => {
-    const accountId  = req.accountId || req.remoteAddress;
-=======
-  const streamFrom = (ids, req, output, attachCloseHandler, needsFiltering = false) => {
     const accountId = req.accountId || req.remoteAddress;
->>>>>>> fe715488
 
     log.verbose(req.requestId, `Starting stream from ${ids.join(', ')} for ${accountId}`);
 
@@ -948,12 +943,7 @@
 
       const onSend = streamToWs(request, socket, streamNameFromChannelName(channelName, params));
       const stopHeartbeat = subscriptionHeartbeat(channelIds);
-<<<<<<< HEAD
-
-      const listener      = streamFrom(channelIds, request, onSend, undefined, options.needsFiltering, options.allowLocalOnly);
-=======
-      const listener = streamFrom(channelIds, request, onSend, undefined, options.needsFiltering);
->>>>>>> fe715488
+      const listener = streamFrom(channelIds, request, onSend, undefined, options.needsFiltering, options.allowLocalOnly);
 
       subscriptions[channelIds.join(';')] = {
         listener,

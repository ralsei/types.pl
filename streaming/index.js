// @ts-check

const fs = require('fs');
const http = require('http');
const path = require('path');
const url = require('url');

const cors = require('cors');
const dotenv = require('dotenv');
const express = require('express');
const Redis = require('ioredis');
const { JSDOM } = require('jsdom');
const pg = require('pg');
const dbUrlToConfig = require('pg-connection-string').parse;
const WebSocket = require('ws');

const { logger, httpLogger, initializeLogLevel, attachWebsocketHttpLogger, createWebsocketLogger } = require('./logging');
const { setupMetrics } = require('./metrics');
const { isTruthy } = require("./utils");

const environment = process.env.NODE_ENV || 'development';

// Correctly detect and load .env or .env.production file based on environment:
const dotenvFile = environment === 'production' ? '.env.production' : '.env';

dotenv.config({
  path: path.resolve(__dirname, path.join('..', dotenvFile))
});

initializeLogLevel(process.env, environment);

/**
 * Declares the result type for accountFromToken / accountFromRequest.
 *
 * Note: This is here because jsdoc doesn't like importing types that
 * are nested in functions
 * @typedef ResolvedAccount
 * @property {string} accessTokenId
 * @property {string[]} scopes
 * @property {string} accountId
 * @property {string[]} chosenLanguages
 * @property {string} deviceId
 */

/**
 * @param {Object.<string, any>} config
 */
const createRedisClient = async (config) => {
  const { redisParams, redisUrl } = config;
  // @ts-ignore
  const client = new Redis(redisUrl, redisParams);
  // @ts-ignore
  client.on('error', (err) => logger.error({ err }, 'Redis Client Error!'));

  return client;
};

/**
 * Attempts to safely parse a string as JSON, used when both receiving a message
 * from redis and when receiving a message from a client over a websocket
 * connection, this is why it accepts a `req` argument.
 * @param {string} json
 * @param {any?} req
 * @returns {Object.<string, any>|null}
 */
const parseJSON = (json, req) => {
  try {
    return JSON.parse(json);
  } catch (err) {
    /* FIXME: This logging isn't great, and should probably be done at the
     * call-site of parseJSON, not in the method, but this would require changing
     * the signature of parseJSON to return something akin to a Result type:
     * [Error|null, null|Object<string,any}], and then handling the error
     * scenarios.
     */
    if (req) {
      if (req.accountId) {
        req.log.error({ err }, `Error parsing message from user ${req.accountId}`);
      } else {
        req.log.error({ err }, `Error parsing message from ${req.remoteAddress}`);
      }
    } else {
      logger.error({ err }, `Error parsing message from redis`);
    }
    return null;
  }
};

/**
 * @param {Object.<string, any>} env the `process.env` value to read configuration from
 * @returns {Object.<string, any>} the configuration for the PostgreSQL connection
 */
const pgConfigFromEnv = (env) => {
  const pgConfigs = {
    development: {
      user:     env.DB_USER || pg.defaults.user,
      password: env.DB_PASS || pg.defaults.password,
      database: env.DB_NAME || 'mastodon_development',
      host:     env.DB_HOST || pg.defaults.host,
      port:     env.DB_PORT || pg.defaults.port,
    },

    production: {
      user:     env.DB_USER || 'mastodon',
      password: env.DB_PASS || '',
      database: env.DB_NAME || 'mastodon_production',
      host:     env.DB_HOST || 'localhost',
      port:     env.DB_PORT || 5432,
    },
  };

  let baseConfig;

  if (env.DATABASE_URL) {
    baseConfig = dbUrlToConfig(env.DATABASE_URL);

    // Support overriding the database password in the connection URL
    if (!baseConfig.password && env.DB_PASS) {
      baseConfig.password = env.DB_PASS;
    }
  } else {
    // @ts-ignore
    baseConfig = pgConfigs[environment];

    if (env.DB_SSLMODE) {
      switch(env.DB_SSLMODE) {
      case 'disable':
      case '':
        baseConfig.ssl = false;
        break;
      case 'no-verify':
        baseConfig.ssl = { rejectUnauthorized: false };
        break;
      default:
        baseConfig.ssl = {};
        break;
      }
    }
  }

  return {
    ...baseConfig,
    max: env.DB_POOL || 10,
    connectionTimeoutMillis: 15000,
    application_name: '',
  };
};

/**
 * @param {Object.<string, any>} env the `process.env` value to read configuration from
 * @returns {Object.<string, any>} configuration for the Redis connection
 */
const redisConfigFromEnv = (env) => {
  // ioredis *can* transparently add prefixes for us, but it doesn't *in some cases*,
  // which means we can't use it. But this is something that should be looked into.
  const redisPrefix = env.REDIS_NAMESPACE ? `${env.REDIS_NAMESPACE}:` : '';

  const redisParams = {
    host: env.REDIS_HOST || '127.0.0.1',
    port: env.REDIS_PORT || 6379,
    db: env.REDIS_DB || 0,
    password: env.REDIS_PASSWORD || undefined,
  };

  // redisParams.path takes precedence over host and port.
  if (env.REDIS_URL && env.REDIS_URL.startsWith('unix://')) {
    // @ts-ignore
    redisParams.path = env.REDIS_URL.slice(7);
  }

  return {
    redisParams,
    redisPrefix,
    redisUrl: env.REDIS_URL,
  };
};

const PUBLIC_CHANNELS = [
  'public',
  'public:media',
  'public:local',
  'public:local:media',
  'public:remote',
  'public:remote:media',
  'hashtag',
  'hashtag:local',
];

// Used for priming the counters/gauges for the various metrics that are
// per-channel
const CHANNEL_NAMES = [
  'system',
  'user',
  'user:notification',
  'list',
  'direct',
  ...PUBLIC_CHANNELS
];

const startServer = async () => {
  const pgPool = new pg.Pool(pgConfigFromEnv(process.env));
  const server = http.createServer();
  const wss = new WebSocket.Server({ noServer: true });

  // Set the X-Request-Id header on WebSockets:
  wss.on("headers", function onHeaders(headers, req) {
    headers.push(`X-Request-Id: ${req.id}`);
  });

  const app = express();

  app.set('trust proxy', process.env.TRUSTED_PROXY_IP ? process.env.TRUSTED_PROXY_IP.split(/(?:\s*,\s*|\s+)/) : 'loopback,uniquelocal');

  app.use(httpLogger);
  app.use(cors());

  // Handle eventsource & other http requests:
  server.on('request', app);

  // Handle upgrade requests:
  server.on('upgrade', async function handleUpgrade(request, socket, head) {
    // Setup the HTTP logger, since websocket upgrades don't get the usual http
    // logger. This decorates the `request` object.
    attachWebsocketHttpLogger(request);

    request.log.info("HTTP Upgrade Requested");

    /** @param {Error} err */
    const onSocketError = (err) => {
      request.log.error({ error: err }, err.message);
    };

    socket.on('error', onSocketError);

    /** @type {ResolvedAccount} */
    let resolvedAccount;

    try {
      resolvedAccount = await accountFromRequest(request);
    } catch (err) {
      // Unfortunately for using the on('upgrade') setup, we need to manually
      // write a HTTP Response to the Socket to close the connection upgrade
      // attempt, so the following code is to handle all of that.
      const statusCode = err.status ?? 401;

      /** @type {Record<string, string | number | import('pino-http').ReqId>} */
      const headers = {
        'Connection': 'close',
        'Content-Type': 'text/plain',
        'Content-Length': 0,
        'X-Request-Id': request.id,
        'X-Error-Message': err.status ? err.toString() : 'An unexpected error occurred'
      };

      // Ensure the socket is closed once we've finished writing to it:
      socket.once('finish', () => {
        socket.destroy();
      });

      // Write the HTTP response manually:
      socket.end(`HTTP/1.1 ${statusCode} ${http.STATUS_CODES[statusCode]}\r\n${Object.keys(headers).map((key) => `${key}: ${headers[key]}`).join('\r\n')}\r\n\r\n`);

      // Finally, log the error:
      request.log.error({
        err,
        res: {
          statusCode,
          headers
        }
      }, err.toString());

      return;
    }

    // Remove the error handler, wss.handleUpgrade has its own:
    socket.removeListener('error', onSocketError);

    wss.handleUpgrade(request, socket, head, function done(ws) {
      request.log.info("Authenticated request & upgraded to WebSocket connection");

      const wsLogger = createWebsocketLogger(request, resolvedAccount);

      // Start the connection:
      wss.emit('connection', ws, request, wsLogger);
    });
  });

  /**
   * @type {Object.<string, Array.<function(Object<string, any>): void>>}
   */
  const subs = {};

  const redisConfig = redisConfigFromEnv(process.env);
  const redisSubscribeClient = await createRedisClient(redisConfig);
  const redisClient = await createRedisClient(redisConfig);
  const { redisPrefix } = redisConfig;

  const metrics = setupMetrics(CHANNEL_NAMES, pgPool);
  // TODO: migrate all metrics to metrics.X.method() instead of just X.method()
  const {
    connectedClients,
    connectedChannels,
    redisSubscriptions,
    redisMessagesReceived,
    messagesSent,
  } = metrics;

  // When checking metrics in the browser, the favicon is requested this
  // prevents the request from falling through to the API Router, which would
  // error for this endpoint:
  app.get('/favicon.ico', (_req, res) => res.status(404).end());

  app.get('/api/v1/streaming/health', (_req, res) => {
    res.writeHead(200, { 'Content-Type': 'text/plain' });
    res.end('OK');
  });

  app.get('/metrics', async (req, res) => {
    try {
      res.set('Content-Type', metrics.register.contentType);
      res.end(await metrics.register.metrics());
    } catch (ex) {
      req.log.error(ex);
      res.status(500).end();
    }
  });

  /**
   * @param {string[]} channels
   * @returns {function(): void}
   */
  const subscriptionHeartbeat = channels => {
    const interval = 6 * 60;

    const tellSubscribed = () => {
      channels.forEach(channel => redisClient.set(`${redisPrefix}subscribed:${channel}`, '1', 'EX', interval * 3));
    };

    tellSubscribed();

    const heartbeat = setInterval(tellSubscribed, interval * 1000);

    return () => {
      clearInterval(heartbeat);
    };
  };

  /**
   * @param {string} channel
   * @param {string} message
   */
  const onRedisMessage = (channel, message) => {
    redisMessagesReceived.inc();

    const callbacks = subs[channel];

    logger.debug(`New message on channel ${redisPrefix}${channel}`);

    if (!callbacks) {
      return;
    }

    const json = parseJSON(message, null);
    if (!json) return;

    callbacks.forEach(callback => callback(json));
  };
  redisSubscribeClient.on("message", onRedisMessage);

  /**
   * @callback SubscriptionListener
   * @param {ReturnType<parseJSON>} json of the message
   * @returns void
   */

  /**
   * @param {string} channel
   * @param {SubscriptionListener} callback
   */
  const subscribe = (channel, callback) => {
    logger.debug(`Adding listener for ${channel}`);

    subs[channel] = subs[channel] || [];

    if (subs[channel].length === 0) {
      logger.debug(`Subscribe ${channel}`);
      redisSubscribeClient.subscribe(channel, (err, count) => {
        if (err) {
          logger.error(`Error subscribing to ${channel}`);
        } else if (typeof count === 'number') {
          redisSubscriptions.set(count);
        }
      });
    }

    subs[channel].push(callback);
  };

  /**
   * @param {string} channel
   * @param {SubscriptionListener} callback
   */
  const unsubscribe = (channel, callback) => {
    logger.debug(`Removing listener for ${channel}`);

    if (!subs[channel]) {
      return;
    }

    subs[channel] = subs[channel].filter(item => item !== callback);

    if (subs[channel].length === 0) {
      logger.debug(`Unsubscribe ${channel}`);
      redisSubscribeClient.unsubscribe(channel, (err, count) => {
        if (err) {
          logger.error(`Error unsubscribing to ${channel}`);
        } else if (typeof count === 'number') {
          redisSubscriptions.set(count);
        }
      });
      delete subs[channel];
    }
  };

  /**
   * @param {http.IncomingMessage & ResolvedAccount} req
   * @param {string[]} necessaryScopes
   * @returns {boolean}
   */
  const isInScope = (req, necessaryScopes) =>
    req.scopes.some(scope => necessaryScopes.includes(scope));

  /**
   * @param {string} token
   * @param {any} req
   * @returns {Promise<ResolvedAccount>}
   */
  const accountFromToken = (token, req) => new Promise((resolve, reject) => {
    pgPool.connect((err, client, done) => {
      if (err) {
        reject(err);
        return;
      }

      // @ts-ignore
      client.query('SELECT oauth_access_tokens.id, oauth_access_tokens.resource_owner_id, users.account_id, users.chosen_languages, oauth_access_tokens.scopes, devices.device_id FROM oauth_access_tokens INNER JOIN users ON oauth_access_tokens.resource_owner_id = users.id LEFT OUTER JOIN devices ON oauth_access_tokens.id = devices.access_token_id WHERE oauth_access_tokens.token = $1 AND oauth_access_tokens.revoked_at IS NULL LIMIT 1', [token], (err, result) => {
        done();

        if (err) {
          reject(err);
          return;
        }

        if (result.rows.length === 0) {
          err = new Error('Invalid access token');
          // @ts-ignore
          err.status = 401;

          reject(err);
          return;
        }

        req.accessTokenId = result.rows[0].id;
        req.scopes = result.rows[0].scopes.split(' ');
        req.accountId = result.rows[0].account_id;
        req.chosenLanguages = result.rows[0].chosen_languages;
        req.deviceId = result.rows[0].device_id;

        resolve({
          accessTokenId: result.rows[0].id,
          scopes: result.rows[0].scopes.split(' '),
          accountId: result.rows[0].account_id,
          chosenLanguages: result.rows[0].chosen_languages,
          deviceId: result.rows[0].device_id
        });
      });
    });
  });

  /**
   * @param {any} req
   * @returns {Promise<ResolvedAccount>}
   */
  const accountFromRequest = (req) => new Promise((resolve, reject) => {
    const authorization = req.headers.authorization;
    const location      = url.parse(req.url, true);
    const accessToken   = location.query.access_token || req.headers['sec-websocket-protocol'];

    if (!authorization && !accessToken) {
      const err = new Error('Missing access token');
      // @ts-ignore
      err.status = 401;

      reject(err);
      return;
    }

    const token = authorization ? authorization.replace(/^Bearer /, '') : accessToken;

    resolve(accountFromToken(token, req));
  });

  /**
   * @param {any} req
   * @returns {string|undefined}
   */
  const channelNameFromPath = req => {
    const { path, query } = req;
    const onlyMedia = isTruthy(query.only_media);

    switch (path) {
    case '/api/v1/streaming/user':
      return 'user';
    case '/api/v1/streaming/user/notification':
      return 'user:notification';
    case '/api/v1/streaming/public':
      return onlyMedia ? 'public:media' : 'public';
    case '/api/v1/streaming/public/local':
      return onlyMedia ? 'public:local:media' : 'public:local';
    case '/api/v1/streaming/public/remote':
      return onlyMedia ? 'public:remote:media' : 'public:remote';
    case '/api/v1/streaming/hashtag':
      return 'hashtag';
    case '/api/v1/streaming/hashtag/local':
      return 'hashtag:local';
    case '/api/v1/streaming/direct':
      return 'direct';
    case '/api/v1/streaming/list':
      return 'list';
    default:
      return undefined;
    }
  };

  /**
   * @param {http.IncomingMessage & ResolvedAccount} req
   * @param {import('pino').Logger} logger
   * @param {string|undefined} channelName
   * @returns {Promise.<void>}
   */
  const checkScopes = (req, logger, channelName) => new Promise((resolve, reject) => {
    logger.debug(`Checking OAuth scopes for ${channelName}`);

    // When accessing public channels, no scopes are needed
    if (channelName && PUBLIC_CHANNELS.includes(channelName)) {
      resolve();
      return;
    }

    // The `read` scope has the highest priority, if the token has it
    // then it can access all streams
    const requiredScopes = ['read'];

    // When accessing specifically the notifications stream,
    // we need a read:notifications, while in all other cases,
    // we can allow access with read:statuses. Mind that the
    // user stream will not contain notifications unless
    // the token has either read or read:notifications scope
    // as well, this is handled separately.
    if (channelName === 'user:notification') {
      requiredScopes.push('read:notifications');
    } else {
      requiredScopes.push('read:statuses');
    }

    if (req.scopes && requiredScopes.some(requiredScope => req.scopes.includes(requiredScope))) {
      resolve();
      return;
    }

    const err = new Error('Access token does not cover required scopes');
    // @ts-ignore
    err.status = 401;

    reject(err);
  });

  /**
   * @typedef SystemMessageHandlers
   * @property {function(): void} onKill
   */

  /**
   * @param {any} req
   * @param {SystemMessageHandlers} eventHandlers
   * @returns {SubscriptionListener}
   */
  const createSystemMessageListener = (req, eventHandlers) => {
    return message => {
      if (!message?.event) {
        return;
      }

      const { event } = message;

      req.log.debug(`System message for ${req.accountId}: ${event}`);

      if (event === 'kill') {
        req.log.debug(`Closing connection for ${req.accountId} due to expired access token`);
        eventHandlers.onKill();
      } else if (event === 'filters_changed') {
        req.log.debug(`Invalidating filters cache for ${req.accountId}`);
        req.cachedFilters = null;
      }
    };
  };

  /**
   * @param {http.IncomingMessage & ResolvedAccount} req
   * @param {http.OutgoingMessage} res
   */
  const subscribeHttpToSystemChannel = (req, res) => {
    const accessTokenChannelId = `timeline:access_token:${req.accessTokenId}`;
    const systemChannelId = `timeline:system:${req.accountId}`;

    const listener = createSystemMessageListener(req, {
      onKill() {
        res.end();
      },
    });

    res.on('close', () => {
      unsubscribe(`${redisPrefix}${accessTokenChannelId}`, listener);
      unsubscribe(`${redisPrefix}${systemChannelId}`, listener);

      connectedChannels.labels({ type: 'eventsource', channel: 'system' }).dec(2);
    });

    subscribe(`${redisPrefix}${accessTokenChannelId}`, listener);
    subscribe(`${redisPrefix}${systemChannelId}`, listener);

    connectedChannels.labels({ type: 'eventsource', channel: 'system' }).inc(2);
  };

  /**
   * @param {any} req
   * @param {any} res
   * @param {function(Error=): void} next
   */
  const authenticationMiddleware = (req, res, next) => {
    if (req.method === 'OPTIONS') {
      next();
      return;
    }

    const channelName = channelNameFromPath(req);

    // If no channelName can be found for the request, then we should terminate
    // the connection, as there's nothing to stream back
    if (!channelName) {
      const err = new Error('Unknown channel requested');
      // @ts-ignore
      err.status = 400;

      next(err);
      return;
    }

    accountFromRequest(req).then(() => checkScopes(req, req.log, channelName)).then(() => {
      subscribeHttpToSystemChannel(req, res);
    }).then(() => {
      next();
    }).catch(err => {
      next(err);
    });
  };

  /**
   * @param {Error} err
   * @param {any} req
   * @param {any} res
   * @param {function(Error=): void} next
   */
  const errorMiddleware = (err, req, res, next) => {
    req.log.error({ err }, err.toString());

    if (res.headersSent) {
      next(err);
      return;
    }

    const hasStatusCode = Object.hasOwnProperty.call(err, 'status');
    // @ts-ignore
    const statusCode = hasStatusCode ? err.status : 500;
    const errorMessage = hasStatusCode ? err.toString() : 'An unexpected error occurred';

    res.writeHead(statusCode, { 'Content-Type': 'application/json' });
    res.end(JSON.stringify({ error: errorMessage }));
  };

  /**
   * @param {any[]} arr
   * @param {number=} shift
   * @returns {string}
   */
  // @ts-ignore
  const placeholders = (arr, shift = 0) => arr.map((_, i) => `$${i + 1 + shift}`).join(', ');

  /**
   * @param {string} listId
   * @param {any} req
   * @returns {Promise.<void>}
   */
  const authorizeListAccess = (listId, req) => new Promise((resolve, reject) => {
    const { accountId } = req;

    pgPool.connect((err, client, done) => {
      if (err) {
        reject();
        return;
      }

      // @ts-ignore
      client.query('SELECT id, account_id FROM lists WHERE id = $1 LIMIT 1', [listId], (err, result) => {
        done();

        if (err || result.rows.length === 0 || result.rows[0].account_id !== accountId) {
          reject();
          return;
        }

        resolve();
      });
    });
  });

  /**
   * @param {string[]} channelIds
   * @param {http.IncomingMessage & ResolvedAccount} req
   * @param {import('pino').Logger} log
   * @param {function(string, string): void} output
   * @param {undefined | function(string[], SubscriptionListener): void} attachCloseHandler
   * @param {'websocket' | 'eventsource'} destinationType
   * @param {boolean=} needsFiltering
   * @param {boolean=} allowLocalOnly
   * @returns {SubscriptionListener}
   */
<<<<<<< HEAD
  const streamFrom = (ids, req, output, attachCloseHandler, destinationType, needsFiltering = false, allowLocalOnly = false) => {
    const accountId = req.accountId || req.remoteAddress;

    log.verbose(req.requestId, `Starting stream from ${ids.join(', ')} for ${accountId}`);
=======
  const streamFrom = (channelIds, req, log, output, attachCloseHandler, destinationType, needsFiltering = false) => {
    log.info({ channelIds }, `Starting stream`);
>>>>>>> 1335083b

    /**
     * @param {string} event
     * @param {object|string} payload
     */
    const transmit = (event, payload) => {
      // TODO: Replace "string"-based delete payloads with object payloads:
      const encodedPayload = typeof payload === 'object' ? JSON.stringify(payload) : payload;

      messagesSent.labels({ type: destinationType }).inc(1);

      log.debug({ event, payload }, `Transmitting ${event} to ${req.accountId}`);

      output(event, encodedPayload);
    };

    // The listener used to process each message off the redis subscription,
    // message here is an object with an `event` and `payload` property. Some
    // events also include a queued_at value, but this is being removed shortly.

    /** @type {SubscriptionListener} */
    const listener = message => {
      if (!message?.event || !message?.payload) {
        return;
      }

      const { event, payload } = message;

      // Only send local-only statuses to logged-in users
      if ((event === 'update' || event === 'status.update') && payload.local_only && !(req.accountId && allowLocalOnly)) {
        log.silly(req.requestId, `Message ${payload.id} filtered because it was local-only`);
        return;
      }

      // Streaming only needs to apply filtering to some channels and only to
      // some events. This is because majority of the filtering happens on the
      // Ruby on Rails side when producing the event for streaming.
      //
      // The only events that require filtering from the streaming server are
      // `update` and `status.update`, all other events are transmitted to the
      // client as soon as they're received (pass-through).
      //
      // The channels that need filtering are determined in the function
      // `channelNameToIds` defined below:
      if (!needsFiltering || (event !== 'update' && event !== 'status.update')) {
        transmit(event, payload);
        return;
      }

      // The rest of the logic from here on in this function is to handle
      // filtering of statuses:

      // Filter based on language:
      if (Array.isArray(req.chosenLanguages) && payload.language !== null && req.chosenLanguages.indexOf(payload.language) === -1) {
        log.debug(`Message ${payload.id} filtered by language (${payload.language})`);
        return;
      }

      // When the account is not logged in, it is not necessary to confirm the block or mute
      if (!req.accountId) {
        transmit(event, payload);
        return;
      }

      // Filter based on domain blocks, blocks, mutes, or custom filters:
      // @ts-ignore
      const targetAccountIds = [payload.account.id].concat(payload.mentions.map(item => item.id));
      const accountDomain = payload.account.acct.split('@')[1];

      // TODO: Move this logic out of the message handling loop
      pgPool.connect((err, client, releasePgConnection) => {
        if (err) {
          log.error(err);
          return;
        }

        const queries = [
          // @ts-ignore
          client.query(`SELECT 1
                        FROM blocks
                        WHERE (account_id = $1 AND target_account_id IN (${placeholders(targetAccountIds, 2)}))
                           OR (account_id = $2 AND target_account_id = $1)
                        UNION
                        SELECT 1
                        FROM mutes
                        WHERE account_id = $1
                          AND target_account_id IN (${placeholders(targetAccountIds, 2)})`, [req.accountId, payload.account.id].concat(targetAccountIds)),
        ];

        if (accountDomain) {
          // @ts-ignore
          queries.push(client.query('SELECT 1 FROM account_domain_blocks WHERE account_id = $1 AND domain = $2', [req.accountId, accountDomain]));
        }

        // @ts-ignore
        if (!payload.filtered && !req.cachedFilters) {
          // @ts-ignore
          queries.push(client.query('SELECT filter.id AS id, filter.phrase AS title, filter.context AS context, filter.expires_at AS expires_at, filter.action AS filter_action, keyword.keyword AS keyword, keyword.whole_word AS whole_word FROM custom_filter_keywords keyword JOIN custom_filters filter ON keyword.custom_filter_id = filter.id WHERE filter.account_id = $1 AND (filter.expires_at IS NULL OR filter.expires_at > NOW())', [req.accountId]));
        }

        Promise.all(queries).then(values => {
          releasePgConnection();

          // Handling blocks & mutes and domain blocks: If one of those applies,
          // then we don't transmit the payload of the event to the client
          if (values[0].rows.length > 0 || (accountDomain && values[1].rows.length > 0)) {
            return;
          }

          // If the payload already contains the `filtered` property, it means
          // that filtering has been applied on the ruby on rails side, as
          // such, we don't need to construct or apply the filters in streaming:
          if (Object.prototype.hasOwnProperty.call(payload, "filtered")) {
            transmit(event, payload);
            return;
          }

          // Handling for constructing the custom filters and caching them on the request
          // TODO: Move this logic out of the message handling lifecycle
          // @ts-ignore
          if (!req.cachedFilters) {
            const filterRows = values[accountDomain ? 2 : 1].rows;

            // @ts-ignore
            req.cachedFilters = filterRows.reduce((cache, filter) => {
              if (cache[filter.id]) {
                cache[filter.id].keywords.push([filter.keyword, filter.whole_word]);
              } else {
                cache[filter.id] = {
                  keywords: [[filter.keyword, filter.whole_word]],
                  expires_at: filter.expires_at,
                  filter: {
                    id: filter.id,
                    title: filter.title,
                    context: filter.context,
                    expires_at: filter.expires_at,
                    // filter.filter_action is the value from the
                    // custom_filters.action database column, it is an integer
                    // representing a value in an enum defined by Ruby on Rails:
                    //
                    // enum { warn: 0, hide: 1 }
                    filter_action: ['warn', 'hide'][filter.filter_action],
                  },
                };
              }

              return cache;
            }, {});

            // Construct the regular expressions for the custom filters: This
            // needs to be done in a separate loop as the database returns one
            // filterRow per keyword, so we need all the keywords before
            // constructing the regular expression
            // @ts-ignore
            Object.keys(req.cachedFilters).forEach((key) => {
              // @ts-ignore
              req.cachedFilters[key].regexp = new RegExp(req.cachedFilters[key].keywords.map(([keyword, whole_word]) => {
                let expr = keyword.replace(/[.*+?^${}()|[\]\\]/g, '\\$&');

                if (whole_word) {
                  if (/^[\w]/.test(expr)) {
                    expr = `\\b${expr}`;
                  }

                  if (/[\w]$/.test(expr)) {
                    expr = `${expr}\\b`;
                  }
                }

                return expr;
              }).join('|'), 'i');
            });
          }

          // Apply cachedFilters against the payload, constructing a
          // `filter_results` array of FilterResult entities
          // @ts-ignore
          if (req.cachedFilters) {
            const status = payload;
            // TODO: Calculate searchableContent in Ruby on Rails:
            // @ts-ignore
            const searchableContent = ([status.spoiler_text || '', status.content].concat((status.poll && status.poll.options) ? status.poll.options.map(option => option.title) : [])).concat(status.media_attachments.map(att => att.description)).join('\n\n').replace(/<br\s*\/?>/g, '\n').replace(/<\/p><p>/g, '\n\n');
            const searchableTextContent = JSDOM.fragment(searchableContent).textContent;

            const now = new Date();
            // @ts-ignore
            const filter_results = Object.values(req.cachedFilters).reduce((results, cachedFilter) => {
              // Check the filter hasn't expired before applying:
              if (cachedFilter.expires_at !== null && cachedFilter.expires_at < now) {
                return results;
              }

              // Just in-case JSDOM fails to find textContent in searchableContent
              if (!searchableTextContent) {
                return results;
              }

              const keyword_matches = searchableTextContent.match(cachedFilter.regexp);
              if (keyword_matches) {
                // results is an Array of FilterResult; status_matches is always
                // null as we only are only applying the keyword-based custom
                // filters, not the status-based custom filters.
                // https://docs.joinmastodon.org/entities/FilterResult/
                results.push({
                  filter: cachedFilter.filter,
                  keyword_matches,
                  status_matches: null
                });
              }

              return results;
            }, []);

            // Send the payload + the FilterResults as the `filtered` property
            // to the streaming connection. To reach this code, the `event` must
            // have been either `update` or `status.update`, meaning the
            // `payload` is a Status entity, which has a `filtered` property:
            //
            // filtered: https://docs.joinmastodon.org/entities/Status/#filtered
            transmit(event, {
              ...payload,
              filtered: filter_results
            });
          } else {
            transmit(event, payload);
          }
        }).catch(err => {
          log.error(err);
          releasePgConnection();
        });
      });
    };

    channelIds.forEach(id => {
      subscribe(`${redisPrefix}${id}`, listener);
    });

    if (typeof attachCloseHandler === 'function') {
      attachCloseHandler(channelIds.map(id => `${redisPrefix}${id}`), listener);
    }

    return listener;
  };

  /**
   * @param {any} req
   * @param {any} res
   * @returns {function(string, string): void}
   */
  const streamToHttp = (req, res) => {
    const channelName = channelNameFromPath(req);

    connectedClients.labels({ type: 'eventsource' }).inc();

    // In theory we'll always have a channel name, but channelNameFromPath can return undefined:
    if (typeof channelName === 'string') {
      connectedChannels.labels({ type: 'eventsource', channel: channelName }).inc();
    }

    res.setHeader('Content-Type', 'text/event-stream');
    res.setHeader('Cache-Control', 'no-store');
    res.setHeader('Transfer-Encoding', 'chunked');

    res.write(':)\n');

    const heartbeat = setInterval(() => res.write(':thump\n'), 15000);

    req.on('close', () => {
      req.log.info({ accountId: req.accountId }, `Ending stream`);

      // We decrement these counters here instead of in streamHttpEnd as in that
      // method we don't have knowledge of the channel names
      connectedClients.labels({ type: 'eventsource' }).dec();
      // In theory we'll always have a channel name, but channelNameFromPath can return undefined:
      if (typeof channelName === 'string') {
        connectedChannels.labels({ type: 'eventsource', channel: channelName }).dec();
      }

      clearInterval(heartbeat);
    });

    return (event, payload) => {
      res.write(`event: ${event}\n`);
      res.write(`data: ${payload}\n\n`);
    };
  };

  /**
   * @param {any} req
   * @param {function(): void} [closeHandler]
   * @returns {function(string[], SubscriptionListener): void}
   */

  const streamHttpEnd = (req, closeHandler = undefined) => (ids, listener) => {
    req.on('close', () => {
      ids.forEach(id => {
        unsubscribe(id, listener);
      });

      if (closeHandler) {
        closeHandler();
      }
    });
  };

  /**
   * @param {http.IncomingMessage} req
   * @param {WebSocket} ws
   * @param {string[]} streamName
   * @returns {function(string, string): void}
   */
  const streamToWs = (req, ws, streamName) => (event, payload) => {
    if (ws.readyState !== ws.OPEN) {
      req.log.error('Tried writing to closed socket');
      return;
    }

    const message = JSON.stringify({ stream: streamName, event, payload });

    ws.send(message, (/** @type {Error|undefined} */ err) => {
      if (err) {
        req.log.error({err}, `Failed to send to websocket`);
      }
    });
  };

  /**
   * @param {any} res
   */
  const httpNotFound = res => {
    res.writeHead(404, { 'Content-Type': 'application/json' });
    res.end(JSON.stringify({ error: 'Not found' }));
  };

  const api = express.Router();

  app.use(api);

  api.use(authenticationMiddleware);
  api.use(errorMiddleware);

  api.get('/api/v1/streaming/*', (req, res) => {
    // @ts-ignore
    channelNameToIds(req, channelNameFromPath(req), req.query).then(({ channelIds, options }) => {
      const onSend = streamToHttp(req, res);
      const onEnd = streamHttpEnd(req, subscriptionHeartbeat(channelIds));

<<<<<<< HEAD
      streamFrom(channelIds, req, onSend, onEnd, 'eventsource', options.needsFiltering, options.allowLocalOnly);
=======
      // @ts-ignore
      streamFrom(channelIds, req, req.log, onSend, onEnd, 'eventsource', options.needsFiltering);
>>>>>>> 1335083b
    }).catch(err => {
      res.log.info({ err }, 'Subscription error:', err.toString());
      httpNotFound(res);
    });
  });

  /**
   * @typedef StreamParams
   * @property {string} [tag]
   * @property {string} [list]
   * @property {string} [only_media]
   */

  /**
   * @param {any} req
   * @returns {string[]}
   */
  const channelsForUserStream = req => {
    const arr = [`timeline:${req.accountId}`];

    if (isInScope(req, ['crypto']) && req.deviceId) {
      arr.push(`timeline:${req.accountId}:${req.deviceId}`);
    }

    if (isInScope(req, ['read', 'read:notifications'])) {
      arr.push(`timeline:${req.accountId}:notifications`);
    }

    return arr;
  };

  /**
   * See app/lib/ascii_folder.rb for the canon definitions
   * of these constants
   */
  const NON_ASCII_CHARS        = 'ÀÁÂÃÄÅàáâãäåĀāĂăĄąÇçĆćĈĉĊċČčÐðĎďĐđÈÉÊËèéêëĒēĔĕĖėĘęĚěĜĝĞğĠġĢģĤĥĦħÌÍÎÏìíîïĨĩĪīĬĭĮįİıĴĵĶķĸĹĺĻļĽľĿŀŁłÑñŃńŅņŇňŉŊŋÒÓÔÕÖØòóôõöøŌōŎŏŐőŔŕŖŗŘřŚśŜŝŞşŠšſŢţŤťŦŧÙÚÛÜùúûüŨũŪūŬŭŮůŰűŲųŴŵÝýÿŶŷŸŹźŻżŽž';
  const EQUIVALENT_ASCII_CHARS = 'AAAAAAaaaaaaAaAaAaCcCcCcCcCcDdDdDdEEEEeeeeEeEeEeEeEeGgGgGgGgHhHhIIIIiiiiIiIiIiIiIiJjKkkLlLlLlLlLlNnNnNnNnnNnOOOOOOooooooOoOoOoRrRrRrSsSsSsSssTtTtTtUUUUuuuuUuUuUuUuUuUuWwYyyYyYZzZzZz';

  /**
   * @param {string} str
   * @returns {string}
   */
  const foldToASCII = str => {
    const regex = new RegExp(NON_ASCII_CHARS.split('').join('|'), 'g');

    return str.replace(regex, match => {
      const index = NON_ASCII_CHARS.indexOf(match);
      return EQUIVALENT_ASCII_CHARS[index];
    });
  };

  /**
   * @param {string} str
   * @returns {string}
   */
  const normalizeHashtag = str => {
    return foldToASCII(str.normalize('NFKC').toLowerCase()).replace(/[^\p{L}\p{N}_\u00b7\u200c]/gu, '');
  };

  /**
   * @param {any} req
   * @param {string} name
   * @param {StreamParams} params
   * @returns {Promise.<{ channelIds: string[], options: { needsFiltering: boolean } }>}
   */
  const channelNameToIds = (req, name, params) => new Promise((resolve, reject) => {
    switch (name) {
    case 'user':
      resolve({
        channelIds: channelsForUserStream(req),
        options: { needsFiltering: false, allowLocalOnly: true },
      });

      break;
    case 'user:notification':
      resolve({
        channelIds: [`timeline:${req.accountId}:notifications`],
        options: { needsFiltering: false, allowLocalOnly: true },
      });

      break;
    case 'public':
      resolve({
        channelIds: ['timeline:public'],
        options: { needsFiltering: true, allowLocalOnly: isTruthy(params.allow_local_only) },
      });

      break;
    case 'public:allow_local_only':
      resolve({
        channelIds: ['timeline:public'],
        options: { needsFiltering: true, allowLocalOnly: true },
      });

      break;
    case 'public:local':
      resolve({
        channelIds: ['timeline:public:local'],
        options: { needsFiltering: true, allowLocalOnly: true },
      });

      break;
    case 'public:remote':
      resolve({
        channelIds: ['timeline:public:remote'],
        options: { needsFiltering: true, allowLocalOnly: false },
      });

      break;
    case 'public:media':
      resolve({
        channelIds: ['timeline:public:media'],
        options: { needsFiltering: true, allowLocalOnly: isTruthy(params.allow_local_only) },
      });

      break;
    case 'public:allow_local_only:media':
      resolve({
        channelIds: ['timeline:public:media'],
        options: { needsFiltering: true, allowLocalOnly: true },
      });

      break;
    case 'public:local:media':
      resolve({
        channelIds: ['timeline:public:local:media'],
        options: { needsFiltering: true, allowLocalOnly: true },
      });

      break;
    case 'public:remote:media':
      resolve({
        channelIds: ['timeline:public:remote:media'],
        options: { needsFiltering: true, allowLocalOnly: false },
      });

      break;
    case 'direct':
      resolve({
        channelIds: [`timeline:direct:${req.accountId}`],
        options: { needsFiltering: false, allowLocalOnly: true },
      });

      break;
    case 'hashtag':
      if (!params.tag || params.tag.length === 0) {
        reject('No tag for stream provided');
      } else {
        resolve({
          channelIds: [`timeline:hashtag:${normalizeHashtag(params.tag)}`],
          options: { needsFiltering: true, allowLocalOnly: true },
        });
      }

      break;
    case 'hashtag:local':
      if (!params.tag || params.tag.length === 0) {
        reject('No tag for stream provided');
      } else {
        resolve({
          channelIds: [`timeline:hashtag:${normalizeHashtag(params.tag)}:local`],
          options: { needsFiltering: true, allowLocalOnly: true },
        });
      }

      break;
    case 'list':
      // @ts-ignore
      authorizeListAccess(params.list, req).then(() => {
        resolve({
          channelIds: [`timeline:list:${params.list}`],
          options: { needsFiltering: false, allowLocalOnly: true },
        });
      }).catch(() => {
        reject('Not authorized to stream this list');
      });

      break;
    default:
      reject('Unknown stream type');
    }
  });

  /**
   * @param {string} channelName
   * @param {StreamParams} params
   * @returns {string[]}
   */
  const streamNameFromChannelName = (channelName, params) => {
    if (channelName === 'list' && params.list) {
      return [channelName, params.list];
    } else if (['hashtag', 'hashtag:local'].includes(channelName) && params.tag) {
      return [channelName, params.tag];
    } else {
      return [channelName];
    }
  };

  /**
   * @typedef WebSocketSession
   * @property {WebSocket & { isAlive: boolean}} websocket
   * @property {http.IncomingMessage & ResolvedAccount} request
   * @property {import('pino').Logger} logger
   * @property {Object.<string, { channelName: string, listener: SubscriptionListener, stopHeartbeat: function(): void }>} subscriptions
   */

  /**
   * @param {WebSocketSession} session
   * @param {string} channelName
   * @param {StreamParams} params
   * @returns {void}
   */
  const subscribeWebsocketToChannel = ({ websocket, request, logger, subscriptions }, channelName, params) => {
    checkScopes(request, logger, channelName).then(() => channelNameToIds(request, channelName, params)).then(({
      channelIds,
      options,
    }) => {
      if (subscriptions[channelIds.join(';')]) {
        return;
      }

      const onSend = streamToWs(request, websocket, streamNameFromChannelName(channelName, params));
      const stopHeartbeat = subscriptionHeartbeat(channelIds);
<<<<<<< HEAD
      const listener = streamFrom(channelIds, request, onSend, undefined, 'websocket', options.needsFiltering, options.allowLocalOnly);
=======
      const listener = streamFrom(channelIds, request, logger, onSend, undefined, 'websocket', options.needsFiltering);
>>>>>>> 1335083b

      connectedChannels.labels({ type: 'websocket', channel: channelName }).inc();

      subscriptions[channelIds.join(';')] = {
        channelName,
        listener,
        stopHeartbeat,
      };
    }).catch(err => {
      logger.error({ err }, 'Subscription error');
      websocket.send(JSON.stringify({ error: err.toString() }));
    });
  };

  /**
   * @param {WebSocketSession} session
   * @param {string[]} channelIds
   */
  const removeSubscription = ({ request, logger, subscriptions }, channelIds) => {
    logger.info({ channelIds, accountId: request.accountId }, `Ending stream`);

    const subscription = subscriptions[channelIds.join(';')];

    if (!subscription) {
      return;
    }

    channelIds.forEach(channelId => {
      unsubscribe(`${redisPrefix}${channelId}`, subscription.listener);
    });

    connectedChannels.labels({ type: 'websocket', channel: subscription.channelName }).dec();
    subscription.stopHeartbeat();

    delete subscriptions[channelIds.join(';')];
  };

  /**
   * @param {WebSocketSession} session
   * @param {string} channelName
   * @param {StreamParams} params
   * @returns {void}
   */
  const unsubscribeWebsocketFromChannel = (session, channelName, params) => {
    const { websocket, request, logger } = session;

    channelNameToIds(request, channelName, params).then(({ channelIds }) => {
      removeSubscription(session, channelIds);
    }).catch(err => {
      logger.error({err}, 'Unsubscribe error');

      // If we have a socket that is alive and open still, send the error back to the client:
      if (websocket.isAlive && websocket.readyState === websocket.OPEN) {
        websocket.send(JSON.stringify({ error: "Error unsubscribing from channel" }));
      }
    });
  };

  /**
   * @param {WebSocketSession} session
   */
  const subscribeWebsocketToSystemChannel = ({ websocket, request, subscriptions }) => {
    const accessTokenChannelId = `timeline:access_token:${request.accessTokenId}`;
    const systemChannelId = `timeline:system:${request.accountId}`;

    const listener = createSystemMessageListener(request, {
      onKill() {
        websocket.close();
      },
    });

    subscribe(`${redisPrefix}${accessTokenChannelId}`, listener);
    subscribe(`${redisPrefix}${systemChannelId}`, listener);

    subscriptions[accessTokenChannelId] = {
      channelName: 'system',
      listener,
      stopHeartbeat: () => {
      },
    };

    subscriptions[systemChannelId] = {
      channelName: 'system',
      listener,
      stopHeartbeat: () => {
      },
    };

    connectedChannels.labels({ type: 'websocket', channel: 'system' }).inc(2);
  };

  /**
   * @param {string|string[]} arrayOrString
   * @returns {string}
   */
  const firstParam = arrayOrString => {
    if (Array.isArray(arrayOrString)) {
      return arrayOrString[0];
    } else {
      return arrayOrString;
    }
  };

  /**
   * @param {WebSocket & { isAlive: boolean }} ws
   * @param {http.IncomingMessage & ResolvedAccount} req
   * @param {import('pino').Logger} log
   */
  function onConnection(ws, req, log) {
    // Note: url.parse could throw, which would terminate the connection, so we
    // increment the connected clients metric straight away when we establish
    // the connection, without waiting:
    connectedClients.labels({ type: 'websocket' }).inc();

    // Setup connection keep-alive state:
    ws.isAlive = true;
    ws.on('pong', () => {
      ws.isAlive = true;
    });

    /**
     * @type {WebSocketSession}
     */
    const session = {
      websocket: ws,
      request: req,
      logger: log,
      subscriptions: {},
    };

    ws.on('close', function onWebsocketClose() {
      const subscriptions = Object.keys(session.subscriptions);

      subscriptions.forEach(channelIds => {
        removeSubscription(session, channelIds.split(';'));
      });

      // Decrement the metrics for connected clients:
      connectedClients.labels({ type: 'websocket' }).dec();

      // We need to delete the session object as to ensure it correctly gets
      // garbage collected, without doing this we could accidentally hold on to
      // references to the websocket, the request, and the logger, causing
      // memory leaks.
      //
      // @ts-ignore
      delete session;
    });

    // Note: immediately after the `error` event is emitted, the `close` event
    // is emitted. As such, all we need to do is log the error here.
    ws.on('error', (/** @type {Error} */ err) => {
      log.error(err);
    });

    ws.on('message', (data, isBinary) => {
      if (isBinary) {
        log.warn('Received binary data, closing connection');
        ws.close(1003, 'The mastodon streaming server does not support binary messages');
        return;
      }
      const message = data.toString('utf8');

      const json = parseJSON(message, session.request);

      if (!json) return;

      const { type, stream, ...params } = json;

      if (type === 'subscribe') {
        subscribeWebsocketToChannel(session, firstParam(stream), params);
      } else if (type === 'unsubscribe') {
        unsubscribeWebsocketFromChannel(session, firstParam(stream), params);
      } else {
        // Unknown action type
      }
    });

    subscribeWebsocketToSystemChannel(session);

    // Parse the URL for the connection arguments (if supplied), url.parse can throw:
    const location = req.url && url.parse(req.url, true);

    if (location && location.query.stream) {
      subscribeWebsocketToChannel(session, firstParam(location.query.stream), location.query);
    }
  }

  wss.on('connection', onConnection);

  setInterval(() => {
    wss.clients.forEach(ws => {
      // @ts-ignore
      if (ws.isAlive === false) {
        ws.terminate();
        return;
      }

      // @ts-ignore
      ws.isAlive = false;
      ws.ping('', false);
    });
  }, 30000);

  attachServerWithConfig(server, address => {
    logger.info(`Streaming API now listening on ${address}`);
  });

  const onExit = () => {
    server.close();
    process.exit(0);
  };

  /** @param {Error} err */
  const onError = (err) => {
    logger.error(err);

    server.close();
    process.exit(0);
  };

  process.on('SIGINT', onExit);
  process.on('SIGTERM', onExit);
  process.on('exit', onExit);
  process.on('uncaughtException', onError);
};

/**
 * @param {any} server
 * @param {function(string): void} [onSuccess]
 */
const attachServerWithConfig = (server, onSuccess) => {
  if (process.env.SOCKET || process.env.PORT && isNaN(+process.env.PORT)) {
    server.listen(process.env.SOCKET || process.env.PORT, () => {
      if (onSuccess) {
        fs.chmodSync(server.address(), 0o666);
        onSuccess(server.address());
      }
    });
  } else {
    server.listen(+(process.env.PORT || 4000), process.env.BIND || '127.0.0.1', () => {
      if (onSuccess) {
        onSuccess(`${server.address().address}:${server.address().port}`);
      }
    });
  }
};

startServer();<|MERGE_RESOLUTION|>--- conflicted
+++ resolved
@@ -735,15 +735,8 @@
    * @param {boolean=} allowLocalOnly
    * @returns {SubscriptionListener}
    */
-<<<<<<< HEAD
-  const streamFrom = (ids, req, output, attachCloseHandler, destinationType, needsFiltering = false, allowLocalOnly = false) => {
-    const accountId = req.accountId || req.remoteAddress;
-
-    log.verbose(req.requestId, `Starting stream from ${ids.join(', ')} for ${accountId}`);
-=======
-  const streamFrom = (channelIds, req, log, output, attachCloseHandler, destinationType, needsFiltering = false) => {
+  const streamFrom = (channelIds, req, log, output, attachCloseHandler, destinationType, needsFiltering = false, allowLocalOnly = false) => {
     log.info({ channelIds }, `Starting stream`);
->>>>>>> 1335083b
 
     /**
      * @param {string} event
@@ -1091,12 +1084,8 @@
       const onSend = streamToHttp(req, res);
       const onEnd = streamHttpEnd(req, subscriptionHeartbeat(channelIds));
 
-<<<<<<< HEAD
-      streamFrom(channelIds, req, onSend, onEnd, 'eventsource', options.needsFiltering, options.allowLocalOnly);
-=======
       // @ts-ignore
-      streamFrom(channelIds, req, req.log, onSend, onEnd, 'eventsource', options.needsFiltering);
->>>>>>> 1335083b
+      streamFrom(channelIds, req, req.log, onSend, onEnd, 'eventsource', options.needsFiltering, options.allowLocalOnly);
     }).catch(err => {
       res.log.info({ err }, 'Subscription error:', err.toString());
       httpNotFound(res);
@@ -1320,11 +1309,7 @@
 
       const onSend = streamToWs(request, websocket, streamNameFromChannelName(channelName, params));
       const stopHeartbeat = subscriptionHeartbeat(channelIds);
-<<<<<<< HEAD
-      const listener = streamFrom(channelIds, request, onSend, undefined, 'websocket', options.needsFiltering, options.allowLocalOnly);
-=======
-      const listener = streamFrom(channelIds, request, logger, onSend, undefined, 'websocket', options.needsFiltering);
->>>>>>> 1335083b
+      const listener = streamFrom(channelIds, request, logger, onSend, undefined, 'websocket', options.needsFiltering, options.allowLocalOnly);
 
       connectedChannels.labels({ type: 'websocket', channel: channelName }).inc();
 

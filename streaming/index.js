// @ts-check

const os = require('os');
const throng = require('throng');
const dotenv = require('dotenv');
const express = require('express');
const http = require('http');
const redis = require('redis');
const pg = require('pg');
const log = require('npmlog');
const url = require('url');
const uuid = require('uuid');
const fs = require('fs');
const WebSocket = require('ws');
const { JSDOM } = require('jsdom');

const env = process.env.NODE_ENV || 'development';
const alwaysRequireAuth = process.env.LIMITED_FEDERATION_MODE === 'true' || process.env.WHITELIST_MODE === 'true' || process.env.AUTHORIZED_FETCH === 'true';

dotenv.config({
  path: env === 'production' ? '.env.production' : '.env',
});

log.level = process.env.LOG_LEVEL || 'verbose';

/**
 * @param {string} dbUrl
 * @return {Object.<string, any>}
 */
const dbUrlToConfig = (dbUrl) => {
  if (!dbUrl) {
    return {};
  }

  const params = url.parse(dbUrl, true);
  const config = {};

  if (params.auth) {
    [config.user, config.password] = params.auth.split(':');
  }

  if (params.hostname) {
    config.host = params.hostname;
  }

  if (params.port) {
    config.port = params.port;
  }

  if (params.pathname) {
    config.database = params.pathname.split('/')[1];
  }

  const ssl = params.query && params.query.ssl;

  if (ssl && ssl === 'true' || ssl === '1') {
    config.ssl = true;
  }

  return config;
};

/**
 * @param {Object.<string, any>} defaultConfig
 * @param {string} redisUrl
 */
const redisUrlToClient = async (defaultConfig, redisUrl) => {
  const config = defaultConfig;

  let client;

  if (!redisUrl) {
    client = redis.createClient(config);
  } else if (redisUrl.startsWith('unix://')) {
    client = redis.createClient(Object.assign(config, {
      socket: {
        path: redisUrl.slice(7),
      },
    }));
  } else {
    client = redis.createClient(Object.assign(config, {
      url: redisUrl,
    }));
  }

  client.on('error', (err) => log.error('Redis Client Error!', err));
  await client.connect();

  return client;
};

const numWorkers = +process.env.STREAMING_CLUSTER_NUM || (env === 'development' ? 1 : Math.max(os.cpus().length - 1, 1));

/**
 * @param {string} json
 * @param {any} req
 * @return {Object.<string, any>|null}
 */
const parseJSON = (json, req) => {
  try {
    return JSON.parse(json);
  } catch (err) {
    if (req.accountId) {
      log.warn(req.requestId, `Error parsing message from user ${req.accountId}: ${err}`);
    } else {
      log.silly(req.requestId, `Error parsing message from ${req.remoteAddress}: ${err}`);
    }
    return null;
  }
};

const startMaster = () => {
  if (!process.env.SOCKET && process.env.PORT && isNaN(+process.env.PORT)) {
    log.warn('UNIX domain socket is now supported by using SOCKET. Please migrate from PORT hack.');
  }

  log.warn(`Starting streaming API server master with ${numWorkers} workers`);
};

const startWorker = async (workerId) => {
  log.warn(`Starting worker ${workerId}`);

  const pgConfigs = {
    development: {
      user:     process.env.DB_USER || pg.defaults.user,
      password: process.env.DB_PASS || pg.defaults.password,
      database: process.env.DB_NAME || 'mastodon_development',
      host:     process.env.DB_HOST || pg.defaults.host,
      port:     process.env.DB_PORT || pg.defaults.port,
      max:      10,
    },

    production: {
      user:     process.env.DB_USER || 'mastodon',
      password: process.env.DB_PASS || '',
      database: process.env.DB_NAME || 'mastodon_production',
      host:     process.env.DB_HOST || 'localhost',
      port:     process.env.DB_PORT || 5432,
      max:      10,
    },
  };

  if (!!process.env.DB_SSLMODE && process.env.DB_SSLMODE !== 'disable') {
    pgConfigs.development.ssl = true;
    pgConfigs.production.ssl = true;
  }

  const app = express();

  app.set('trust proxy', process.env.TRUSTED_PROXY_IP ? process.env.TRUSTED_PROXY_IP.split(/(?:\s*,\s*|\s+)/) : 'loopback,uniquelocal');

  const pgPool = new pg.Pool(Object.assign(pgConfigs[env], dbUrlToConfig(process.env.DATABASE_URL)));
  const server = http.createServer(app);
  const redisNamespace = process.env.REDIS_NAMESPACE || null;

  const redisParams = {
    socket: {
      host: process.env.REDIS_HOST || '127.0.0.1',
      port: process.env.REDIS_PORT || 6379,
    },
    database: process.env.REDIS_DB || 0,
    password: process.env.REDIS_PASSWORD || undefined,
  };

  if (redisNamespace) {
    redisParams.namespace = redisNamespace;
  }

  const redisPrefix = redisNamespace ? `${redisNamespace}:` : '';

  /**
   * @type {Object.<string, Array.<function(string): void>>}
   */
  const subs = {};

  const redisSubscribeClient = await redisUrlToClient(redisParams, process.env.REDIS_URL);
  const redisClient = await redisUrlToClient(redisParams, process.env.REDIS_URL);

  /**
   * @param {string[]} channels
   * @return {function(): void}
   */
  const subscriptionHeartbeat = channels => {
    const interval = 6 * 60;

    const tellSubscribed = () => {
      channels.forEach(channel => redisClient.set(`${redisPrefix}subscribed:${channel}`, '1', 'EX', interval * 3));
    };

    tellSubscribed();

    const heartbeat = setInterval(tellSubscribed, interval * 1000);

    return () => {
      clearInterval(heartbeat);
    };
  };

  /**
   * @param {string} message
   * @param {string} channel
   */
  const onRedisMessage = (message, channel) => {
    const callbacks = subs[channel];

    log.silly(`New message on channel ${channel}`);

    if (!callbacks) {
      return;
    }

    callbacks.forEach(callback => callback(message));
  };

  /**
   * @param {string} channel
   * @param {function(string): void} callback
   */
  const subscribe = (channel, callback) => {
    log.silly(`Adding listener for ${channel}`);

    subs[channel] = subs[channel] || [];

    if (subs[channel].length === 0) {
      log.verbose(`Subscribe ${channel}`);
      redisSubscribeClient.subscribe(channel, onRedisMessage);
    }

    subs[channel].push(callback);
  };

  /**
   * @param {string} channel
   */
  const unsubscribe = (channel, callback) => {
    log.silly(`Removing listener for ${channel}`);

    if (!subs[channel]) {
      return;
    }

    subs[channel] = subs[channel].filter(item => item !== callback);

    if (subs[channel].length === 0) {
      log.verbose(`Unsubscribe ${channel}`);
      redisSubscribeClient.unsubscribe(channel);
      delete subs[channel];
    }
  };

  const FALSE_VALUES = [
    false,
    0,
    '0',
    'f',
    'F',
    'false',
    'FALSE',
    'off',
    'OFF',
  ];

  /**
   * @param {any} value
   * @return {boolean}
   */
  const isTruthy = value =>
    value && !FALSE_VALUES.includes(value);

  /**
   * @param {any} req
   * @param {any} res
   * @param {function(Error=): void}
   */
  const allowCrossDomain = (req, res, next) => {
    res.header('Access-Control-Allow-Origin', '*');
    res.header('Access-Control-Allow-Headers', 'Authorization, Accept, Cache-Control');
    res.header('Access-Control-Allow-Methods', 'GET, OPTIONS');

    next();
  };

  /**
   * @param {any} req
   * @param {any} res
   * @param {function(Error=): void}
   */
  const setRequestId = (req, res, next) => {
    req.requestId = uuid.v4();
    res.header('X-Request-Id', req.requestId);

    next();
  };

  /**
   * @param {any} req
   * @param {any} res
   * @param {function(Error=): void}
   */
  const setRemoteAddress = (req, res, next) => {
    req.remoteAddress = req.connection.remoteAddress;

    next();
  };

  /**
   * @param {any} req
   * @param {string[]} necessaryScopes
   * @return {boolean}
   */
  const isInScope = (req, necessaryScopes) =>
    req.scopes.some(scope => necessaryScopes.includes(scope));

  /**
   * @param {string} token
   * @param {any} req
   * @return {Promise.<void>}
   */
  const accountFromToken = (token, req) => new Promise((resolve, reject) => {
    pgPool.connect((err, client, done) => {
      if (err) {
        reject(err);
        return;
      }

      client.query('SELECT oauth_access_tokens.id, oauth_access_tokens.resource_owner_id, users.account_id, users.chosen_languages, oauth_access_tokens.scopes, devices.device_id FROM oauth_access_tokens INNER JOIN users ON oauth_access_tokens.resource_owner_id = users.id LEFT OUTER JOIN devices ON oauth_access_tokens.id = devices.access_token_id WHERE oauth_access_tokens.token = $1 AND oauth_access_tokens.revoked_at IS NULL LIMIT 1', [token], (err, result) => {
        done();

        if (err) {
          reject(err);
          return;
        }

        if (result.rows.length === 0) {
          err = new Error('Invalid access token');
          err.status = 401;

          reject(err);
          return;
        }

        req.accessTokenId = result.rows[0].id;
        req.scopes = result.rows[0].scopes.split(' ');
        req.accountId = result.rows[0].account_id;
        req.chosenLanguages = result.rows[0].chosen_languages;
        req.deviceId = result.rows[0].device_id;

        resolve();
      });
    });
  });

  /**
   * @param {any} req
   * @param {boolean=} required
   * @return {Promise.<void>}
   */
  const accountFromRequest = (req, required = true) => new Promise((resolve, reject) => {
    const authorization = req.headers.authorization;
    const location      = url.parse(req.url, true);
    const accessToken   = location.query.access_token || req.headers['sec-websocket-protocol'];

    if (!authorization && !accessToken) {
      if (required) {
        const err = new Error('Missing access token');
        err.status = 401;

        reject(err);
        return;
      } else {
        resolve();
        return;
      }
    }

    const token = authorization ? authorization.replace(/^Bearer /, '') : accessToken;

    resolve(accountFromToken(token, req));
  });

  /**
   * @param {any} req
   * @return {string}
   */
  const channelNameFromPath = req => {
    const { path, query } = req;
    const onlyMedia = isTruthy(query.only_media);
    const allowLocalOnly = isTruthy(query.allow_local_only);

    switch (path) {
    case '/api/v1/streaming/user':
      return 'user';
    case '/api/v1/streaming/user/notification':
      return 'user:notification';
    case '/api/v1/streaming/public':
      return onlyMedia ? 'public:media' : 'public';
    case '/api/v1/streaming/public/local':
      return onlyMedia ? 'public:local:media' : 'public:local';
    case '/api/v1/streaming/public/remote':
      return onlyMedia ? 'public:remote:media' : 'public:remote';
    case '/api/v1/streaming/hashtag':
      return 'hashtag';
    case '/api/v1/streaming/hashtag/local':
      return 'hashtag:local';
    case '/api/v1/streaming/direct':
      return 'direct';
    case '/api/v1/streaming/list':
      return 'list';
    default:
      return undefined;
    }
  };

  const PUBLIC_CHANNELS = [
    'public',
    'public:media',
    'public:local',
    'public:local:media',
    'public:remote',
    'public:remote:media',
    'hashtag',
    'hashtag:local',
  ];

  /**
   * @param {any} req
   * @param {string} channelName
   * @return {Promise.<void>}
   */
  const checkScopes = (req, channelName) => new Promise((resolve, reject) => {
    log.silly(req.requestId, `Checking OAuth scopes for ${channelName}`);

    // When accessing public channels, no scopes are needed
    if (PUBLIC_CHANNELS.includes(channelName)) {
      resolve();
      return;
    }

    // The `read` scope has the highest priority, if the token has it
    // then it can access all streams
    const requiredScopes = ['read'];

    // When accessing specifically the notifications stream,
    // we need a read:notifications, while in all other cases,
    // we can allow access with read:statuses. Mind that the
    // user stream will not contain notifications unless
    // the token has either read or read:notifications scope
    // as well, this is handled separately.
    if (channelName === 'user:notification') {
      requiredScopes.push('read:notifications');
    } else {
      requiredScopes.push('read:statuses');
    }

    if (req.scopes && requiredScopes.some(requiredScope => req.scopes.includes(requiredScope))) {
      resolve();
      return;
    }

    const err = new Error('Access token does not cover required scopes');
    err.status = 401;

    reject(err);
  });

  /**
   * @param {any} info
   * @param {function(boolean, number, string): void} callback
   */
  const wsVerifyClient = (info, callback) => {
    // When verifying the websockets connection, we no longer pre-emptively
    // check OAuth scopes and drop the connection if they're missing. We only
    // drop the connection if access without token is not allowed by environment
    // variables. OAuth scope checks are moved to the point of subscription
    // to a specific stream.

    accountFromRequest(info.req, alwaysRequireAuth).then(() => {
      callback(true, undefined, undefined);
    }).catch(err => {
      log.error(info.req.requestId, err.toString());
      callback(false, 401, 'Unauthorized');
    });
  };

  /**
   * @typedef SystemMessageHandlers
   * @property {function(): void} onKill
   */

  /**
   * @param {any} req
   * @param {SystemMessageHandlers} eventHandlers
   * @return {function(string): void}
   */
  const createSystemMessageListener = (req, eventHandlers) => {
    return message => {
      const json = parseJSON(message, req);

      if (!json) return;

      const { event } = json;

      log.silly(req.requestId, `System message for ${req.accountId}: ${event}`);

      if (event === 'kill') {
        log.verbose(req.requestId, `Closing connection for ${req.accountId} due to expired access token`);
        eventHandlers.onKill();
      } else if (event === 'filters_changed') {
        log.verbose(req.requestId, `Invalidating filters cache for ${req.accountId}`);
        req.cachedFilters = null;
      }
    };
  };

  /**
   * @param {any} req
   * @param {any} res
   */
  const subscribeHttpToSystemChannel = (req, res) => {
    const accessTokenChannelId = `timeline:access_token:${req.accessTokenId}`;
    const systemChannelId = `timeline:system:${req.accountId}`;

    const listener = createSystemMessageListener(req, {

      onKill() {
        res.end();
      },

    });

    res.on('close', () => {
      unsubscribe(`${redisPrefix}${accessTokenChannelId}`, listener);
      unsubscribe(`${redisPrefix}${systemChannelId}`, listener);
    });

    subscribe(`${redisPrefix}${accessTokenChannelId}`, listener);
    subscribe(`${redisPrefix}${systemChannelId}`, listener);
  };

  /**
   * @param {any} req
   * @param {any} res
   * @param {function(Error=): void} next
   */
  const authenticationMiddleware = (req, res, next) => {
    if (req.method === 'OPTIONS') {
      next();
      return;
    }

    accountFromRequest(req, alwaysRequireAuth).then(() => checkScopes(req, channelNameFromPath(req))).then(() => {
      subscribeHttpToSystemChannel(req, res);
    }).then(() => {
      next();
    }).catch(err => {
      next(err);
    });
  };

  /**
   * @param {Error} err
   * @param {any} req
   * @param {any} res
   * @param {function(Error=): void} next
   */
  const errorMiddleware = (err, req, res, next) => {
    log.error(req.requestId, err.toString());

    if (res.headersSent) {
      next(err);
      return;
    }

    res.writeHead(err.status || 500, { 'Content-Type': 'application/json' });
    res.end(JSON.stringify({ error: err.status ? err.toString() : 'An unexpected error occurred' }));
  };

  /**
   * @param {array} arr
   * @param {number=} shift
   * @return {string}
   */
  const placeholders = (arr, shift = 0) => arr.map((_, i) => `$${i + 1 + shift}`).join(', ');

  /**
   * @param {string} listId
   * @param {any} req
   * @return {Promise.<void>}
   */
  const authorizeListAccess = (listId, req) => new Promise((resolve, reject) => {
    const { accountId } = req;

    pgPool.connect((err, client, done) => {
      if (err) {
        reject();
        return;
      }

      client.query('SELECT id, account_id FROM lists WHERE id = $1 LIMIT 1', [listId], (err, result) => {
        done();

        if (err || result.rows.length === 0 || result.rows[0].account_id !== accountId) {
          reject();
          return;
        }

        resolve();
      });
    });
  });

  /**
   * @param {string[]} ids
   * @param {any} req
   * @param {function(string, string): void} output
   * @param {function(string[], function(string): void): void} attachCloseHandler
   * @param {boolean=} needsFiltering
   * @param {boolean=} allowLocalOnly
   * @return {function(string): void}
   */
  const streamFrom = (ids, req, output, attachCloseHandler, needsFiltering = false, allowLocalOnly = false) => {
    const accountId = req.accountId || req.remoteAddress;

    log.verbose(req.requestId, `Starting stream from ${ids.join(', ')} for ${accountId}`);

    const listener = message => {
      const json = parseJSON(message, req);

      if (!json) return;

      const { event, payload, queued_at } = json;

      const transmit = () => {
        const now = new Date().getTime();
        const delta = now - queued_at;
        const encodedPayload = typeof payload === 'object' ? JSON.stringify(payload) : payload;

        log.silly(req.requestId, `Transmitting for ${accountId}: ${event} ${encodedPayload} Delay: ${delta}ms`);
        output(event, encodedPayload);
      };

      // Only send local-only statuses to logged-in users
      if (event === 'update' && payload.local_only && !(req.accountId && allowLocalOnly)) {
        log.silly(req.requestId, `Message ${payload.id} filtered because it was local-only`);
        return;
      }

      // Only messages that may require filtering are statuses, since notifications
      // are already personalized and deletes do not matter
      if (!needsFiltering || event !== 'update') {
        transmit();
        return;
      }

      const unpackedPayload = payload;
      const targetAccountIds = [unpackedPayload.account.id].concat(unpackedPayload.mentions.map(item => item.id));
      const accountDomain = unpackedPayload.account.acct.split('@')[1];

      if (Array.isArray(req.chosenLanguages) && unpackedPayload.language !== null && req.chosenLanguages.indexOf(unpackedPayload.language) === -1) {
        log.silly(req.requestId, `Message ${unpackedPayload.id} filtered by language (${unpackedPayload.language})`);
        return;
      }

      // When the account is not logged in, it is not necessary to confirm the block or mute
      if (!req.accountId) {
        transmit();
        return;
      }

      pgPool.connect((err, client, done) => {
        if (err) {
          log.error(err);
          return;
        }

        const queries = [
          client.query(`SELECT 1
                        FROM blocks
                        WHERE (account_id = $1 AND target_account_id IN (${placeholders(targetAccountIds, 2)}))
                           OR (account_id = $2 AND target_account_id = $1)
                        UNION
                        SELECT 1
                        FROM mutes
                        WHERE account_id = $1
                          AND target_account_id IN (${placeholders(targetAccountIds, 2)})`, [req.accountId, unpackedPayload.account.id].concat(targetAccountIds)),
        ];

        if (accountDomain) {
          queries.push(client.query('SELECT 1 FROM account_domain_blocks WHERE account_id = $1 AND domain = $2', [req.accountId, accountDomain]));
        }

        if (!unpackedPayload.filter_results && !req.cachedFilters) {
          queries.push(client.query('SELECT filter.id AS id, filter.phrase AS title, filter.context AS context, filter.expires_at AS expires_at, filter.action AS filter_action, keyword.keyword AS keyword, keyword.whole_word AS whole_word FROM custom_filter_keywords keyword JOIN custom_filters filter ON keyword.custom_filter_id = filter.id WHERE filter.account_id = $1 AND filter.expires_at IS NULL OR filter.expires_at > NOW()', [req.accountId]));
        }

        Promise.all(queries).then(values => {
          done();

          if (values[0].rows.length > 0 || (accountDomain && values[1].rows.length > 0)) {
            return;
          }

          if (!unpackedPayload.filter_results && !req.cachedFilters) {
            const filterRows = values[accountDomain ? 2 : 1].rows;

            req.cachedFilters = filterRows.reduce((cache, row) => {
              if (cache[row.id]) {
                cache[row.id].keywords.push([row.keyword, row.whole_word]);
              } else {
                cache[row.id] = {
                  keywords: [[row.keyword, row.whole_word]],
                  expires_at: row.expires_at,
                  repr: {
                    id: row.id,
                    title: row.title,
                    context: row.context,
                    expires_at: row.expires_at,
                    filter_action: row.filter_action,
                  },
                };
              }

              return cache;
            }, {});

            Object.keys(req.cachedFilters).forEach((key) => {
              req.cachedFilters[key].regexp = new RegExp(req.cachedFilters[key].keywords.map(([keyword, whole_word]) => {
                let expr = keyword.replace(/[.*+?^${}()|[\]\\]/g, '\\$&');;

                if (whole_word) {
                  if (/^[\w]/.test(expr)) {
                    expr = `\\b${expr}`;
                  }

                  if (/[\w]$/.test(expr)) {
                    expr = `${expr}\\b`;
                  }
                }

                return expr;
              }).join('|'), 'i');
            });
          }

          // Check filters
          if (req.cachedFilters && !unpackedPayload.filter_results) {
            const status = unpackedPayload;
            const searchContent = ([status.spoiler_text || '', status.content].concat((status.poll && status.poll.options) ? status.poll.options.map(option => option.title) : [])).concat(status.media_attachments.map(att => att.description)).join('\n\n').replace(/<br\s*\/?>/g, '\n').replace(/<\/p><p>/g, '\n\n');
            const searchIndex = JSDOM.fragment(searchContent).textContent;

            const now = new Date();
            payload.filter_results = [];
            Object.values(req.cachedFilters).forEach((cachedFilter) => {
              if ((cachedFilter.expires_at === null || cachedFilter.expires_at > now)) {
                const keyword_matches = searchIndex.match(cachedFilter.regexp);
                if (keyword_matches) {
                  payload.filter_results.push({
                    filter: cachedFilter.repr,
                    keyword_matches,
                  });
                }
              }
            });
          }

          transmit();
        }).catch(err => {
          log.error(err);
          done();
        });
      });
    };

    ids.forEach(id => {
      subscribe(`${redisPrefix}${id}`, listener);
    });

    if (attachCloseHandler) {
      attachCloseHandler(ids.map(id => `${redisPrefix}${id}`), listener);
    }

    return listener;
  };

  /**
   * @param {any} req
   * @param {any} res
   * @return {function(string, string): void}
   */
  const streamToHttp = (req, res) => {
    const accountId = req.accountId || req.remoteAddress;

    res.setHeader('Content-Type', 'text/event-stream');
    res.setHeader('Cache-Control', 'no-store');
    res.setHeader('Transfer-Encoding', 'chunked');

    res.write(':)\n');

    const heartbeat = setInterval(() => res.write(':thump\n'), 15000);

    req.on('close', () => {
      log.verbose(req.requestId, `Ending stream for ${accountId}`);
      clearInterval(heartbeat);
    });

    return (event, payload) => {
      res.write(`event: ${event}\n`);
      res.write(`data: ${payload}\n\n`);
    };
  };

  /**
   * @param {any} req
   * @param {function(): void} [closeHandler]
   * @return {function(string[]): void}
   */
  const streamHttpEnd = (req, closeHandler = undefined) => (ids) => {
    req.on('close', () => {
      ids.forEach(id => {
        unsubscribe(id);
      });

      if (closeHandler) {
        closeHandler();
      }
    });
  };

  /**
   * @param {any} req
   * @param {any} ws
   * @param {string[]} streamName
   * @return {function(string, string): void}
   */
  const streamToWs = (req, ws, streamName) => (event, payload) => {
    if (ws.readyState !== ws.OPEN) {
      log.error(req.requestId, 'Tried writing to closed socket');
      return;
    }

    ws.send(JSON.stringify({ stream: streamName, event, payload }));
  };

  /**
   * @param {any} res
   */
  const httpNotFound = res => {
    res.writeHead(404, { 'Content-Type': 'application/json' });
    res.end(JSON.stringify({ error: 'Not found' }));
  };

  app.use(setRequestId);
  app.use(setRemoteAddress);
  app.use(allowCrossDomain);

  app.get('/api/v1/streaming/health', (req, res) => {
    res.writeHead(200, { 'Content-Type': 'text/plain' });
    res.end('OK');
  });

  app.use(authenticationMiddleware);
  app.use(errorMiddleware);

  app.get('/api/v1/streaming/*', (req, res) => {
    channelNameToIds(req, channelNameFromPath(req), req.query).then(({ channelIds, options }) => {
      const onSend = streamToHttp(req, res);
      const onEnd = streamHttpEnd(req, subscriptionHeartbeat(channelIds));

      streamFrom(channelIds, req, onSend, onEnd, options.needsFiltering, options.allowLocalOnly);
    }).catch(err => {
      log.verbose(req.requestId, 'Subscription error:', err.toString());
      httpNotFound(res);
    });
  });

  const wss = new WebSocket.Server({ server, verifyClient: wsVerifyClient });

  /**
   * @typedef StreamParams
   * @property {string} [tag]
   * @property {string} [list]
   * @property {string} [only_media]
   */

  /**
   * @param {any} req
   * @return {string[]}
   */
  const channelsForUserStream = req => {
    const arr = [`timeline:${req.accountId}`];

    if (isInScope(req, ['crypto']) && req.deviceId) {
      arr.push(`timeline:${req.accountId}:${req.deviceId}`);
    }

    if (isInScope(req, ['read', 'read:notifications'])) {
      arr.push(`timeline:${req.accountId}:notifications`);
    }

    return arr;
  };

  /**
   * See app/lib/ascii_folder.rb for the canon definitions
   * of these constants
   */
  const NON_ASCII_CHARS        = 'ÀÁÂÃÄÅàáâãäåĀāĂăĄąÇçĆćĈĉĊċČčÐðĎďĐđÈÉÊËèéêëĒēĔĕĖėĘęĚěĜĝĞğĠġĢģĤĥĦħÌÍÎÏìíîïĨĩĪīĬĭĮįİıĴĵĶķĸĹĺĻļĽľĿŀŁłÑñŃńŅņŇňŉŊŋÒÓÔÕÖØòóôõöøŌōŎŏŐőŔŕŖŗŘřŚśŜŝŞşŠšſŢţŤťŦŧÙÚÛÜùúûüŨũŪūŬŭŮůŰűŲųŴŵÝýÿŶŷŸŹźŻżŽž';
  const EQUIVALENT_ASCII_CHARS = 'AAAAAAaaaaaaAaAaAaCcCcCcCcCcDdDdDdEEEEeeeeEeEeEeEeEeGgGgGgGgHhHhIIIIiiiiIiIiIiIiIiJjKkkLlLlLlLlLlNnNnNnNnnNnOOOOOOooooooOoOoOoRrRrRrSsSsSsSssTtTtTtUUUUuuuuUuUuUuUuUuUuWwYyyYyYZzZzZz';

  /**
   * @param {string} str
   * @return {string}
   */
  const foldToASCII = str => {
    const regex = new RegExp(NON_ASCII_CHARS.split('').join('|'), 'g');

    return str.replace(regex, match => {
      const index = NON_ASCII_CHARS.indexOf(match);
      return EQUIVALENT_ASCII_CHARS[index];
    });
  };

  /**
   * @param {string} str
   * @return {string}
   */
  const normalizeHashtag = str => {
    return foldToASCII(str.normalize('NFKC').toLowerCase()).replace(/[^\p{L}\p{N}_\u00b7\u200c]/gu, '');
  };

  /**
   * @param {any} req
   * @param {string} name
   * @param {StreamParams} params
   * @return {Promise.<{ channelIds: string[], options: { needsFiltering: boolean } }>}
   */
  const channelNameToIds = (req, name, params) => new Promise((resolve, reject) => {
    switch (name) {
    case 'user':
      resolve({
        channelIds: channelsForUserStream(req),
        options: { needsFiltering: false, allowLocalOnly: true },
      });

      break;
    case 'user:notification':
      resolve({
        channelIds: [`timeline:${req.accountId}:notifications`],
        options: { needsFiltering: false, allowLocalOnly: true },
      });

      break;
    case 'public':
      resolve({
        channelIds: ['timeline:public'],
        options: { needsFiltering: true, allowLocalOnly: isTruthy(params.allow_local_only) },
      });

      break;
    case 'public:allow_local_only':
      resolve({
        channelIds: ['timeline:public'],
        options: { needsFiltering: true, allowLocalOnly: true },
      });

      break;
    case 'public:local':
      resolve({
        channelIds: ['timeline:public:local'],
        options: { needsFiltering: true, allowLocalOnly: true },
      });

      break;
    case 'public:remote':
      resolve({
        channelIds: ['timeline:public:remote'],
        options: { needsFiltering: true, allowLocalOnly: false },
      });

      break;
    case 'public:media':
      resolve({
        channelIds: ['timeline:public:media'],
        options: { needsFiltering: true, allowLocalOnly: isTruthy(query.allow_local_only) },
      });

      break;
    case 'public:allow_local_only:media':
      resolve({
        channelIds: ['timeline:public:media'],
        options: { needsFiltering: true, allowLocalOnly: true },
      });

      break;
    case 'public:local:media':
      resolve({
        channelIds: ['timeline:public:local:media'],
        options: { needsFiltering: true, allowLocalOnly: true },
      });

      break;
    case 'public:remote:media':
      resolve({
        channelIds: ['timeline:public:remote:media'],
        options: { needsFiltering: true, allowLocalOnly: false },
      });

      break;
    case 'direct':
      resolve({
        channelIds: [`timeline:direct:${req.accountId}`],
        options: { needsFiltering: false, allowLocalOnly: true },
      });

      break;
    case 'hashtag':
      if (!params.tag || params.tag.length === 0) {
        reject('No tag for stream provided');
      } else {
        resolve({
<<<<<<< HEAD
          channelIds: [`timeline:hashtag:${params.tag.toLowerCase()}`],
          options: { needsFiltering: true, allowLocalOnly: true },
=======
          channelIds: [`timeline:hashtag:${normalizeHashtag(params.tag)}`],
          options: { needsFiltering: true },
>>>>>>> c3f0621a
        });
      }

      break;
    case 'hashtag:local':
      if (!params.tag || params.tag.length === 0) {
        reject('No tag for stream provided');
      } else {
        resolve({
<<<<<<< HEAD
          channelIds: [`timeline:hashtag:${params.tag.toLowerCase()}:local`],
          options: { needsFiltering: true, allowLocalOnly: true },
=======
          channelIds: [`timeline:hashtag:${normalizeHashtag(params.tag)}:local`],
          options: { needsFiltering: true },
>>>>>>> c3f0621a
        });
      }

      break;
    case 'list':
      authorizeListAccess(params.list, req).then(() => {
        resolve({
          channelIds: [`timeline:list:${params.list}`],
          options: { needsFiltering: false, allowLocalOnly: true },
        });
      }).catch(() => {
        reject('Not authorized to stream this list');
      });

      break;
    default:
      reject('Unknown stream type');
    }
  });

  /**
   * @param {string} channelName
   * @param {StreamParams} params
   * @return {string[]}
   */
  const streamNameFromChannelName = (channelName, params) => {
    if (channelName === 'list') {
      return [channelName, params.list];
    } else if (['hashtag', 'hashtag:local'].includes(channelName)) {
      return [channelName, params.tag];
    } else {
      return [channelName];
    }
  };

  /**
   * @typedef WebSocketSession
   * @property {any} socket
   * @property {any} request
   * @property {Object.<string, { listener: function(string): void, stopHeartbeat: function(): void }>} subscriptions
   */

  /**
   * @param {WebSocketSession} session
   * @param {string} channelName
   * @param {StreamParams} params
   */
  const subscribeWebsocketToChannel = ({ socket, request, subscriptions }, channelName, params) =>
    checkScopes(request, channelName).then(() => channelNameToIds(request, channelName, params)).then(({
      channelIds,
      options,
    }) => {
      if (subscriptions[channelIds.join(';')]) {
        return;
      }

      const onSend = streamToWs(request, socket, streamNameFromChannelName(channelName, params));
      const stopHeartbeat = subscriptionHeartbeat(channelIds);
      const listener = streamFrom(channelIds, request, onSend, undefined, options.needsFiltering, options.allowLocalOnly);

      subscriptions[channelIds.join(';')] = {
        listener,
        stopHeartbeat,
      };
    }).catch(err => {
      log.verbose(request.requestId, 'Subscription error:', err.toString());
      socket.send(JSON.stringify({ error: err.toString() }));
    });

  /**
   * @param {WebSocketSession} session
   * @param {string} channelName
   * @param {StreamParams} params
   */
  const unsubscribeWebsocketFromChannel = ({ socket, request, subscriptions }, channelName, params) =>
    channelNameToIds(request, channelName, params).then(({ channelIds }) => {
      log.verbose(request.requestId, `Ending stream from ${channelIds.join(', ')} for ${request.accountId}`);

      const subscription = subscriptions[channelIds.join(';')];

      if (!subscription) {
        return;
      }

      const { listener, stopHeartbeat } = subscription;

      channelIds.forEach(channelId => {
        unsubscribe(`${redisPrefix}${channelId}`, listener);
      });

      stopHeartbeat();

      delete subscriptions[channelIds.join(';')];
    }).catch(err => {
      log.verbose(request.requestId, 'Unsubscription error:', err);
      socket.send(JSON.stringify({ error: err.toString() }));
    });

  /**
   * @param {WebSocketSession} session
   */
  const subscribeWebsocketToSystemChannel = ({ socket, request, subscriptions }) => {
    const accessTokenChannelId = `timeline:access_token:${request.accessTokenId}`;
    const systemChannelId = `timeline:system:${request.accountId}`;

    const listener = createSystemMessageListener(request, {

      onKill() {
        socket.close();
      },

    });

    subscribe(`${redisPrefix}${accessTokenChannelId}`, listener);
    subscribe(`${redisPrefix}${systemChannelId}`, listener);

    subscriptions[accessTokenChannelId] = {
      listener,
      stopHeartbeat: () => {
      },
    };

    subscriptions[systemChannelId] = {
      listener,
      stopHeartbeat: () => {
      },
    };
  };

  /**
   * @param {string|string[]} arrayOrString
   * @return {string}
   */
  const firstParam = arrayOrString => {
    if (Array.isArray(arrayOrString)) {
      return arrayOrString[0];
    } else {
      return arrayOrString;
    }
  };

  wss.on('connection', (ws, req) => {
    const location = url.parse(req.url, true);

    req.requestId = uuid.v4();
    req.remoteAddress = ws._socket.remoteAddress;

    ws.isAlive = true;

    ws.on('pong', () => {
      ws.isAlive = true;
    });

    /**
     * @type {WebSocketSession}
     */
    const session = {
      socket: ws,
      request: req,
      subscriptions: {},
    };

    const onEnd = () => {
      const keys = Object.keys(session.subscriptions);

      keys.forEach(channelIds => {
        const { listener, stopHeartbeat } = session.subscriptions[channelIds];

        channelIds.split(';').forEach(channelId => {
          unsubscribe(`${redisPrefix}${channelId}`, listener);
        });

        stopHeartbeat();
      });
    };

    ws.on('close', onEnd);
    ws.on('error', onEnd);

    ws.on('message', data => {
      const json = parseJSON(data, session.request);

      if (!json) return;

      const { type, stream, ...params } = json;

      if (type === 'subscribe') {
        subscribeWebsocketToChannel(session, firstParam(stream), params);
      } else if (type === 'unsubscribe') {
        unsubscribeWebsocketFromChannel(session, firstParam(stream), params);
      } else {
        // Unknown action type
      }
    });

    subscribeWebsocketToSystemChannel(session);

    if (location.query.stream) {
      subscribeWebsocketToChannel(session, firstParam(location.query.stream), location.query);
    }
  });

  setInterval(() => {
    wss.clients.forEach(ws => {
      if (ws.isAlive === false) {
        ws.terminate();
        return;
      }

      ws.isAlive = false;
      ws.ping('', false);
    });
  }, 30000);

  attachServerWithConfig(server, address => {
    log.warn(`Worker ${workerId} now listening on ${address}`);
  });

  const onExit = () => {
    log.warn(`Worker ${workerId} exiting`);
    server.close();
    process.exit(0);
  };

  const onError = (err) => {
    log.error(err);
    server.close();
    process.exit(0);
  };

  process.on('SIGINT', onExit);
  process.on('SIGTERM', onExit);
  process.on('exit', onExit);
  process.on('uncaughtException', onError);
};

/**
 * @param {any} server
 * @param {function(string): void} [onSuccess]
 */
const attachServerWithConfig = (server, onSuccess) => {
  if (process.env.SOCKET || process.env.PORT && isNaN(+process.env.PORT)) {
    server.listen(process.env.SOCKET || process.env.PORT, () => {
      if (onSuccess) {
        fs.chmodSync(server.address(), 0o666);
        onSuccess(server.address());
      }
    });
  } else {
    server.listen(+process.env.PORT || 4000, process.env.BIND || '127.0.0.1', () => {
      if (onSuccess) {
        onSuccess(`${server.address().address}:${server.address().port}`);
      }
    });
  }
};

/**
 * @param {function(Error=): void} onSuccess
 */
const onPortAvailable = onSuccess => {
  const testServer = http.createServer();

  testServer.once('error', err => {
    onSuccess(err);
  });

  testServer.once('listening', () => {
    testServer.once('close', () => onSuccess());
    testServer.close();
  });

  attachServerWithConfig(testServer);
};

onPortAvailable(err => {
  if (err) {
    log.error('Could not start server, the port or socket is in use');
    return;
  }

  throng({
    workers: numWorkers,
    lifetime: Infinity,
    start: startWorker,
    master: startMaster,
  });
});<|MERGE_RESOLUTION|>--- conflicted
+++ resolved
@@ -1018,13 +1018,8 @@
         reject('No tag for stream provided');
       } else {
         resolve({
-<<<<<<< HEAD
-          channelIds: [`timeline:hashtag:${params.tag.toLowerCase()}`],
+          channelIds: [`timeline:hashtag:${normalizeHashtag(params.tag)}`],
           options: { needsFiltering: true, allowLocalOnly: true },
-=======
-          channelIds: [`timeline:hashtag:${normalizeHashtag(params.tag)}`],
-          options: { needsFiltering: true },
->>>>>>> c3f0621a
         });
       }
 
@@ -1034,13 +1029,8 @@
         reject('No tag for stream provided');
       } else {
         resolve({
-<<<<<<< HEAD
-          channelIds: [`timeline:hashtag:${params.tag.toLowerCase()}:local`],
+          channelIds: [`timeline:hashtag:${normalizeHashtag(params.tag)}:local`],
           options: { needsFiltering: true, allowLocalOnly: true },
-=======
-          channelIds: [`timeline:hashtag:${normalizeHashtag(params.tag)}:local`],
-          options: { needsFiltering: true },
->>>>>>> c3f0621a
         });
       }
 

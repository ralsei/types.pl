--- conflicted
+++ resolved
@@ -7,24 +7,6 @@
 
   it 'sets the expected CSP headers' do
     get '/'
-<<<<<<< HEAD
-    expect(response.headers['Content-Security-Policy'].split(';').map(&:strip)).to contain_exactly(
-      "base-uri 'none'",
-      "default-src 'none'",
-      "frame-ancestors 'none'",
-      "font-src 'self' https://cb6e6126.ngrok.io",
-      "img-src 'self' data: blob: https://cb6e6126.ngrok.io",
-      "style-src 'self' 'unsafe-inline' https://cb6e6126.ngrok.io",
-      "media-src 'self' data: https://cb6e6126.ngrok.io",
-      "frame-src 'self' https:",
-      "manifest-src 'self' https://cb6e6126.ngrok.io",
-      "form-action 'self'",
-      "child-src 'self' blob: https://cb6e6126.ngrok.io",
-      "worker-src 'self' blob: https://cb6e6126.ngrok.io",
-      "connect-src 'self' data: blob: https://cb6e6126.ngrok.io ws://cb6e6126.ngrok.io:4000",
-      "script-src 'self' 'unsafe-inline' 'unsafe-eval' https://cb6e6126.ngrok.io 'wasm-unsafe-eval'"
-    )
-=======
 
     expect(response_csp_headers)
       .to match_array(expected_csp_headers)
@@ -50,10 +32,9 @@
       img-src 'self' data: blob: https://cb6e6126.ngrok.io
       manifest-src 'self' https://cb6e6126.ngrok.io
       media-src 'self' data: https://cb6e6126.ngrok.io
-      script-src 'self' https://cb6e6126.ngrok.io 'wasm-unsafe-eval'
-      style-src 'self' https://cb6e6126.ngrok.io 'nonce-ZbA+JmE7+bK8F5qvADZHuQ=='
+      script-src 'self' https://cb6e6126.ngrok.io 'unsafe-inline' 'unsafe-eval' 'wasm-unsafe-eval' 'nonce-ZbA+JmE7+bK8F5qvADZHuQ=='
+      style-src 'self' https://cb6e6126.ngrok.io 'unsafe-inline'
       worker-src 'self' blob: https://cb6e6126.ngrok.io
     CSP
->>>>>>> be3d60c3
   end
 end
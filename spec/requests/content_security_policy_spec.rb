# frozen_string_literal: true

require 'rails_helper'

describe 'Content-Security-Policy' do
  it 'sets the expected CSP headers' do
    allow(SecureRandom).to receive(:base64).with(16).and_return('ZbA+JmE7+bK8F5qvADZHuQ==')

    get '/'
    expect(response.headers['Content-Security-Policy'].split(';').map(&:strip)).to contain_exactly(
      "base-uri 'none'",
      "default-src 'none'",
      "frame-ancestors 'none'",
      "font-src 'self' https://cb6e6126.ngrok.io",
      "img-src 'self' data: blob: https://cb6e6126.ngrok.io",
      "style-src 'self' 'unsafe-inline' https://cb6e6126.ngrok.io",
      "media-src 'self' data: https://cb6e6126.ngrok.io",
      "frame-src 'self' https:",
      "manifest-src 'self' https://cb6e6126.ngrok.io",
      "form-action 'self'",
      "child-src 'self' blob: https://cb6e6126.ngrok.io",
      "worker-src 'self' blob: https://cb6e6126.ngrok.io",
<<<<<<< HEAD
      "connect-src 'self' blob: data: ws://localhost:4000 https://cb6e6126.ngrok.io",
      "script-src 'self' 'unsafe-eval' https://cb6e6126.ngrok.io 'wasm-unsafe-eval'"
=======
      "connect-src 'self' data: blob: https://cb6e6126.ngrok.io ws://cb6e6126.ngrok.io:4000",
      "script-src 'self' https://cb6e6126.ngrok.io 'wasm-unsafe-eval'"
>>>>>>> 970320d7
    )
  end
end<|MERGE_RESOLUTION|>--- conflicted
+++ resolved
@@ -20,13 +20,8 @@
       "form-action 'self'",
       "child-src 'self' blob: https://cb6e6126.ngrok.io",
       "worker-src 'self' blob: https://cb6e6126.ngrok.io",
-<<<<<<< HEAD
-      "connect-src 'self' blob: data: ws://localhost:4000 https://cb6e6126.ngrok.io",
+      "connect-src 'self' data: blob: https://cb6e6126.ngrok.io ws://cb6e6126.ngrok.io:4000",
       "script-src 'self' 'unsafe-eval' https://cb6e6126.ngrok.io 'wasm-unsafe-eval'"
-=======
-      "connect-src 'self' data: blob: https://cb6e6126.ngrok.io ws://cb6e6126.ngrok.io:4000",
-      "script-src 'self' https://cb6e6126.ngrok.io 'wasm-unsafe-eval'"
->>>>>>> 970320d7
     )
   end
 end
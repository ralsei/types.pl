# frozen_string_literal: true

require 'rails_helper'

RSpec.describe 'Content-Security-Policy' do
  before { allow(SecureRandom).to receive(:base64).with(16).and_return('ZbA+JmE7+bK8F5qvADZHuQ==') }

  it 'sets the expected CSP headers' do
    get '/'

    expect(response_csp_headers)
      .to match_array(expected_csp_headers)
  end

  def response_csp_headers
    response
      .headers['Content-Security-Policy']
      .split(';')
      .map(&:strip)
  end

  def expected_csp_headers
    <<~CSP.split("\n").map(&:strip)
      base-uri 'none'
      child-src 'self' blob: #{local_domain}
      connect-src 'self' data: blob: #{local_domain} #{Rails.configuration.x.streaming_api_base_url}
      default-src 'none'
      font-src 'self' #{local_domain}
      form-action 'none'
      frame-ancestors 'none'
      frame-src 'self' https:
<<<<<<< HEAD
      img-src 'self' data: blob: https://cb6e6126.ngrok.io
      manifest-src 'self' https://cb6e6126.ngrok.io
      media-src 'self' data: https://cb6e6126.ngrok.io
      script-src 'self' https://cb6e6126.ngrok.io 'unsafe-inline' 'unsafe-eval' 'wasm-unsafe-eval' 'nonce-ZbA+JmE7+bK8F5qvADZHuQ=='
      style-src 'self' https://cb6e6126.ngrok.io 'unsafe-inline'
      worker-src 'self' blob: https://cb6e6126.ngrok.io
=======
      img-src 'self' data: blob: #{local_domain}
      manifest-src 'self' #{local_domain}
      media-src 'self' data: #{local_domain}
      script-src 'self' #{local_domain} 'wasm-unsafe-eval'
      style-src 'self' #{local_domain} 'nonce-ZbA+JmE7+bK8F5qvADZHuQ=='
      worker-src 'self' blob: #{local_domain}
>>>>>>> 4dbdc436
    CSP
  end

  def local_domain
    root_url(host: Rails.configuration.x.local_domain).chop
  end
end<|MERGE_RESOLUTION|>--- conflicted
+++ resolved
@@ -29,21 +29,12 @@
       form-action 'none'
       frame-ancestors 'none'
       frame-src 'self' https:
-<<<<<<< HEAD
-      img-src 'self' data: blob: https://cb6e6126.ngrok.io
-      manifest-src 'self' https://cb6e6126.ngrok.io
-      media-src 'self' data: https://cb6e6126.ngrok.io
-      script-src 'self' https://cb6e6126.ngrok.io 'unsafe-inline' 'unsafe-eval' 'wasm-unsafe-eval' 'nonce-ZbA+JmE7+bK8F5qvADZHuQ=='
-      style-src 'self' https://cb6e6126.ngrok.io 'unsafe-inline'
-      worker-src 'self' blob: https://cb6e6126.ngrok.io
-=======
       img-src 'self' data: blob: #{local_domain}
       manifest-src 'self' #{local_domain}
       media-src 'self' data: #{local_domain}
-      script-src 'self' #{local_domain} 'wasm-unsafe-eval'
-      style-src 'self' #{local_domain} 'nonce-ZbA+JmE7+bK8F5qvADZHuQ=='
+      script-src 'self' #{local_domain} 'unsafe-inline' 'unsafe-eval' 'wasm-unsafe-eval' 'nonce-ZbA+JmE7+bK8F5qvADZHuQ=='
+      style-src 'self' #{local_domain} 'unsafe-inline' 'nonce-ZbA+JmE7+bK8F5qvADZHuQ=='
       worker-src 'self' blob: #{local_domain}
->>>>>>> 4dbdc436
     CSP
   end
 

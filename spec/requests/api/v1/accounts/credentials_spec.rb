--- conflicted
+++ resolved
@@ -85,11 +85,7 @@
     end
 
     describe 'with invalid data' do
-<<<<<<< HEAD
-      let(:params) { { note: "This is too long. #{'a' * Account::NOTE_LENGTH_LIMIT}" } }
-=======
       let(:params) { { note: 'a' * 2 * Account::NOTE_LENGTH_LIMIT } }
->>>>>>> 34cd7d65
 
       it 'returns http unprocessable entity' do
         subject

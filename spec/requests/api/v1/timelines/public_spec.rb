--- conflicted
+++ resolved
@@ -34,13 +34,11 @@
     context 'when the instance allows public preview' do
       let(:expected_statuses) { [local_status, remote_status, media_status] }
 
-<<<<<<< HEAD
       before do
         Setting.timeline_preview = true
       end
-=======
+
       it_behaves_like 'forbidden for wrong scope', 'profile'
->>>>>>> df9e2615
 
       context 'with an authorized user' do
         it_behaves_like 'a successful request to the public timeline'

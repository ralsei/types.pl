# frozen_string_literal: true

require 'rails_helper'

RSpec.describe 'Tag' do
  let(:user) { Fabricate(:user) }
  let(:scopes)  { 'read:statuses' }
  let(:token)   { Fabricate(:accessible_access_token, resource_owner_id: user.id, scopes: scopes) }
  let(:headers) { { 'Authorization' => "Bearer #{token.token}" } }

  describe 'GET /api/v1/timelines/tag/:hashtag' do
    subject do
      get "/api/v1/timelines/tag/#{hashtag}", headers: headers, params: params
    end

<<<<<<< HEAD
    before do
      Setting.timeline_preview = true
=======
    shared_examples 'a successful request to the tag timeline' do
      it 'returns the expected statuses', :aggregate_failures do
        subject

        expect(response)
          .to have_http_status(200)
        expect(body_as_json.pluck(:id))
          .to match_array(expected_statuses.map { |status| status.id.to_s })
          .and not_include(private_status.id)
      end
>>>>>>> c9ea91f8
    end

    let(:account)         { Fabricate(:account) }
    let!(:private_status) { PostStatusService.new.call(account, visibility: :private, text: '#life could be a dream') }
    let!(:life_status)    { PostStatusService.new.call(account, text: 'tell me what is my #life without your #love') }
    let!(:war_status)     { PostStatusService.new.call(user.account, text: '#war, war never changes') }
    let!(:love_status)    { PostStatusService.new.call(account, text: 'what is #love?') }
    let(:params)          { {} }
    let(:hashtag)         { 'life' }

    it_behaves_like 'forbidden for wrong scope', 'profile'

    context 'when given only one hashtag' do
      let(:expected_statuses) { [life_status] }

      it_behaves_like 'a successful request to the tag timeline'
    end

    context 'with any param' do
      let(:expected_statuses) { [life_status, love_status] }
      let(:params)            { { any: %(love) } }

      it_behaves_like 'a successful request to the tag timeline'
    end

    context 'with all param' do
      let(:expected_statuses) { [life_status] }
      let(:params)            { { all: %w(love) } }

      it_behaves_like 'a successful request to the tag timeline'
    end

    context 'with none param' do
      let(:expected_statuses) { [war_status] }
      let(:hashtag)           { 'war' }
      let(:params)            { { none: %w(life love) } }

      it_behaves_like 'a successful request to the tag timeline'
    end

    context 'with limit param' do
      let(:hashtag) { 'love' }
      let(:params)  { { limit: 1 } }

      it 'returns only the requested number of statuses' do
        subject

        expect(body_as_json.size).to eq(params[:limit])
      end

      it 'sets the correct pagination headers', :aggregate_failures do
        subject

        expect(response)
          .to include_pagination_headers(
            prev: api_v1_timelines_tag_url(limit: params[:limit], min_id: love_status.id),
            next: api_v1_timelines_tag_url(limit: params[:limit], max_id: love_status.id)
          )
      end
    end

    context 'when the instance allows public preview' do
      context 'when the user is not authenticated' do
        let(:headers) { {} }
        let(:expected_statuses) { [life_status] }

        it_behaves_like 'a successful request to the tag timeline'
      end
    end

    context 'when the instance does not allow public preview' do
      before do
        Form::AdminSettings.new(timeline_preview: false).save
      end

      it_behaves_like 'forbidden for wrong scope', 'profile'

      context 'without an authentication token' do
        let(:headers) { {} }

        it 'returns http unprocessable entity' do
          subject

          expect(response).to have_http_status(422)
        end
      end

      context 'when the user is authenticated' do
        let(:expected_statuses) { [life_status] }

        it_behaves_like 'a successful request to the tag timeline'
      end
    end
  end
end<|MERGE_RESOLUTION|>--- conflicted
+++ resolved
@@ -13,10 +13,10 @@
       get "/api/v1/timelines/tag/#{hashtag}", headers: headers, params: params
     end
 
-<<<<<<< HEAD
     before do
       Setting.timeline_preview = true
-=======
+    end
+
     shared_examples 'a successful request to the tag timeline' do
       it 'returns the expected statuses', :aggregate_failures do
         subject
@@ -27,7 +27,6 @@
           .to match_array(expected_statuses.map { |status| status.id.to_s })
           .and not_include(private_status.id)
       end
->>>>>>> c9ea91f8
     end
 
     let(:account)         { Fabricate(:account) }

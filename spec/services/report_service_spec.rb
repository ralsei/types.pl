# frozen_string_literal: true

require 'rails_helper'

RSpec.describe ReportService, type: :service do
  subject { described_class.new }

  let(:source_account) { Fabricate(:account) }
  let(:target_account) { Fabricate(:account) }

  context 'with a local account' do
    it 'has a uri' do
      report = subject.call(source_account, target_account)
      expect(report.uri).to_not be_nil
    end
  end

  context 'with a remote account' do
    let(:remote_account) { Fabricate(:account, domain: 'example.com', protocol: :activitypub, inbox_url: 'http://example.com/inbox') }

    before do
      stub_request(:post, 'http://example.com/inbox').to_return(status: 200)
    end

    it 'sends ActivityPub payload when forward is true' do
      subject.call(source_account, remote_account, forward: true)
      expect(a_request(:post, 'http://example.com/inbox')).to have_been_made
    end

    it 'does not send anything when forward is false' do
      subject.call(source_account, remote_account, forward: false)
      expect(a_request(:post, 'http://example.com/inbox')).to_not have_been_made
    end

    it 'has an uri' do
      report = subject.call(source_account, remote_account, forward: true)
      expect(report.uri).to_not be_nil
    end
  end

  context 'when the reported status is a DM' do
<<<<<<< HEAD
    let(:target_account) { Fabricate(:account) }
    let(:status) { Fabricate(:status, account: target_account, visibility: :direct) }

=======
>>>>>>> c25ba31e
    subject do
      -> { described_class.new.call(source_account, target_account, status_ids: [status.id]) }
    end

<<<<<<< HEAD
=======
    let(:status) { Fabricate(:status, account: target_account, visibility: :direct) }

>>>>>>> c25ba31e
    context 'when it is addressed to the reporter' do
      before do
        status.mentions.create(account: source_account)
      end

      it 'creates a report' do
<<<<<<< HEAD
        is_expected.to change { target_account.targeted_reports.count }.from(0).to(1)
=======
        expect { subject.call }.to change { target_account.targeted_reports.count }.from(0).to(1)
      end

      it 'attaches the DM to the report' do
        subject.call
        expect(target_account.targeted_reports.pluck(:status_ids)).to eq [[status.id]]
>>>>>>> c25ba31e
      end
    end

    context 'when it is not addressed to the reporter' do
      it 'errors out' do
<<<<<<< HEAD
        is_expected.to raise_error
      end
    end
  end

  context 'when other reports already exist for the same target' do
    let!(:target_account) { Fabricate(:account) }
    let!(:other_report)   { Fabricate(:report, target_account: target_account) }
=======
        expect { subject.call }.to raise_error(ActiveRecord::RecordNotFound)
      end
    end

    context 'when the reporter is remote' do
      let(:source_account) { Fabricate(:account, domain: 'example.com', uri: 'https://example.com/users/1') }

      context 'when it is addressed to the reporter' do
        before do
          status.mentions.create(account: source_account)
        end

        it 'creates a report' do
          expect { subject.call }.to change { target_account.targeted_reports.count }.from(0).to(1)
        end
>>>>>>> c25ba31e

        it 'attaches the DM to the report' do
          subject.call
          expect(target_account.targeted_reports.pluck(:status_ids)).to eq [[status.id]]
        end
      end

      context 'when it is not addressed to the reporter' do
        it 'does not add the DM to the report' do
          subject.call
          expect(target_account.targeted_reports.pluck(:status_ids)).to eq [[]]
        end
      end
    end
  end

  context 'when other reports already exist for the same target' do
    subject do
      -> {  described_class.new.call(source_account, target_account) }
    end

    let!(:other_report) { Fabricate(:report, target_account: target_account) }

    before do
      ActionMailer::Base.deliveries.clear
      source_account.user.settings['notification_emails.report'] = true
      source_account.user.save
    end

    it 'does not send an e-mail' do
      expect { subject.call }.to_not change(ActionMailer::Base.deliveries, :count).from(0)
    end
  end
end<|MERGE_RESOLUTION|>--- conflicted
+++ resolved
@@ -39,52 +39,29 @@
   end
 
   context 'when the reported status is a DM' do
-<<<<<<< HEAD
-    let(:target_account) { Fabricate(:account) }
-    let(:status) { Fabricate(:status, account: target_account, visibility: :direct) }
-
-=======
->>>>>>> c25ba31e
     subject do
       -> { described_class.new.call(source_account, target_account, status_ids: [status.id]) }
     end
 
-<<<<<<< HEAD
-=======
     let(:status) { Fabricate(:status, account: target_account, visibility: :direct) }
 
->>>>>>> c25ba31e
     context 'when it is addressed to the reporter' do
       before do
         status.mentions.create(account: source_account)
       end
 
       it 'creates a report' do
-<<<<<<< HEAD
-        is_expected.to change { target_account.targeted_reports.count }.from(0).to(1)
-=======
         expect { subject.call }.to change { target_account.targeted_reports.count }.from(0).to(1)
       end
 
       it 'attaches the DM to the report' do
         subject.call
         expect(target_account.targeted_reports.pluck(:status_ids)).to eq [[status.id]]
->>>>>>> c25ba31e
       end
     end
 
     context 'when it is not addressed to the reporter' do
       it 'errors out' do
-<<<<<<< HEAD
-        is_expected.to raise_error
-      end
-    end
-  end
-
-  context 'when other reports already exist for the same target' do
-    let!(:target_account) { Fabricate(:account) }
-    let!(:other_report)   { Fabricate(:report, target_account: target_account) }
-=======
         expect { subject.call }.to raise_error(ActiveRecord::RecordNotFound)
       end
     end
@@ -100,7 +77,6 @@
         it 'creates a report' do
           expect { subject.call }.to change { target_account.targeted_reports.count }.from(0).to(1)
         end
->>>>>>> c25ba31e
 
         it 'attaches the DM to the report' do
           subject.call

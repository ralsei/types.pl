--- conflicted
+++ resolved
@@ -39,11 +39,6 @@
       end
     end
 
-<<<<<<< HEAD
-    context 'when the reported status is private and should not be visible to the remote server' do
-      let(:status) { Fabricate(:status, account: flagged, uri: 'foobar', visibility: :private) }
-
-=======
     context 'when the report comment is excessively long' do
       subject do
         described_class.new({
@@ -78,7 +73,6 @@
     context 'when the reported status is private and should not be visible to the remote server' do
       let(:status) { Fabricate(:status, account: flagged, uri: 'foobar', visibility: :private) }
 
->>>>>>> c25ba31e
       before do
         subject.perform
       end

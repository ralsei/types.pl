# frozen_string_literal: true

require 'rails_helper'

RSpec.describe Sanitize::Config do
  shared_examples 'common HTML sanitization' do
    it 'keeps h1' do
      expect(Sanitize.fragment('<h1>Foo</h1>', subject)).to eq '<h1>Foo</h1>'
    end

    it 'keeps ul' do
      expect(Sanitize.fragment('<p>Check out:</p><ul><li>Foo</li><li>Bar</li></ul>', subject)).to eq '<p>Check out:</p><ul><li>Foo</li><li>Bar</li></ul>'
    end

    it 'keeps start and reversed attributes of ol' do
      expect(Sanitize.fragment('<p>Check out:</p><ol start="3" reversed=""><li>Foo</li><li>Bar</li></ol>', subject)).to eq '<p>Check out:</p><ol start="3" reversed=""><li>Foo</li><li>Bar</li></ol>'
    end

    it 'keeps ruby tags' do
      expect(Sanitize.fragment('<p><ruby>明日 <rp>(</rp><rt>Ashita</rt><rp>)</rp></ruby></p>', subject)).to eq '<p><ruby>明日 <rp>(</rp><rt>Ashita</rt><rp>)</rp></ruby></p>'
    end

    it 'removes a without href' do
      expect(Sanitize.fragment('<a>Test</a>', subject)).to eq 'Test'
    end

    it 'removes a without href and only keeps text content' do
      expect(Sanitize.fragment('<a><span class="invisible">foo&amp;</span><span>Test</span></a>', subject)).to eq 'foo&amp;Test'
    end

    it 'removes a with unsupported scheme in href' do
      expect(Sanitize.fragment('<a href="foo://bar">Test</a>', subject)).to eq 'Test'
    end

    it 'does not re-interpret HTML when removing unsupported links' do
      expect(Sanitize.fragment('<a href="foo://bar">Test&lt;a href="https://example.com"&gt;test&lt;/a&gt;</a>', subject)).to eq 'Test&lt;a href="https://example.com"&gt;test&lt;/a&gt;'
    end

    it 'keeps a with href' do
      expect(Sanitize.fragment('<a href="http://example.com">Test</a>', subject)).to eq '<a href="http://example.com" rel="nofollow noopener noreferrer" target="_blank">Test</a>'
    end

    it 'keeps a with translate="no"' do
      expect(Sanitize.fragment('<a href="http://example.com" translate="no">Test</a>', subject)).to eq '<a href="http://example.com" translate="no" rel="nofollow noopener noreferrer" target="_blank">Test</a>'
    end

    it 'removes "translate" attribute with invalid value' do
      expect(Sanitize.fragment('<a href="http://example.com" translate="foo">Test</a>', subject)).to eq '<a href="http://example.com" rel="nofollow noopener noreferrer" target="_blank">Test</a>'
    end

    it 'removes a with unparsable href' do
      expect(Sanitize.fragment('<a href=" https://google.fr">Test</a>', subject)).to eq 'Test'
    end

    it 'keeps a with supported scheme and no host' do
      expect(Sanitize.fragment('<a href="dweb:/a/foo">Test</a>', subject)).to eq '<a href="dweb:/a/foo" rel="nofollow noopener noreferrer" target="_blank">Test</a>'
    end

<<<<<<< HEAD
    it 'keeps title in abbr' do
      expect(Sanitize.fragment('<abbr title="HyperText Markup Language">HTML</abbr>', subject)).to eq '<abbr title="HyperText Markup Language">HTML</abbr>'
    end
  end

  describe '::MASTODON_OUTGOING' do
    subject { described_class::MASTODON_OUTGOING }

    around do |example|
      original_web_domain = Rails.configuration.x.web_domain
      example.run
      Rails.configuration.x.web_domain = original_web_domain
    end

    it_behaves_like 'common HTML sanitization'

    it 'keeps a with href and rel tag, not adding to rel or target if url is local' do
      Rails.configuration.x.web_domain = 'domain.test'
      expect(Sanitize.fragment('<a href="http://domain.test/tags/foo" rel="tag">Test</a>', subject)).to eq '<a href="http://domain.test/tags/foo" rel="tag">Test</a>'
=======
    it 'sanitizes math to LaTeX' do
      mathml = '<math><semantics><mrow><msup><mi>x</mi><mi>n</mi></msup><mo>+</mo><mi>y</mi></mrow><annotation encoding="application/x-tex">x^n+y</annotation></semantics></math>'
      expect(Sanitize.fragment(mathml, subject)).to eq '$x^n+y$'
    end

    it 'sanitizes math blocks to LaTeX' do
      mathml = '<math display="block"><semantics><mrow><msup><mi>x</mi><mi>n</mi></msup><mo>+</mo><mi>y</mi></mrow><annotation encoding="application/x-tex">x^n+y</annotation></semantics></math>'
      expect(Sanitize.fragment(mathml, subject)).to eq '$$x^n+y$$'
    end

    it 'math sanitizer falls back to plaintext' do
      mathml = '<math><semantics><msqrt><mi>x</mi></msqrt><annotation encoding="text/plain">sqrt(x)</annotation></semantics></math>'
      expect(Sanitize.fragment(mathml, subject)).to eq 'sqrt(x)'
    end

    it 'prefers latex' do
      mathml = '<math><semantics><msqrt><mi>x</mi></msqrt><annotation encoding="text/plain">sqrt(x)</annotation><annotation encoding="application/x-tex">\\sqrt x</annotation></semantics></math>'
      expect(Sanitize.fragment(mathml, subject)).to eq '$\sqrt x$'
>>>>>>> c58967c3
    end
  end
end<|MERGE_RESOLUTION|>--- conflicted
+++ resolved
@@ -56,14 +56,13 @@
       expect(Sanitize.fragment('<a href="dweb:/a/foo">Test</a>', subject)).to eq '<a href="dweb:/a/foo" rel="nofollow noopener noreferrer" target="_blank">Test</a>'
     end
 
-<<<<<<< HEAD
     it 'keeps title in abbr' do
       expect(Sanitize.fragment('<abbr title="HyperText Markup Language">HTML</abbr>', subject)).to eq '<abbr title="HyperText Markup Language">HTML</abbr>'
     end
   end
 
-  describe '::MASTODON_OUTGOING' do
-    subject { described_class::MASTODON_OUTGOING }
+  describe '::MASTODON_STRICT' do
+    subject { described_class::MASTODON_STRICT }
 
     around do |example|
       original_web_domain = Rails.configuration.x.web_domain
@@ -73,10 +72,6 @@
 
     it_behaves_like 'common HTML sanitization'
 
-    it 'keeps a with href and rel tag, not adding to rel or target if url is local' do
-      Rails.configuration.x.web_domain = 'domain.test'
-      expect(Sanitize.fragment('<a href="http://domain.test/tags/foo" rel="tag">Test</a>', subject)).to eq '<a href="http://domain.test/tags/foo" rel="tag">Test</a>'
-=======
     it 'sanitizes math to LaTeX' do
       mathml = '<math><semantics><mrow><msup><mi>x</mi><mi>n</mi></msup><mo>+</mo><mi>y</mi></mrow><annotation encoding="application/x-tex">x^n+y</annotation></semantics></math>'
       expect(Sanitize.fragment(mathml, subject)).to eq '$x^n+y$'
@@ -95,7 +90,23 @@
     it 'prefers latex' do
       mathml = '<math><semantics><msqrt><mi>x</mi></msqrt><annotation encoding="text/plain">sqrt(x)</annotation><annotation encoding="application/x-tex">\\sqrt x</annotation></semantics></math>'
       expect(Sanitize.fragment(mathml, subject)).to eq '$\sqrt x$'
->>>>>>> c58967c3
+    end
+  end
+
+  describe '::MASTODON_OUTGOING' do
+    subject { described_class::MASTODON_OUTGOING }
+
+    around do |example|
+      original_web_domain = Rails.configuration.x.web_domain
+      example.run
+      Rails.configuration.x.web_domain = original_web_domain
+    end
+
+    it_behaves_like 'common HTML sanitization'
+
+    it 'keeps a with href and rel tag, not adding to rel or target if url is local' do
+      Rails.configuration.x.web_domain = 'domain.test'
+      expect(Sanitize.fragment('<a href="http://domain.test/tags/foo" rel="tag">Test</a>', subject)).to eq '<a href="http://domain.test/tags/foo" rel="tag">Test</a>'
     end
   end
 end
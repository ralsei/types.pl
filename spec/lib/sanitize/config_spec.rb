# frozen_string_literal: true

require 'rails_helper'

<<<<<<< HEAD
describe Sanitize::Config do
  shared_examples 'common HTML sanitization' do
    it 'keeps h1' do
      expect(Sanitize.fragment('<h1>Foo</h1>', subject)).to eq '<h1>Foo</h1>'
=======
RSpec.describe Sanitize::Config do
  describe '::MASTODON_STRICT' do
    subject { described_class::MASTODON_STRICT }

    it 'converts h1 to p strong' do
      expect(Sanitize.fragment('<h1>Foo</h1>', subject)).to eq '<p><strong>Foo</strong></p>'
>>>>>>> fe04291a
    end

    it 'keeps ul' do
      expect(Sanitize.fragment('<p>Check out:</p><ul><li>Foo</li><li>Bar</li></ul>', subject)).to eq '<p>Check out:</p><ul><li>Foo</li><li>Bar</li></ul>'
    end

    it 'keeps start and reversed attributes of ol' do
      expect(Sanitize.fragment('<p>Check out:</p><ol start="3" reversed=""><li>Foo</li><li>Bar</li></ol>', subject)).to eq '<p>Check out:</p><ol start="3" reversed=""><li>Foo</li><li>Bar</li></ol>'
    end

    it 'keeps ruby tags' do
      expect(Sanitize.fragment('<p><ruby>明日 <rp>(</rp><rt>Ashita</rt><rp>)</rp></ruby></p>', subject)).to eq '<p><ruby>明日 <rp>(</rp><rt>Ashita</rt><rp>)</rp></ruby></p>'
    end

    it 'removes a without href' do
      expect(Sanitize.fragment('<a>Test</a>', subject)).to eq 'Test'
    end

    it 'removes a without href and only keeps text content' do
      expect(Sanitize.fragment('<a><span class="invisible">foo&amp;</span><span>Test</span></a>', subject)).to eq 'foo&amp;Test'
    end

    it 'removes a with unsupported scheme in href' do
      expect(Sanitize.fragment('<a href="foo://bar">Test</a>', subject)).to eq 'Test'
    end

    it 'does not re-interpret HTML when removing unsupported links' do
      expect(Sanitize.fragment('<a href="foo://bar">Test&lt;a href="https://example.com"&gt;test&lt;/a&gt;</a>', subject)).to eq 'Test&lt;a href="https://example.com"&gt;test&lt;/a&gt;'
    end

    it 'keeps a with href' do
      expect(Sanitize.fragment('<a href="http://example.com">Test</a>', subject)).to eq '<a href="http://example.com" rel="nofollow noopener noreferrer" target="_blank">Test</a>'
    end

    it 'keeps a with translate="no"' do
      expect(Sanitize.fragment('<a href="http://example.com" translate="no">Test</a>', subject)).to eq '<a href="http://example.com" translate="no" rel="nofollow noopener noreferrer" target="_blank">Test</a>'
    end

    it 'removes "translate" attribute with invalid value' do
      expect(Sanitize.fragment('<a href="http://example.com" translate="foo">Test</a>', subject)).to eq '<a href="http://example.com" rel="nofollow noopener noreferrer" target="_blank">Test</a>'
    end

    it 'removes a with unparsable href' do
      expect(Sanitize.fragment('<a href=" https://google.fr">Test</a>', subject)).to eq 'Test'
    end

    it 'keeps a with supported scheme and no host' do
      expect(Sanitize.fragment('<a href="dweb:/a/foo">Test</a>', subject)).to eq '<a href="dweb:/a/foo" rel="nofollow noopener noreferrer" target="_blank">Test</a>'
    end

    it 'keeps title in abbr' do
      expect(Sanitize.fragment('<abbr title="HyperText Markup Language">HTML</abbr>', subject)).to eq '<abbr title="HyperText Markup Language">HTML</abbr>'
    end
  end

  describe '::MASTODON_OUTGOING' do
    subject { described_class::MASTODON_OUTGOING }

    around do |example|
      original_web_domain = Rails.configuration.x.web_domain
      example.run
      Rails.configuration.x.web_domain = original_web_domain
    end

    it_behaves_like 'common HTML sanitization'

    it 'keeps a with href and rel tag, not adding to rel or target if url is local' do
      Rails.configuration.x.web_domain = 'domain.test'
      expect(Sanitize.fragment('<a href="http://domain.test/tags/foo" rel="tag">Test</a>', subject)).to eq '<a href="http://domain.test/tags/foo" rel="tag">Test</a>'
    end
  end
end<|MERGE_RESOLUTION|>--- conflicted
+++ resolved
@@ -2,19 +2,10 @@
 
 require 'rails_helper'
 
-<<<<<<< HEAD
-describe Sanitize::Config do
+RSpec.describe Sanitize::Config do
   shared_examples 'common HTML sanitization' do
     it 'keeps h1' do
       expect(Sanitize.fragment('<h1>Foo</h1>', subject)).to eq '<h1>Foo</h1>'
-=======
-RSpec.describe Sanitize::Config do
-  describe '::MASTODON_STRICT' do
-    subject { described_class::MASTODON_STRICT }
-
-    it 'converts h1 to p strong' do
-      expect(Sanitize.fragment('<h1>Foo</h1>', subject)).to eq '<p><strong>Foo</strong></p>'
->>>>>>> fe04291a
     end
 
     it 'keeps ul' do

# frozen_string_literal: true

require 'rails_helper'

RSpec.describe 'NewStatuses', :inline_jobs, :js, :streaming do
  include ProfileStories

  let(:email)               { 'test@example.com' }
  let(:password)            { 'password' }
  let(:confirmed_at)        { Time.zone.now }
  let(:finished_onboarding) { true }
  let(:status_text) { 'This is a new status!' }

  before { as_a_logged_in_user }

  it 'can be posted' do
    visit_homepage

    within('.compose-form') do
<<<<<<< HEAD
      fill_in "What's on your mind?", with: status_text
      click_on 'TOOT!'
    end

    expect(page)
      .to have_css('.status__content__text', text: status_text)
  end

  it 'can be posted again' do
    visit_homepage
    status_text = 'This is a second status!'

    within('.compose-form') do
      fill_in "What's on your mind?", with: status_text
      click_on 'TOOT!'
=======
      fill_in frontend_translations('compose_form.placeholder'), with: status_text
      click_on 'Post'
>>>>>>> 4dbdc436
    end

    expect(page)
      .to have_css('.status__content__text', text: status_text)
  end

  def visit_homepage
    visit root_path

    expect(page)
      .to have_css('div.app-holder')
      .and have_css('form.compose-form')
  end
end<|MERGE_RESOLUTION|>--- conflicted
+++ resolved
@@ -17,26 +17,8 @@
     visit_homepage
 
     within('.compose-form') do
-<<<<<<< HEAD
-      fill_in "What's on your mind?", with: status_text
+      fill_in frontend_translations('compose_form.placeholder'), with: status_text
       click_on 'TOOT!'
-    end
-
-    expect(page)
-      .to have_css('.status__content__text', text: status_text)
-  end
-
-  it 'can be posted again' do
-    visit_homepage
-    status_text = 'This is a second status!'
-
-    within('.compose-form') do
-      fill_in "What's on your mind?", with: status_text
-      click_on 'TOOT!'
-=======
-      fill_in frontend_translations('compose_form.placeholder'), with: status_text
-      click_on 'Post'
->>>>>>> 4dbdc436
     end
 
     expect(page)

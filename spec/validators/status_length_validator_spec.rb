--- conflicted
+++ resolved
@@ -24,52 +24,27 @@
       expect(status).to_not have_received(:errors)
     end
 
-<<<<<<< HEAD
-    it 'adds an error when content warning is over MAX_CHARS characters' do
-      chars = StatusLengthValidator::MAX_CHARS + 1
-      status = instance_double(Status, spoiler_text: 'a' * chars, text: '', errors: activemodel_errors, local?: true, reblog?: false)
-=======
     it 'adds an error when content warning is over character limit' do
       status = status_double(spoiler_text: 'a' * 520)
->>>>>>> b7902225
       subject.validate(status)
       expect(status.errors).to have_received(:add)
     end
 
-<<<<<<< HEAD
-    it 'adds an error when text is over MAX_CHARS characters' do
-      chars = StatusLengthValidator::MAX_CHARS + 1
-      status = instance_double(Status, spoiler_text: '', text: 'a' * chars, errors: activemodel_errors, local?: true, reblog?: false)
-=======
     it 'adds an error when text is over character limit' do
       status = status_double(text: 'a' * 520)
->>>>>>> b7902225
       subject.validate(status)
       expect(status.errors).to have_received(:add)
     end
 
-<<<<<<< HEAD
-    it 'adds an error when text and content warning are over MAX_CHARS characters total' do
-      chars1 = 20
-      chars2 = StatusLengthValidator::MAX_CHARS + 1 - chars1
-      status = instance_double(Status, spoiler_text: 'a' * chars1, text: 'b' * chars2, errors: activemodel_errors, local?: true, reblog?: false)
-=======
     it 'adds an error when text and content warning are over character limit total' do
       status = status_double(spoiler_text: 'a' * 250, text: 'b' * 251)
->>>>>>> b7902225
       subject.validate(status)
       expect(status.errors).to have_received(:add)
     end
 
     it 'counts URLs as 23 characters flat' do
-<<<<<<< HEAD
-      chars = StatusLengthValidator::MAX_CHARS - 1 - 23
-      text   = ('a' * chars) + " http://#{'b' * 30}.com/example"
-      status = instance_double(Status, spoiler_text: '', text: text, errors: activemodel_errors, local?: true, reblog?: false)
-=======
       text   = ('a' * 476) + " http://#{'b' * 30}.com/example"
       status = status_double(text: text)
->>>>>>> b7902225
 
       subject.validate(status)
       expect(status.errors).to_not have_received(:add)
@@ -91,15 +66,8 @@
     end
 
     it 'counts only the front part of remote usernames' do
-<<<<<<< HEAD
-      username = '@alice'
-      chars = StatusLengthValidator::MAX_CHARS - 1 - username.length
-      text   = ('a' * chars) + " #{username}@#{'b' * 30}.com"
-      status = instance_double(Status, spoiler_text: '', text: text, errors: activemodel_errors, local?: true, reblog?: false)
-=======
       text   = ('a' * 475) + " @alice@#{'b' * 30}.com"
       status = status_double(text: text)
->>>>>>> b7902225
 
       subject.validate(status)
       expect(status.errors).to_not have_received(:add)

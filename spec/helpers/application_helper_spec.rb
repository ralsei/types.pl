--- conflicted
+++ resolved
@@ -16,15 +16,10 @@
 
       it 'uses the current theme and user settings classes in the result' do
         expect(helper.body_classes)
-<<<<<<< HEAD
-          .to match(/modal-layout compose-standalone/)
-          .and match(/flavour-glitch/)
+          .to match(/flavour-glitch/)
           .and match(/skin-default/)
-=======
-          .to match(/theme-default/)
           .and match(/system-font/)
           .and match(/reduce-motion/)
->>>>>>> a27bafa5
       end
 
       it 'includes values set via content_for' do
@@ -38,12 +33,6 @@
 
       def controller_helpers
         Module.new do
-<<<<<<< HEAD
-          def body_class_string = 'modal-layout compose-standalone'
-          def body_class_string = 'modal-layout compose-standalone'
-
-=======
->>>>>>> a27bafa5
           def current_account
             @current_account ||= Fabricate(:account, user: User.last)
           end

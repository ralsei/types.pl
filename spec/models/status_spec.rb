require 'rails_helper'

RSpec.describe Status, type: :model do
  let(:alice) { Fabricate(:account, username: 'alice') }
  let(:bob)   { Fabricate(:account, username: 'bob') }
  let(:other) { Fabricate(:status, account: bob, text: 'Skulls for the skull god! The enemy\'s gates are sideways!') }

  subject { Fabricate(:status, account: alice) }

  describe '#local?' do
    it 'returns true when no remote URI is set' do
      expect(subject.local?).to be true
    end

    it 'returns false if a remote URI is set' do
      alice.update(domain: 'example.com')
      subject.save
      expect(subject.local?).to be false
    end

    it 'returns true if a URI is set and `local` is true' do
      subject.update(uri: 'example.com', local: true)
      expect(subject.local?).to be true
    end
  end

  describe '#reblog?' do
    it 'returns true when the status reblogs another status' do
      subject.reblog = other
      expect(subject.reblog?).to be true
    end

    it 'returns false if the status is self-contained' do
      expect(subject.reblog?).to be false
    end
  end

  describe '#reply?' do
    it 'returns true if the status references another' do
      subject.thread = other
      expect(subject.reply?).to be true
    end

    it 'returns false if the status is self-contained' do
      expect(subject.reply?).to be false
    end
  end

  describe '#verb' do
    context 'if destroyed?' do
      it 'returns :delete' do
        subject.destroy!
        expect(subject.verb).to be :delete
      end
    end

    context 'unless destroyed?' do
      context 'if reblog?' do
        it 'returns :share' do
          subject.reblog = other
          expect(subject.verb).to be :share
        end
      end

      context 'unless reblog?' do
        it 'returns :post' do
          subject.reblog = nil
          expect(subject.verb).to be :post
        end
      end
    end
  end

  describe '#object_type' do
    it 'is note when the status is self-contained' do
      expect(subject.object_type).to be :note
    end

    it 'is comment when the status replies to another' do
      subject.thread = other
      expect(subject.object_type).to be :comment
    end
  end

  describe '#title' do
    # rubocop:disable Style/InterpolationCheck

    let(:account) { subject.account }

    context 'if destroyed?' do
      it 'returns "#{account.acct} deleted status"' do
        subject.destroy!
        expect(subject.title).to eq "#{account.acct} deleted status"
      end
    end

    context 'unless destroyed?' do
      context 'if reblog?' do
        it 'returns "#{account.acct} shared a status by #{reblog.account.acct}"' do
          reblog = subject.reblog = other
          expect(subject.title).to eq "#{account.acct} shared a status by #{reblog.account.acct}"
        end
      end

      context 'unless reblog?' do
        it 'returns "New status by #{account.acct}"' do
          subject.reblog = nil
          expect(subject.title).to eq "New status by #{account.acct}"
        end
      end
    end
  end

  describe '#hidden?' do
    context 'if private_visibility?' do
      it 'returns true' do
        subject.visibility = :private
        expect(subject.hidden?).to be true
      end
    end

    context 'if direct_visibility?' do
      it 'returns true' do
        subject.visibility = :direct
        expect(subject.hidden?).to be true
      end
    end

    context 'if public_visibility?' do
      it 'returns false' do
        subject.visibility = :public
        expect(subject.hidden?).to be false
      end
    end

    context 'if unlisted_visibility?' do
      it 'returns false' do
        subject.visibility = :unlisted
        expect(subject.hidden?).to be false
      end
    end
  end

  describe '#content' do
    it 'returns the text of the status if it is not a reblog' do
      expect(subject.content).to eql subject.text
    end

    it 'returns the text of the reblogged status' do
      subject.reblog = other
      expect(subject.content).to eql other.text
    end
  end

  describe '#target' do
    it 'returns nil if the status is self-contained' do
      expect(subject.target).to be_nil
    end

    it 'returns nil if the status is a reply' do
      subject.thread = other
      expect(subject.target).to be_nil
    end

    it 'returns the reblogged status' do
      subject.reblog = other
      expect(subject.target).to eq other
    end
  end

  describe '#reblogs_count' do
    it 'is the number of reblogs' do
      Fabricate(:status, account: bob, reblog: subject)
      Fabricate(:status, account: alice, reblog: subject)

      expect(subject.reblogs_count).to eq 2
    end

    it 'is decremented when reblog is removed' do
      reblog = Fabricate(:status, account: bob, reblog: subject)
      expect(subject.reblogs_count).to eq 1
      reblog.destroy
      expect(subject.reblogs_count).to eq 0
    end

    it 'does not fail when original is deleted before reblog' do
      reblog = Fabricate(:status, account: bob, reblog: subject)
      expect(subject.reblogs_count).to eq 1
      expect { subject.destroy }.to_not raise_error
      expect(Status.find_by(id: reblog.id)).to be_nil
    end
  end

  describe '#replies_count' do
    it 'is the number of replies' do
      reply = Fabricate(:status, account: bob, thread: subject)
      expect(subject.replies_count).to eq 1
    end

    it 'is decremented when reply is removed' do
      reply = Fabricate(:status, account: bob, thread: subject)
      expect(subject.replies_count).to eq 1
      reply.destroy
      expect(subject.replies_count).to eq 0
    end
  end

  describe '#favourites_count' do
    it 'is the number of favorites' do
      Fabricate(:favourite, account: bob, status: subject)
      Fabricate(:favourite, account: alice, status: subject)

      expect(subject.favourites_count).to eq 2
    end

    it 'is decremented when favourite is removed' do
      favourite = Fabricate(:favourite, account: bob, status: subject)
      expect(subject.favourites_count).to eq 1
      favourite.destroy
      expect(subject.favourites_count).to eq 0
    end
  end

  describe '#proper' do
    it 'is itself for original statuses' do
      expect(subject.proper).to eq subject
    end

    it 'is the source status for reblogs' do
      subject.reblog = other
      expect(subject.proper).to eq other
    end
  end

  describe 'on create' do
    let(:local_account) { Fabricate(:account, username: 'local', domain: nil) }
    let(:remote_account) { Fabricate(:account, username: 'remote', domain: 'example.com') }

    subject { Status.new }

    describe 'on a status that ends with the local-only emoji' do
      before do
        subject.text = 'A toot ' + subject.local_only_emoji
      end

      context 'if the status originates from this instance' do
        before do
          subject.account = local_account
        end

        it 'is marked local-only' do
          subject.save!

          expect(subject).to be_local_only
        end
      end

      context 'if the status is remote' do
        before do
          subject.account = remote_account
        end

        it 'is not marked local-only' do
          subject.save!

          expect(subject).to_not be_local_only
        end
      end
    end
  end

  describe '.mutes_map' do
    let(:status)  { Fabricate(:status) }
    let(:account) { Fabricate(:account) }

    subject { Status.mutes_map([status.conversation.id], account) }

    it 'returns a hash' do
      expect(subject).to be_a Hash
    end

    it 'contains true value' do
      account.mute_conversation!(status.conversation)
      expect(subject[status.conversation.id]).to be true
    end
  end

  describe '.favourites_map' do
    let(:status)  { Fabricate(:status) }
    let(:account) { Fabricate(:account) }

    subject { Status.favourites_map([status], account) }

    it 'returns a hash' do
      expect(subject).to be_a Hash
    end

    it 'contains true value' do
      Fabricate(:favourite, status: status, account: account)
      expect(subject[status.id]).to be true
    end
  end

  describe '.reblogs_map' do
    let(:status)  { Fabricate(:status) }
    let(:account) { Fabricate(:account) }

    subject { Status.reblogs_map([status], account) }

    it 'returns a hash' do
      expect(subject).to be_a Hash
    end

    it 'contains true value' do
      Fabricate(:status, account: account, reblog: status)
      expect(subject[status.id]).to be true
    end
  end

  describe '.in_chosen_languages' do
    context 'for accounts with language filters' do
      let(:user) { Fabricate(:user, chosen_languages: ['en']) }

      it 'does not include statuses in not in chosen languages' do
        status = Fabricate(:status, language: 'de')
        expect(Status.in_chosen_languages(user.account)).not_to include status
      end

      it 'includes status with unknown language' do
        status = Fabricate(:status, language: nil)
        expect(Status.in_chosen_languages(user.account)).to include status
      end
    end
  end

<<<<<<< HEAD
  describe '.as_home_timeline' do
    let(:account) { Fabricate(:account) }
    let(:followed) { Fabricate(:account) }
    let(:not_followed) { Fabricate(:account) }

    before do
      Fabricate(:follow, account: account, target_account: followed)

      @self_status = Fabricate(:status, account: account, visibility: :public)
      @self_direct_status = Fabricate(:status, account: account, visibility: :direct)
      @followed_status = Fabricate(:status, account: followed, visibility: :public)
      @followed_direct_status = Fabricate(:status, account: followed, visibility: :direct)
      @not_followed_status = Fabricate(:status, account: not_followed, visibility: :public)

      @results = Status.as_home_timeline(account)
    end

    it 'includes statuses from self' do
      expect(@results).to include(@self_status)
    end

    it 'does not include direct statuses from self' do
      expect(@results).to_not include(@self_direct_status)
    end

    it 'includes statuses from followed' do
      expect(@results).to include(@followed_status)
    end

    it 'does not include direct statuses mentioning recipient from followed' do
      Fabricate(:mention, account: account, status: @followed_direct_status)
      expect(@results).to_not include(@followed_direct_status)
    end

    it 'does not include direct statuses not mentioning recipient from followed' do
      expect(@results).not_to include(@followed_direct_status)
    end

    it 'does not include statuses from non-followed' do
      expect(@results).not_to include(@not_followed_status)
    end
  end

  describe '.as_direct_timeline' do
    let(:account) { Fabricate(:account) }
    let(:followed) { Fabricate(:account) }
    let(:not_followed) { Fabricate(:account) }

    before do
      Fabricate(:follow, account: account, target_account: followed)

      @self_public_status = Fabricate(:status, account: account, visibility: :public)
      @self_direct_status = Fabricate(:status, account: account, visibility: :direct)
      @followed_public_status = Fabricate(:status, account: followed, visibility: :public)
      @followed_direct_status = Fabricate(:status, account: followed, visibility: :direct)
      @not_followed_direct_status = Fabricate(:status, account: not_followed, visibility: :direct)

      @results = Status.as_direct_timeline(account)
    end

    it 'does not include public statuses from self' do
      expect(@results).to_not include(@self_public_status)
    end

    it 'includes direct statuses from self' do
      expect(@results).to include(@self_direct_status)
    end

    it 'does not include public statuses from followed' do
      expect(@results).to_not include(@followed_public_status)
    end

    it 'does not include direct statuses not mentioning recipient from followed' do
      expect(@results).to_not include(@followed_direct_status)
    end

    it 'does not include direct statuses not mentioning recipient from non-followed' do
      expect(@results).to_not include(@not_followed_direct_status)
    end

    it 'includes direct statuses mentioning recipient from followed' do
      Fabricate(:mention, account: account, status: @followed_direct_status)
      results2 = Status.as_direct_timeline(account)
      expect(results2).to include(@followed_direct_status)
    end

    it 'includes direct statuses mentioning recipient from non-followed' do
      Fabricate(:mention, account: account, status: @not_followed_direct_status)
      results2 = Status.as_direct_timeline(account)
      expect(results2).to include(@not_followed_direct_status)
    end
  end

=======
>>>>>>> a57ac072
  describe '.as_public_timeline' do
    it 'only includes statuses with public visibility' do
      public_status = Fabricate(:status, visibility: :public)
      private_status = Fabricate(:status, visibility: :private)

      results = Status.as_public_timeline
      expect(results).to include(public_status)
      expect(results).not_to include(private_status)
    end

    it 'does not include replies' do
      status = Fabricate(:status)
      reply = Fabricate(:status, in_reply_to_id: status.id)

      results = Status.as_public_timeline
      expect(results).to include(status)
      expect(results).not_to include(reply)
    end

    it 'does not include boosts' do
      status = Fabricate(:status)
      boost = Fabricate(:status, reblog_of_id: status.id)

      results = Status.as_public_timeline
      expect(results).to include(status)
      expect(results).not_to include(boost)
    end

    it 'filters out silenced accounts' do
      account = Fabricate(:account)
      silenced_account = Fabricate(:account, silenced: true)
      status = Fabricate(:status, account: account)
      silenced_status = Fabricate(:status, account: silenced_account)

      results = Status.as_public_timeline
      expect(results).to include(status)
      expect(results).not_to include(silenced_status)
    end

    context 'without local_only option' do
      let(:viewer) { nil }

      let!(:local_account)  { Fabricate(:account, domain: nil) }
      let!(:remote_account) { Fabricate(:account, domain: 'test.com') }
      let!(:local_status)   { Fabricate(:status, account: local_account) }
      let!(:remote_status)  { Fabricate(:status, account: remote_account) }

      subject { Status.as_public_timeline(viewer, false) }

      context 'without a viewer' do
        let(:viewer) { nil }

        it 'includes remote instances statuses' do
          expect(subject).to include(remote_status)
        end

        it 'includes local statuses' do
          expect(subject).to include(local_status)
        end
      end

      context 'with a viewer' do
        let(:viewer) { Fabricate(:account, username: 'viewer') }

        it 'includes remote instances statuses' do
          expect(subject).to include(remote_status)
        end

        it 'includes local statuses' do
          expect(subject).to include(local_status)
        end
      end
    end

    context 'with a local_only option set' do
      let!(:local_account)  { Fabricate(:account, domain: nil) }
      let!(:remote_account) { Fabricate(:account, domain: 'test.com') }
      let!(:local_status)   { Fabricate(:status, account: local_account) }
      let!(:remote_status)  { Fabricate(:status, account: remote_account) }

      subject { Status.as_public_timeline(viewer, true) }

      context 'without a viewer' do
        let(:viewer) { nil }

        it 'does not include remote instances statuses' do
          expect(subject).to include(local_status)
          expect(subject).not_to include(remote_status)
        end
      end

      context 'with a viewer' do
        let(:viewer) { Fabricate(:account, username: 'viewer') }

        it 'does not include remote instances statuses' do
          expect(subject).to include(local_status)
          expect(subject).not_to include(remote_status)
        end

        it 'is not affected by personal domain blocks' do
          viewer.block_domain!('test.com')
          expect(subject).to include(local_status)
          expect(subject).not_to include(remote_status)
        end
      end
    end

    describe 'with an account passed in' do
      before do
        @account = Fabricate(:account)
      end

      it 'excludes statuses from accounts blocked by the account' do
        blocked = Fabricate(:account)
        Fabricate(:block, account: @account, target_account: blocked)
        blocked_status = Fabricate(:status, account: blocked)

        results = Status.as_public_timeline(@account)
        expect(results).not_to include(blocked_status)
      end

      it 'excludes statuses from accounts who have blocked the account' do
        blocked = Fabricate(:account)
        Fabricate(:block, account: blocked, target_account: @account)
        blocked_status = Fabricate(:status, account: blocked)

        results = Status.as_public_timeline(@account)
        expect(results).not_to include(blocked_status)
      end

      it 'excludes statuses from accounts muted by the account' do
        muted = Fabricate(:account)
        Fabricate(:mute, account: @account, target_account: muted)
        muted_status = Fabricate(:status, account: muted)

        results = Status.as_public_timeline(@account)
        expect(results).not_to include(muted_status)
      end

      it 'excludes statuses from accounts from personally blocked domains' do
        blocked = Fabricate(:account, domain: 'example.com')
        @account.block_domain!(blocked.domain)
        blocked_status = Fabricate(:status, account: blocked)

        results = Status.as_public_timeline(@account)
        expect(results).not_to include(blocked_status)
      end

      context 'with language preferences' do
        it 'excludes statuses in languages not allowed by the account user' do
          user = Fabricate(:user, chosen_languages: [:en, :es])
          @account.update(user: user)
          en_status = Fabricate(:status, language: 'en')
          es_status = Fabricate(:status, language: 'es')
          fr_status = Fabricate(:status, language: 'fr')

          results = Status.as_public_timeline(@account)
          expect(results).to include(en_status)
          expect(results).to include(es_status)
          expect(results).not_to include(fr_status)
        end

        it 'includes all languages when user does not have a setting' do
          user = Fabricate(:user, chosen_languages: nil)
          @account.update(user: user)

          en_status = Fabricate(:status, language: 'en')
          es_status = Fabricate(:status, language: 'es')

          results = Status.as_public_timeline(@account)
          expect(results).to include(en_status)
          expect(results).to include(es_status)
        end

        it 'includes all languages when account does not have a user' do
          expect(@account.user).to be_nil
          en_status = Fabricate(:status, language: 'en')
          es_status = Fabricate(:status, language: 'es')

          results = Status.as_public_timeline(@account)
          expect(results).to include(en_status)
          expect(results).to include(es_status)
        end
      end
    end

    context 'with local-only statuses' do
      let(:status) { Fabricate(:status, local_only: true) }

      subject { Status.as_public_timeline(viewer) }

      context 'without a viewer' do
        let(:viewer) { nil }

        it 'excludes local-only statuses' do
          expect(subject).to_not include(status)
        end
      end

      context 'with a viewer' do
        let(:viewer) { Fabricate(:account, username: 'viewer') }

        it 'includes local-only statuses' do
          expect(subject).to include(status)
        end
      end

      # TODO: What happens if the viewer is remote?
      # Can the viewer be remote?
      # What prevents the viewer from being remote?
    end
  end

  describe '.as_tag_timeline' do
    it 'includes statuses with a tag' do
      tag = Fabricate(:tag)
      status = Fabricate(:status, tags: [tag])
      other = Fabricate(:status)

      results = Status.as_tag_timeline(tag)
      expect(results).to include(status)
      expect(results).not_to include(other)
    end

    it 'allows replies to be included' do
      original = Fabricate(:status)
      tag = Fabricate(:tag)
      status = Fabricate(:status, tags: [tag], in_reply_to_id: original.id)

      results = Status.as_tag_timeline(tag)
      expect(results).to include(status)
    end

    context 'on a local-only status' do
      let(:tag) { Fabricate(:tag) }
      let(:status) { Fabricate(:status, local_only: true, tags: [tag]) }

      context 'without a viewer' do
        let(:viewer) { nil }

        it 'filters the local-only status out of the result set' do
          expect(Status.as_tag_timeline(tag, viewer)).not_to include(status)
        end
      end

      context 'with a viewer' do
        let(:viewer) { Fabricate(:account, username: 'viewer', domain: nil) }

        it 'keeps the local-only status in the result set' do
          expect(Status.as_tag_timeline(tag, viewer)).to include(status)
        end
      end
    end
  end

  describe '.permitted_for' do
    subject { described_class.permitted_for(target_account, account).pluck(:visibility) }

    let(:target_account) { alice }
    let(:account) { bob }
    let!(:public_status) { Fabricate(:status, account: target_account, visibility: 'public') }
    let!(:unlisted_status) { Fabricate(:status, account: target_account, visibility: 'unlisted') }
    let!(:private_status) { Fabricate(:status, account: target_account, visibility: 'private') }

    let!(:direct_status) do
      Fabricate(:status, account: target_account, visibility: 'direct').tap do |status|
        Fabricate(:mention, status: status, account: account)
      end
    end

    let!(:other_direct_status) do
      Fabricate(:status, account: target_account, visibility: 'direct').tap do |status|
        Fabricate(:mention, status: status)
      end
    end

    context 'given nil' do
      let(:account) { nil }
      let(:direct_status) { nil }
      it { is_expected.to eq(%w(unlisted public)) }
    end

    context 'given blocked account' do
      before do
        target_account.block!(account)
      end

      it { is_expected.to be_empty }
    end

    context 'given same account' do
      let(:account) { target_account }
      it { is_expected.to eq(%w(direct direct private unlisted public)) }
    end

    context 'given followed account' do
      before do
        account.follow!(target_account)
      end

      it { is_expected.to eq(%w(direct private unlisted public)) }
    end

    context 'given unfollowed account' do
      it { is_expected.to eq(%w(direct unlisted public)) }
    end
  end

  describe 'before_validation' do
    it 'sets account being replied to correctly over intermediary nodes' do
      first_status = Fabricate(:status, account: bob)
      intermediary = Fabricate(:status, thread: first_status, account: alice)
      final        = Fabricate(:status, thread: intermediary, account: alice)

      expect(final.in_reply_to_account_id).to eq bob.id
    end

    it 'creates new conversation for stand-alone status' do
      expect(Status.create(account: alice, text: 'First').conversation_id).to_not be_nil
    end

    it 'keeps conversation of parent node' do
      parent = Fabricate(:status, text: 'First')
      expect(Status.create(account: alice, thread: parent, text: 'Response').conversation_id).to eq parent.conversation_id
    end

    it 'sets `local` to true for status by local account' do
      expect(Status.create(account: alice, text: 'foo').local).to be true
    end

    it 'sets `local` to false for status by remote account' do
      alice.update(domain: 'example.com')
      expect(Status.create(account: alice, text: 'foo').local).to be false
    end
  end

  describe 'validation' do
    it 'disallow empty uri for remote status' do
      alice.update(domain: 'example.com')
      status = Fabricate.build(:status, uri: '', account: alice)
      expect(status).to model_have_error_on_field(:uri)
    end
  end

  describe 'after_create' do
    it 'saves ActivityPub uri as uri for local status' do
      status = Status.create(account: alice, text: 'foo')
      status.reload
      expect(status.uri).to start_with('https://')
    end
  end
end<|MERGE_RESOLUTION|>--- conflicted
+++ resolved
@@ -333,50 +333,6 @@
     end
   end
 
-<<<<<<< HEAD
-  describe '.as_home_timeline' do
-    let(:account) { Fabricate(:account) }
-    let(:followed) { Fabricate(:account) }
-    let(:not_followed) { Fabricate(:account) }
-
-    before do
-      Fabricate(:follow, account: account, target_account: followed)
-
-      @self_status = Fabricate(:status, account: account, visibility: :public)
-      @self_direct_status = Fabricate(:status, account: account, visibility: :direct)
-      @followed_status = Fabricate(:status, account: followed, visibility: :public)
-      @followed_direct_status = Fabricate(:status, account: followed, visibility: :direct)
-      @not_followed_status = Fabricate(:status, account: not_followed, visibility: :public)
-
-      @results = Status.as_home_timeline(account)
-    end
-
-    it 'includes statuses from self' do
-      expect(@results).to include(@self_status)
-    end
-
-    it 'does not include direct statuses from self' do
-      expect(@results).to_not include(@self_direct_status)
-    end
-
-    it 'includes statuses from followed' do
-      expect(@results).to include(@followed_status)
-    end
-
-    it 'does not include direct statuses mentioning recipient from followed' do
-      Fabricate(:mention, account: account, status: @followed_direct_status)
-      expect(@results).to_not include(@followed_direct_status)
-    end
-
-    it 'does not include direct statuses not mentioning recipient from followed' do
-      expect(@results).not_to include(@followed_direct_status)
-    end
-
-    it 'does not include statuses from non-followed' do
-      expect(@results).not_to include(@not_followed_status)
-    end
-  end
-
   describe '.as_direct_timeline' do
     let(:account) { Fabricate(:account) }
     let(:followed) { Fabricate(:account) }
@@ -427,8 +383,6 @@
     end
   end
 
-=======
->>>>>>> a57ac072
   describe '.as_public_timeline' do
     it 'only includes statuses with public visibility' do
       public_status = Fabricate(:status, visibility: :public)

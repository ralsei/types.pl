--- conflicted
+++ resolved
@@ -13,30 +13,21 @@
   describe '.following_map' do
     subject { Account.following_map(target_account_ids, account_id) }
 
-<<<<<<< HEAD
-    context 'account with Follow' do
-      it 'returns { target_account_id => { reblogs: true } }' do
-=======
     context 'when Account with Follow' do
       it 'returns { target_account_id => true }' do
->>>>>>> f877aa9d
         Fabricate(:follow, account: account, target_account: target_account)
         expect(subject).to eq(target_account_id => { reblogs: true, notify: false, languages: nil })
       end
     end
 
-<<<<<<< HEAD
-    context 'account with Follow but with reblogs disabled' do
+    context 'when Account with Follow but with reblogs disabled' do
       it 'returns { target_account_id => { reblogs: false } }' do
         Fabricate(:follow, account: account, target_account: target_account, show_reblogs: false)
         expect(subject).to eq(target_account_id => { reblogs: false, notify: false, languages: nil })
       end
     end
 
-    context 'account without Follow' do
-=======
     context 'when Account without Follow' do
->>>>>>> f877aa9d
       it 'returns {}' do
         expect(subject).to eq({})
       end

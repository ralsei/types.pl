# frozen_string_literal: true

require 'rails_helper'

RSpec.describe Account::Interactions do
  let(:account)            { Fabricate(:account) }
  let(:target_account)     { Fabricate(:account) }
<<<<<<< HEAD
  let(:target_account_id)  { target_account.id }
  let(:target_account_ids) { [target_account_id] }

  describe '.following_map' do
    subject { Account.following_map(target_account_ids, account_id) }

    context 'when Account with Follow' do
      it 'returns { target_account_id => true }' do
        Fabricate(:follow, account: account, target_account: target_account)
        expect(subject).to eq(target_account_id => { reblogs: true, notify: false, languages: nil })
      end
    end

    context 'when Account with Follow but with reblogs disabled' do
      it 'returns { target_account_id => { reblogs: false } }' do
        Fabricate(:follow, account: account, target_account: target_account, show_reblogs: false)
        expect(subject).to eq(target_account_id => { reblogs: false, notify: false, languages: nil })
      end
    end

    context 'when Account without Follow' do
      it 'returns {}' do
        expect(subject).to eq({})
      end
    end
  end

  describe '.followed_by_map' do
    subject { Account.followed_by_map(target_account_ids, account_id) }

    context 'when Account with Follow' do
      it 'returns { target_account_id => true }' do
        Fabricate(:follow, account: target_account, target_account: account)
        expect(subject).to eq(target_account_id => true)
      end
    end

    context 'when Account without Follow' do
      it 'returns {}' do
        expect(subject).to eq({})
      end
    end
  end

  describe '.blocking_map' do
    subject { Account.blocking_map(target_account_ids, account_id) }

    context 'when Account with Block' do
      it 'returns { target_account_id => true }' do
        Fabricate(:block, account: account, target_account: target_account)
        expect(subject).to eq(target_account_id => true)
      end
    end

    context 'when Account without Block' do
      it 'returns {}' do
        expect(subject).to eq({})
      end
    end
  end

  describe '.muting_map' do
    subject { Account.muting_map(target_account_ids, account_id) }

    context 'when Account with Mute' do
      before do
        Fabricate(:mute, target_account: target_account, account: account, hide_notifications: hide)
      end

      context 'when Mute#hide_notifications?' do
        let(:hide) { true }

        it 'returns { target_account_id => { notifications: true } }' do
          expect(subject).to eq(target_account_id => { notifications: true })
        end
      end

      context 'when not Mute#hide_notifications?' do
        let(:hide) { false }

        it 'returns { target_account_id => { notifications: false } }' do
          expect(subject).to eq(target_account_id => { notifications: false })
        end
      end
    end

    context 'when Account without Mute' do
      it 'returns {}' do
        expect(subject).to eq({})
      end
    end
  end
=======
>>>>>>> 8ba1487f

  describe '#follow!' do
    it 'creates and returns Follow' do
      expect do
        expect(account.follow!(target_account)).to be_a Follow
      end.to change { account.following.count }.by 1
    end
  end

  describe '#block' do
    it 'creates and returns Block' do
      expect do
        expect(account.block!(target_account)).to be_a Block
      end.to change { account.block_relationships.count }.by 1
    end
  end

  describe '#mute!' do
    subject { account.mute!(target_account, notifications: arg_notifications) }

    context 'when Mute does not exist yet' do
      context 'when arg :notifications is nil' do
        let(:arg_notifications) { nil }

        it 'creates Mute, and returns Mute' do
          expect do
            expect(subject).to be_a Mute
          end.to change { account.mute_relationships.count }.by 1
        end
      end

      context 'when arg :notifications is false' do
        let(:arg_notifications) { false }

        it 'creates Mute, and returns Mute' do
          expect do
            expect(subject).to be_a Mute
          end.to change { account.mute_relationships.count }.by 1
        end
      end

      context 'when arg :notifications is true' do
        let(:arg_notifications) { true }

        it 'creates Mute, and returns Mute' do
          expect do
            expect(subject).to be_a Mute
          end.to change { account.mute_relationships.count }.by 1
        end
      end
    end

    context 'when Mute already exists' do
      before do
        account.mute_relationships << mute
      end

      let(:mute) do
        Fabricate(:mute,
                  account: account,
                  target_account: target_account,
                  hide_notifications: hide_notifications)
      end

      context 'when mute.hide_notifications is true' do
        let(:hide_notifications) { true }

        context 'when arg :notifications is nil' do
          let(:arg_notifications) { nil }

          it 'returns Mute without updating mute.hide_notifications' do
            expect do
              expect(subject).to be_a Mute
            end.to_not change { mute.reload.hide_notifications? }.from(true)
          end
        end

        context 'when arg :notifications is false' do
          let(:arg_notifications) { false }

          it 'returns Mute, and updates mute.hide_notifications false' do
            expect do
              expect(subject).to be_a Mute
            end.to change { mute.reload.hide_notifications? }.from(true).to(false)
          end
        end

        context 'when arg :notifications is true' do
          let(:arg_notifications) { true }

          it 'returns Mute without updating mute.hide_notifications' do
            expect do
              expect(subject).to be_a Mute
            end.to_not change { mute.reload.hide_notifications? }.from(true)
          end
        end
      end

      context 'when mute.hide_notifications is false' do
        let(:hide_notifications) { false }

        context 'when arg :notifications is nil' do
          let(:arg_notifications) { nil }

          it 'returns Mute, and updates mute.hide_notifications true' do
            expect do
              expect(subject).to be_a Mute
            end.to change { mute.reload.hide_notifications? }.from(false).to(true)
          end
        end

        context 'when arg :notifications is false' do
          let(:arg_notifications) { false }

          it 'returns Mute without updating mute.hide_notifications' do
            expect do
              expect(subject).to be_a Mute
            end.to_not change { mute.reload.hide_notifications? }.from(false)
          end
        end

        context 'when arg :notifications is true' do
          let(:arg_notifications) { true }

          it 'returns Mute, and updates mute.hide_notifications true' do
            expect do
              expect(subject).to be_a Mute
            end.to change { mute.reload.hide_notifications? }.from(false).to(true)
          end
        end
      end
    end
  end

  describe '#mute_conversation!' do
    subject { account.mute_conversation!(conversation) }

    let(:conversation) { Fabricate(:conversation) }

    it 'creates and returns ConversationMute' do
      expect do
        expect(subject).to be_a ConversationMute
      end.to change { account.conversation_mutes.count }.by 1
    end
  end

  describe '#block_domain!' do
    subject { account.block_domain!(domain) }

    let(:domain) { 'example.com' }

    it 'creates and returns AccountDomainBlock' do
      expect do
        expect(subject).to be_a AccountDomainBlock
      end.to change { account.domain_blocks.count }.by 1
    end
  end

  describe '#block_idna_domain!' do
    subject do
      [
        account.block_domain!(idna_domain),
        account.block_domain!(punycode_domain),
      ]
    end

    let(:idna_domain) { '대한민국.한국' }
    let(:punycode_domain) { 'xn--3e0bs9hfvinn1a.xn--3e0b707e' }

    it 'creates single AccountDomainBlock' do
      expect do
        expect(subject).to all(be_a AccountDomainBlock)
      end.to change { account.domain_blocks.count }.by 1
    end
  end

  describe '#unfollow!' do
    subject { account.unfollow!(target_account) }

    context 'when following target_account' do
      it 'returns destroyed Follow' do
        account.active_relationships.create(target_account: target_account)
        expect(subject).to be_a Follow
        expect(subject).to be_destroyed
      end
    end

    context 'when not following target_account' do
      it 'returns nil' do
        expect(subject).to be_nil
      end
    end
  end

  describe '#unblock!' do
    subject { account.unblock!(target_account) }

    context 'when blocking target_account' do
      it 'returns destroyed Block' do
        account.block_relationships.create(target_account: target_account)
        expect(subject).to be_a Block
        expect(subject).to be_destroyed
      end
    end

    context 'when not blocking target_account' do
      it 'returns nil' do
        expect(subject).to be_nil
      end
    end
  end

  describe '#unmute!' do
    subject { account.unmute!(target_account) }

    context 'when muting target_account' do
      it 'returns destroyed Mute' do
        account.mute_relationships.create(target_account: target_account)
        expect(subject).to be_a Mute
        expect(subject).to be_destroyed
      end
    end

    context 'when not muting target_account' do
      it 'returns nil' do
        expect(subject).to be_nil
      end
    end
  end

  describe '#unmute_conversation!' do
    subject { account.unmute_conversation!(conversation) }

    let(:conversation) { Fabricate(:conversation) }

    context 'when muting the conversation' do
      it 'returns destroyed ConversationMute' do
        account.conversation_mutes.create(conversation: conversation)
        expect(subject).to be_a ConversationMute
        expect(subject).to be_destroyed
      end
    end

    context 'when not muting the conversation' do
      it 'returns nil' do
        expect(subject).to be_nil
      end
    end
  end

  describe '#unblock_domain!' do
    subject { account.unblock_domain!(domain) }

    let(:domain) { 'example.com' }

    context 'when blocking the domain' do
      it 'returns destroyed AccountDomainBlock' do
        account_domain_block = Fabricate(:account_domain_block, domain: domain)
        account.domain_blocks << account_domain_block
        expect(subject).to be_a AccountDomainBlock
        expect(subject).to be_destroyed
      end
    end

    context 'when unblocking the domain' do
      it 'returns nil' do
        expect(subject).to be_nil
      end
    end
  end

  describe '#unblock_idna_domain!' do
    subject { account.unblock_domain!(punycode_domain) }

    let(:idna_domain) { '대한민국.한국' }
    let(:punycode_domain) { 'xn--3e0bs9hfvinn1a.xn--3e0b707e' }

    context 'when blocking the domain' do
      it 'returns destroyed AccountDomainBlock' do
        account_domain_block = Fabricate(:account_domain_block, domain: idna_domain)
        account.domain_blocks << account_domain_block
        expect(subject).to be_a AccountDomainBlock
        expect(subject).to be_destroyed
      end
    end

    context 'when unblocking idna domain' do
      it 'returns nil' do
        expect(subject).to be_nil
      end
    end
  end

  describe '#following?' do
    subject { account.following?(target_account) }

    context 'when following target_account' do
      it 'returns true' do
        account.active_relationships.create(target_account: target_account)
        expect(subject).to be true
      end
    end

    context 'when not following target_account' do
      it 'returns false' do
        expect(subject).to be false
      end
    end
  end

  describe '#followed_by?' do
    subject { account.followed_by?(target_account) }

    context 'when followed by target_account' do
      it 'returns true' do
        account.passive_relationships.create(account: target_account)
        expect(subject).to be true
      end
    end

    context 'when not followed by target_account' do
      it 'returns false' do
        expect(subject).to be false
      end
    end
  end

  describe '#blocking?' do
    subject { account.blocking?(target_account) }

    context 'when blocking target_account' do
      it 'returns true' do
        account.block_relationships.create(target_account: target_account)
        expect(subject).to be true
      end
    end

    context 'when not blocking target_account' do
      it 'returns false' do
        expect(subject).to be false
      end
    end
  end

  describe '#domain_blocking?' do
    subject { account.domain_blocking?(domain) }

    let(:domain) { 'example.com' }

    context 'when blocking the domain' do
      it 'returns true' do
        account_domain_block = Fabricate(:account_domain_block, domain: domain)
        account.domain_blocks << account_domain_block
        expect(subject).to be true
      end
    end

    context 'when not blocking the domain' do
      it 'returns false' do
        expect(subject).to be false
      end
    end
  end

  describe '#muting?' do
    subject { account.muting?(target_account) }

    context 'when muting target_account' do
      it 'returns true' do
        mute = Fabricate(:mute, account: account, target_account: target_account)
        account.mute_relationships << mute
        expect(subject).to be true
      end
    end

    context 'when not muting target_account' do
      it 'returns false' do
        expect(subject).to be false
      end
    end
  end

  describe '#muting_conversation?' do
    subject { account.muting_conversation?(conversation) }

    let(:conversation) { Fabricate(:conversation) }

    context 'when muting the conversation' do
      it 'returns true' do
        account.conversation_mutes.create(conversation: conversation)
        expect(subject).to be true
      end
    end

    context 'when not muting the conversation' do
      it 'returns false' do
        expect(subject).to be false
      end
    end
  end

  describe '#muting_notifications?' do
    subject { account.muting_notifications?(target_account) }

    before do
      mute = Fabricate(:mute, target_account: target_account, account: account, hide_notifications: hide)
      account.mute_relationships << mute
    end

    context 'when muting notifications of target_account' do
      let(:hide) { true }

      it 'returns true' do
        expect(subject).to be true
      end
    end

    context 'when not muting notifications of target_account' do
      let(:hide) { false }

      it 'returns false' do
        expect(subject).to be false
      end
    end
  end

  describe '#requested?' do
    subject { account.requested?(target_account) }

    context 'with requested by target_account' do
      it 'returns true' do
        Fabricate(:follow_request, account: account, target_account: target_account)
        expect(subject).to be true
      end
    end

    context 'when not requested by target_account' do
      it 'returns false' do
        expect(subject).to be false
      end
    end
  end

  describe '#favourited?' do
    subject { account.favourited?(status) }

    let(:status) { Fabricate(:status, account: account, favourites: favourites) }

    context 'when favorited' do
      let(:favourites) { [Fabricate(:favourite, account: account)] }

      it 'returns true' do
        expect(subject).to be true
      end
    end

    context 'when not favorited' do
      let(:favourites) { [] }

      it 'returns false' do
        expect(subject).to be false
      end
    end
  end

  describe '#reblogged?' do
    subject { account.reblogged?(status) }

    let(:status) { Fabricate(:status, account: account, reblogs: reblogs) }

    context 'with reblogged' do
      let(:reblogs) { [Fabricate(:status, account: account)] }

      it 'returns true' do
        expect(subject).to be true
      end
    end

    context 'when not reblogged' do
      let(:reblogs) { [] }

      it 'returns false' do
        expect(subject).to be false
      end
    end
  end

  describe '#pinned?' do
    subject { account.pinned?(status) }

    let(:status) { Fabricate(:status, account: account) }

    context 'when pinned' do
      it 'returns true' do
        Fabricate(:status_pin, account: account, status: status)
        expect(subject).to be true
      end
    end

    context 'when not pinned' do
      it 'returns false' do
        expect(subject).to be false
      end
    end
  end

  describe '#remote_followers_hash' do
    let(:me) { Fabricate(:account, username: 'Me') }
    let(:remote_alice) { Fabricate(:account, username: 'alice', domain: 'example.org', uri: 'https://example.org/users/alice') }
    let(:remote_bob) { Fabricate(:account, username: 'bob', domain: 'example.org', uri: 'https://example.org/users/bob') }
    let(:remote_instance_actor) { Fabricate(:account, username: 'instance-actor', domain: 'example.org', uri: 'https://example.org') }
    let(:remote_eve) { Fabricate(:account, username: 'eve', domain: 'foo.org', uri: 'https://foo.org/users/eve') }

    before do
      remote_alice.follow!(me)
      remote_bob.follow!(me)
      remote_instance_actor.follow!(me)
      remote_eve.follow!(me)
      me.follow!(remote_alice)
    end

    it 'returns correct hash for remote domains' do
      expect(me.remote_followers_hash('https://example.org/')).to eq '20aecbe774b3d61c25094370baf370012b9271c5b172ecedb05caff8d79ef0c7'
      expect(me.remote_followers_hash('https://foo.org/')).to eq 'ccb9c18a67134cfff9d62c7f7e7eb88e6b803446c244b84265565f4eba29df0e'
      expect(me.remote_followers_hash('https://foo.org.evil.com/')).to eq '0000000000000000000000000000000000000000000000000000000000000000'
      expect(me.remote_followers_hash('https://foo')).to eq '0000000000000000000000000000000000000000000000000000000000000000'
    end

    it 'invalidates cache as needed when removing or adding followers' do
      expect(me.remote_followers_hash('https://example.org/')).to eq '20aecbe774b3d61c25094370baf370012b9271c5b172ecedb05caff8d79ef0c7'
      remote_instance_actor.unfollow!(me)
      expect(me.remote_followers_hash('https://example.org/')).to eq '707962e297b7bd94468a21bc8e506a1bcea607a9142cd64e27c9b106b2a5f6ec'
      remote_alice.unfollow!(me)
      expect(me.remote_followers_hash('https://example.org/')).to eq '241b00794ce9b46aa864f3220afadef128318da2659782985bac5ed5bd436bff'
      remote_alice.follow!(me)
      expect(me.remote_followers_hash('https://example.org/')).to eq '707962e297b7bd94468a21bc8e506a1bcea607a9142cd64e27c9b106b2a5f6ec'
    end
  end

  describe '#local_followers_hash' do
    let(:me) { Fabricate(:account, username: 'Me') }
    let(:remote_alice) { Fabricate(:account, username: 'alice', domain: 'example.org', uri: 'https://example.org/users/alice') }

    before do
      me.follow!(remote_alice)
    end

    it 'returns correct hash for local users' do
      expect(remote_alice.local_followers_hash).to eq Digest::SHA256.hexdigest(ActivityPub::TagManager.instance.uri_for(me))
    end

    it 'invalidates cache as needed when removing or adding followers' do
      expect(remote_alice.local_followers_hash).to eq Digest::SHA256.hexdigest(ActivityPub::TagManager.instance.uri_for(me))
      me.unfollow!(remote_alice)
      expect(remote_alice.local_followers_hash).to eq '0000000000000000000000000000000000000000000000000000000000000000'
      me.follow!(remote_alice)
      expect(remote_alice.local_followers_hash).to eq Digest::SHA256.hexdigest(ActivityPub::TagManager.instance.uri_for(me))
    end
  end

  describe 'muting an account' do
    let(:me) { Fabricate(:account, username: 'Me') }
    let(:you) { Fabricate(:account, username: 'You') }

    context 'with the notifications option unspecified' do
      before do
        me.mute!(you)
      end

      it 'defaults to muting notifications' do
        expect(me.muting_notifications?(you)).to be true
      end
    end

    context 'with the notifications option set to false' do
      before do
        me.mute!(you, notifications: false)
      end

      it 'does not mute notifications' do
        expect(me.muting_notifications?(you)).to be false
      end
    end

    context 'with the notifications option set to true' do
      before do
        me.mute!(you, notifications: true)
      end

      it 'does mute notifications' do
        expect(me.muting_notifications?(you)).to be true
      end
    end
  end

  describe 'ignoring reblogs from an account' do
    let!(:me) { Fabricate(:account, username: 'Me') }
    let!(:you) { Fabricate(:account, username: 'You') }

    context 'with the reblogs option unspecified' do
      before do
        me.follow!(you)
      end

      it 'defaults to showing reblogs' do
        expect(me.muting_reblogs?(you)).to be(false)
      end
    end

    context 'with the reblogs option set to false' do
      before do
        me.follow!(you, reblogs: false)
      end

      it 'does mute reblogs' do
        expect(me.muting_reblogs?(you)).to be(true)
      end
    end

    context 'with the reblogs option set to true' do
      before do
        me.follow!(you, reblogs: true)
      end

      it 'does not mute reblogs' do
        expect(me.muting_reblogs?(you)).to be(false)
      end
    end
  end

  describe '#lists_for_local_distribution' do
    let(:account)                 { Fabricate(:user, current_sign_in_at: Time.now.utc).account }
    let!(:inactive_follower_user) { Fabricate(:user, current_sign_in_at: 5.years.ago) }
    let!(:follower_user)          { Fabricate(:user, current_sign_in_at: Time.now.utc) }
    let!(:follow_request_user)    { Fabricate(:user, current_sign_in_at: Time.now.utc) }

    let!(:inactive_follower_list) { Fabricate(:list, account: inactive_follower_user.account) }
    let!(:follower_list)          { Fabricate(:list, account: follower_user.account) }
    let!(:follow_request_list)    { Fabricate(:list, account: follow_request_user.account) }

    let!(:self_list)              { Fabricate(:list, account: account) }

    before do
      inactive_follower_user.account.follow!(account)
      follower_user.account.follow!(account)
      follow_request_user.account.follow_requests.create!(target_account: account)

      inactive_follower_list.accounts << account
      follower_list.accounts << account
      follow_request_list.accounts << account
      self_list.accounts << account
    end

    it 'includes only the list from the active follower and from oneself' do
      expect(account.lists_for_local_distribution.to_a).to contain_exactly(follower_list, self_list)
    end
  end
end<|MERGE_RESOLUTION|>--- conflicted
+++ resolved
@@ -5,101 +5,6 @@
 RSpec.describe Account::Interactions do
   let(:account)            { Fabricate(:account) }
   let(:target_account)     { Fabricate(:account) }
-<<<<<<< HEAD
-  let(:target_account_id)  { target_account.id }
-  let(:target_account_ids) { [target_account_id] }
-
-  describe '.following_map' do
-    subject { Account.following_map(target_account_ids, account_id) }
-
-    context 'when Account with Follow' do
-      it 'returns { target_account_id => true }' do
-        Fabricate(:follow, account: account, target_account: target_account)
-        expect(subject).to eq(target_account_id => { reblogs: true, notify: false, languages: nil })
-      end
-    end
-
-    context 'when Account with Follow but with reblogs disabled' do
-      it 'returns { target_account_id => { reblogs: false } }' do
-        Fabricate(:follow, account: account, target_account: target_account, show_reblogs: false)
-        expect(subject).to eq(target_account_id => { reblogs: false, notify: false, languages: nil })
-      end
-    end
-
-    context 'when Account without Follow' do
-      it 'returns {}' do
-        expect(subject).to eq({})
-      end
-    end
-  end
-
-  describe '.followed_by_map' do
-    subject { Account.followed_by_map(target_account_ids, account_id) }
-
-    context 'when Account with Follow' do
-      it 'returns { target_account_id => true }' do
-        Fabricate(:follow, account: target_account, target_account: account)
-        expect(subject).to eq(target_account_id => true)
-      end
-    end
-
-    context 'when Account without Follow' do
-      it 'returns {}' do
-        expect(subject).to eq({})
-      end
-    end
-  end
-
-  describe '.blocking_map' do
-    subject { Account.blocking_map(target_account_ids, account_id) }
-
-    context 'when Account with Block' do
-      it 'returns { target_account_id => true }' do
-        Fabricate(:block, account: account, target_account: target_account)
-        expect(subject).to eq(target_account_id => true)
-      end
-    end
-
-    context 'when Account without Block' do
-      it 'returns {}' do
-        expect(subject).to eq({})
-      end
-    end
-  end
-
-  describe '.muting_map' do
-    subject { Account.muting_map(target_account_ids, account_id) }
-
-    context 'when Account with Mute' do
-      before do
-        Fabricate(:mute, target_account: target_account, account: account, hide_notifications: hide)
-      end
-
-      context 'when Mute#hide_notifications?' do
-        let(:hide) { true }
-
-        it 'returns { target_account_id => { notifications: true } }' do
-          expect(subject).to eq(target_account_id => { notifications: true })
-        end
-      end
-
-      context 'when not Mute#hide_notifications?' do
-        let(:hide) { false }
-
-        it 'returns { target_account_id => { notifications: false } }' do
-          expect(subject).to eq(target_account_id => { notifications: false })
-        end
-      end
-    end
-
-    context 'when Account without Mute' do
-      it 'returns {}' do
-        expect(subject).to eq({})
-      end
-    end
-  end
-=======
->>>>>>> 8ba1487f
 
   describe '#follow!' do
     it 'creates and returns Follow' do

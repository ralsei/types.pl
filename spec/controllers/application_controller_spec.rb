# frozen_string_literal: true

require 'rails_helper'

describe ApplicationController, type: :controller do
  controller do
    def success
      head 200
    end

    def routing_error
      raise ActionController::RoutingError, ''
    end

    def record_not_found
      raise ActiveRecord::RecordNotFound, ''
    end

    def invalid_authenticity_token
      raise ActionController::InvalidAuthenticityToken, ''
    end
  end

  shared_examples 'respond_with_error' do |code|
    it "returns http #{code} for http" do
      subject
      expect(response).to have_http_status(code)
    end

    it 'renders template for http' do
      expect(subject).to render_template("errors/#{code}", layout: 'error')
    end
  end

  context 'forgery' do
    subject do
      ActionController::Base.allow_forgery_protection = true
      routes.draw { post 'success' => 'anonymous#success' }
      post 'success'
    end

    include_examples 'respond_with_error', 422
  end

  describe 'helper_method :current_account' do
    it 'returns nil if not signed in' do
      expect(controller.view_context.current_account).to be_nil
    end

    it 'returns account if signed in' do
      account = Fabricate(:account)
      sign_in(account.user)
      expect(controller.view_context.current_account).to eq account
    end
  end

  describe 'helper_method :single_user_mode?' do
    it 'returns false if it is in single_user_mode but there is no account' do
      allow(Rails.configuration.x).to receive(:single_user_mode).and_return(true)
      expect(controller.view_context.single_user_mode?).to be false
    end

    it 'returns false if there is an account but it is not in single_user_mode' do
      allow(Rails.configuration.x).to receive(:single_user_mode).and_return(false)
      Fabricate(:account)
      expect(controller.view_context.single_user_mode?).to be false
    end

    it 'returns true if it is in single_user_mode and there is an account' do
      allow(Rails.configuration.x).to receive(:single_user_mode).and_return(true)
      Fabricate(:account)
      expect(controller.view_context.single_user_mode?).to be true
    end
  end

  describe 'helper_method :current_flavour' do
    it 'returns "glitch" when theme wasn\'t changed in admin settings' do
      allow(Setting).to receive(:default_settings).and_return({'skin' => 'default'})
      allow(Setting).to receive(:default_settings).and_return({'flavour' => 'glitch'})

      expect(controller.view_context.current_flavour).to eq 'glitch'
    end

    it 'returns instances\'s flavour when user is not signed in' do
      allow(Setting).to receive(:[]).with('skin').and_return 'default'
      allow(Setting).to receive(:[]).with('flavour').and_return 'vanilla'

      expect(controller.view_context.current_flavour).to eq 'vanilla'
    end

    it 'returns instances\'s default flavour when user didn\'t set theme' do
      current_user = Fabricate(:user)
      current_user.settings.update(theme: 'contrast', noindex: false)
      current_user.save
      sign_in current_user

<<<<<<< HEAD
      allow(Setting).to receive(:[]).with('skin').and_return 'default'
      allow(Setting).to receive(:[]).with('flavour').and_return 'vanilla'
      allow(Setting).to receive(:[]).with('noindex').and_return false

      expect(controller.view_context.current_flavour).to eq 'vanilla'
=======
      expect(controller.view_context.current_theme).to eq 'contrast'
>>>>>>> c6c03b49
    end

    it 'returns user\'s flavour when it is set' do
      current_user = Fabricate(:user)
<<<<<<< HEAD
      current_user.settings['flavour'] = 'glitch'
      sign_in current_user

      allow(Setting).to receive(:[]).with('skin').and_return 'default'
      allow(Setting).to receive(:[]).with('flavour').and_return 'vanilla'

      expect(controller.view_context.current_flavour).to eq 'glitch'
=======
      current_user.settings.update(theme: 'mastodon-light')
      current_user.save
      sign_in current_user

      expect(controller.view_context.current_theme).to eq 'mastodon-light'
>>>>>>> c6c03b49
    end
  end

  context 'ActionController::RoutingError' do
    subject do
      routes.draw { get 'routing_error' => 'anonymous#routing_error' }
      get 'routing_error'
    end

    include_examples 'respond_with_error', 404
  end

  context 'ActiveRecord::RecordNotFound' do
    subject do
      routes.draw { get 'record_not_found' => 'anonymous#record_not_found' }
      get 'record_not_found'
    end

    include_examples 'respond_with_error', 404
  end

  context 'ActionController::InvalidAuthenticityToken' do
    subject do
      routes.draw { get 'invalid_authenticity_token' => 'anonymous#invalid_authenticity_token' }
      get 'invalid_authenticity_token'
    end

    include_examples 'respond_with_error', 422
  end

  describe 'before_action :store_current_location' do
    it 'stores location for user if it is not devise controller' do
      routes.draw { get 'success' => 'anonymous#success' }
      get 'success'
      expect(controller.stored_location_for(:user)).to eq '/success'
    end

    context do
      controller Devise::SessionsController do
      end

      it 'does not store location for user if it is devise controller' do
        @request.env['devise.mapping'] = Devise.mappings[:user]
        get 'create'
        expect(controller.stored_location_for(:user)).to be_nil
      end
    end
  end

  describe 'before_action :check_suspension' do
    before do
      routes.draw { get 'success' => 'anonymous#success' }
    end

    it 'does nothing if not signed in' do
      get 'success'
      expect(response).to have_http_status(200)
    end

    it 'does nothing if user who signed in is not suspended' do
      sign_in(Fabricate(:account, suspended: false).user)
      get 'success'
      expect(response).to have_http_status(200)
    end

    it 'redirects to account status page' do
      sign_in(Fabricate(:account, suspended: true).user)
      get 'success'
      expect(response).to redirect_to(edit_user_registration_path)
    end
  end

  describe 'raise_not_found' do
    it 'raises error' do
      controller.params[:unmatched_route] = 'unmatched'
      expect { controller.raise_not_found }.to raise_error(ActionController::RoutingError, 'No route matches unmatched')
    end
  end

  describe 'forbidden' do
    controller do
      def route_forbidden
        forbidden
      end
    end

    subject do
      routes.draw { get 'route_forbidden' => 'anonymous#route_forbidden' }
      get 'route_forbidden'
    end

    include_examples 'respond_with_error', 403
  end

  describe 'not_found' do
    controller do
      def route_not_found
        not_found
      end
    end

    subject do
      routes.draw { get 'route_not_found' => 'anonymous#route_not_found' }
      get 'route_not_found'
    end

    include_examples 'respond_with_error', 404
  end

  describe 'gone' do
    controller do
      def route_gone
        gone
      end
    end

    subject do
      routes.draw { get 'route_gone' => 'anonymous#route_gone' }
      get 'route_gone'
    end

    include_examples 'respond_with_error', 410
  end

  describe 'unprocessable_entity' do
    controller do
      def route_unprocessable_entity
        unprocessable_entity
      end
    end

    subject do
      routes.draw { get 'route_unprocessable_entity' => 'anonymous#route_unprocessable_entity' }
      get 'route_unprocessable_entity'
    end

    include_examples 'respond_with_error', 422
  end

  describe 'cache_collection' do
    class C < ApplicationController
      public :cache_collection
    end

    shared_examples 'receives :with_includes' do |fabricator, klass|
      it 'uses raw if it is not an ActiveRecord::Relation' do
        record = Fabricate(fabricator)
        expect(C.new.cache_collection([record], klass)).to eq [record]
      end
    end

    shared_examples 'cacheable' do |fabricator, klass|
      include_examples 'receives :with_includes', fabricator, klass

      it 'calls cache_ids of raw if it is an ActiveRecord::Relation' do
        record = Fabricate(fabricator)
        relation = klass.none
        allow(relation).to receive(:cache_ids).and_return([record])
        expect(C.new.cache_collection(relation, klass)).to eq [record]
      end
    end

    it 'returns raw unless class responds to :with_includes' do
      raw = Object.new
      expect(C.new.cache_collection(raw, Object)).to eq raw
    end

    context 'Status' do
      include_examples 'cacheable', :status, Status
    end
  end
end<|MERGE_RESOLUTION|>--- conflicted
+++ resolved
@@ -90,38 +90,25 @@
 
     it 'returns instances\'s default flavour when user didn\'t set theme' do
       current_user = Fabricate(:user)
-      current_user.settings.update(theme: 'contrast', noindex: false)
-      current_user.save
       sign_in current_user
 
-<<<<<<< HEAD
       allow(Setting).to receive(:[]).with('skin').and_return 'default'
       allow(Setting).to receive(:[]).with('flavour').and_return 'vanilla'
       allow(Setting).to receive(:[]).with('noindex').and_return false
 
       expect(controller.view_context.current_flavour).to eq 'vanilla'
-=======
-      expect(controller.view_context.current_theme).to eq 'contrast'
->>>>>>> c6c03b49
     end
 
     it 'returns user\'s flavour when it is set' do
       current_user = Fabricate(:user)
-<<<<<<< HEAD
-      current_user.settings['flavour'] = 'glitch'
+      current_user.settings.update(flavour: 'glitch')
+      current_user.save
       sign_in current_user
 
       allow(Setting).to receive(:[]).with('skin').and_return 'default'
       allow(Setting).to receive(:[]).with('flavour').and_return 'vanilla'
 
       expect(controller.view_context.current_flavour).to eq 'glitch'
-=======
-      current_user.settings.update(theme: 'mastodon-light')
-      current_user.save
-      sign_in current_user
-
-      expect(controller.view_context.current_theme).to eq 'mastodon-light'
->>>>>>> c6c03b49
     end
   end
 

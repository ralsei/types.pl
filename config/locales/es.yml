--- conflicted
+++ resolved
@@ -983,13 +983,10 @@
 
       <p>Adaptado originalmente de <a href="https://github.com/discourse/discourse">Discurso de política de privacidad</a>.</p>
     title: Términos del Servicio y Políticas de Privacidad de %{instance}
-<<<<<<< HEAD
-=======
   themes:
     contrast: Mastodon (Alto contraste)
     default: Mastodon (Oscuro)
     mastodon-light: Mastodon (Claro)
->>>>>>> 0c1a05b2
   time:
     formats:
       default: "%d de %b del %Y, %H:%M"

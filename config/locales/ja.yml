---
ja:
  about:
    about_hashtag_html: ハッシュタグ <strong>#%{hashtag}</strong> の付いた公開トゥートです。どこでもいいので、連合に参加しているSNS上にアカウントを作れば会話に参加することができます。
    about_mastodon_html: Mastodon は、オープンなウェブプロトコルを採用した、自由でオープンソースなソーシャルネットワークです。電子メールのような分散型の仕組みを採っています。
    about_this: 詳細情報
    administered_by: '管理者:'
    closed_registrations: 現在このインスタンスでの新規登録は受け付けていません。しかし、他のインスタンスにアカウントを作成しても全く同じネットワークに参加することができます。
    contact: 連絡先
    contact_missing: 未設定
    contact_unavailable: N/A
    description_headline: "%{domain} とは？"
    domain_count_after: 個のインスタンス
    domain_count_before: 接続中
    extended_description_html: |
      <h3>ルールを書くのに適した場所</h3>
      <p>詳細説明が設定されていません。</p>
    features:
      humane_approach_body: 他の SNS の失敗から学び、Mastodon はソーシャルメディアが誤った使い方をされることの無いように倫理的な設計を目指しています。
      humane_approach_title: より思いやりのある設計
      not_a_product_body: Mastodon は営利的な SNS ではありません。広告や、データの収集・解析は無く、またユーザーの囲い込みもありません。ここには中央権力はありません。
      not_a_product_title: あなたは人間であり、商品ではありません
      real_conversation_body: 好きなように書ける500文字までの投稿や、文章やメディアの内容に警告をつけられる機能で、思い通りに自分自身を表現することができます。
      real_conversation_title: 本当のコミュニケーションのために
      within_reach_body: デベロッパーフレンドリーな API により実現された、iOS や Android、その他様々なプラットフォームのためのアプリでどこでも友人とやりとりできます。
      within_reach_title: いつでも身近に
    generic_description: "%{domain} は、Mastodon インスタンスの一つです"
    hosted_on: Mastodon hosted on %{domain}
    learn_more: もっと詳しく
    other_instances: 他のインスタンス
    source_code: ソースコード
    status_count_after: トゥート
    status_count_before: トゥート数
    user_count_after: 人
    user_count_before: ユーザー数
    what_is_mastodon: Mastodon とは？
  accounts:
    follow: フォロー
    followers: フォロワー
    following: フォロー中
    media: メディア
    moved_html: "%{name} さんは引っ越しました %{new_profile_link}:"
    network_hidden: この情報は利用できません
    nothing_here: 何もありません！
    people_followed_by: "%{name} さんがフォロー中のアカウント"
    people_who_follow: "%{name} さんをフォロー中のアカウント"
    posts: トゥート
    posts_with_replies: トゥートと返信
    reserved_username: このユーザー名は予約されています
    roles:
      admin: Admin
      bot: Bot
      moderator: Mod
    unfollow: フォロー解除
  admin:
    account_moderation_notes:
      create: 書き込む
      created_msg: モデレーションメモを書き込みました！
      delete: 削除
      destroyed_msg: モデレーションメモを削除しました！
    accounts:
      are_you_sure: 本当に実行しますか？
      avatar: アイコン
      by_domain: ドメイン
      change_email:
        changed_msg: メールアドレスの変更に成功しました！
        current_email: 現在のメールアドレス
        label: メールアドレスを変更
        new_email: 新しいメールアドレス
        submit: メールアドレスの変更
        title: "%{username} さんのメールアドレスを変更"
      confirm: 確認
      confirmed: 確認済み
      confirming: 確認中
      demote: 降格
      disable: 無効化
      disable_two_factor_authentication: 二段階認証を無効にする
      disabled: 無効
      display_name: 表示名
      domain: ドメイン
      edit: 編集
      email: メールアドレス
      email_status: メールアドレスの状態
      enable: 有効化
      enabled: 有効
      feed_url: フィードURL
      followers: フォロワー数
      followers_url: Followers URL
      follows: フォロー数
      inbox_url: Inbox URL
      ip: IP
      location:
        all: すべて
        local: ローカル
        remote: リモート
        title: ロケーション
      login_status: ログイン
      media_attachments: 添付されたメディア
      memorialize: 追悼アカウント化
      moderation:
        all: すべて
        silenced: サイレンス中
        suspended: 停止中
        title: モデレーション
      moderation_notes: モデレーションメモ
      most_recent_activity: 直近の活動
      most_recent_ip: 直近のIP
      not_subscribed: 購読していない
      order:
        alphabetic: アルファベット順
        most_recent: 直近の活動順
        title: 順序
      outbox_url: Outbox URL
      perform_full_suspension: 完全に活動停止させる
      profile_url: プロフィールURL
      promote: 昇格
      protocol: プロトコル
      public: パブリック
      push_subscription_expires: PuSH購読期限
      redownload: アバターの更新
      remove_avatar: アイコンを削除
      resend_confirmation:
        already_confirmed: メールアドレスは確認済みです
        send: 確認メールを再送
        success: 確認メールを再送信しました!
      reset: リセット
      reset_password: パスワード再設定
      resubscribe: 再講読
      role: 役割
      roles:
        admin: 管理者
        moderator: モデレーター
        staff: スタッフ
        user: ユーザー
      salmon_url: Salmon URL
      search: 検索
      shared_inbox_url: Shared Inbox URL
      show:
        created_reports: このアカウントで作られたレポート
        report: レポート
        targeted_reports: このアカウントについてのレポート
      silence: サイレンス
      statuses: トゥート数
      subscribe: 購読する
      title: アカウント
      unconfirmed_email: 確認待ちのメールアドレス
      undo_silenced: サイレンスから戻す
      undo_suspension: 停止から戻す
      unsubscribe: 購読の解除
      username: ユーザー名
      web: Web
    action_logs:
      actions:
        assigned_to_self_report: "%{name} さんがレポート %{target} を自身の担当に割り当てました"
        change_email_user: "%{name} さんが %{target} さんのメールアドレスを変更しました"
        confirm_user: "%{name} さんが %{target} さんのメールアドレスを確認済みにしました"
        create_custom_emoji: "%{name} さんがカスタム絵文字 %{target} を追加しました"
        create_domain_block: "%{name} さんがドメイン %{target} をブロックしました"
        create_email_domain_block: "%{name} さんがドメイン %{target} をメールアドレス用ブラックリストに追加しました"
        demote_user: "%{name} さんが %{target} さんを降格しました"
        destroy_domain_block: "%{name} さんがドメイン %{target} のブロックを外しました"
        destroy_email_domain_block: "%{name} さんがドメイン %{target} をメールアドレス用ブラックリストから外しました"
        destroy_status: "%{name} さんが %{target} さんの投稿を削除しました"
        disable_2fa_user: "%{name} さんが %{target} さんの二段階認証を無効化しました"
        disable_custom_emoji: "%{name} さんがカスタム絵文字 %{target} を無効化しました"
        disable_user: "%{name} さんが %{target} さんのログインを無効化しました"
        enable_custom_emoji: "%{name} さんがカスタム絵文字 %{target} を有効化しました"
        enable_user: "%{name} さんが %{target} さんのログインを有効化しました"
        memorialize_account: "%{name} さんが %{target} さんを追悼アカウントページに登録しました"
        promote_user: "%{name} さんが %{target} さんを昇格しました"
        remove_avatar_user: "%{name} さんが %{target} さんのアイコンを削除しました"
        reopen_report: "%{name} さんがレポート %{target} を再び開きました"
        reset_password_user: "%{name} さんが %{target} さんのパスワードをリセットしました"
        resolve_report: "%{name} さんがレポート %{target} を解決済みにしました"
        silence_account: "%{name} さんが %{target} さんをサイレンスにしました"
        suspend_account: "%{name} さんが %{target} さんを停止しました"
        unassigned_report: "%{name} さんがレポート %{target} の担当を外しました"
        unsilence_account: "%{name} さんが %{target} さんのサイレンスを解除しました"
        unsuspend_account: "%{name} さんが %{target} さんの停止を解除しました"
        update_custom_emoji: "%{name} さんがカスタム絵文字 %{target} を更新しました"
        update_status: "%{name} さんが %{target} さんの投稿を更新しました"
      title: 操作履歴
    custom_emojis:
      by_domain: ドメイン
      copied_msg: 絵文字のコピーをローカルに作成しました
      copy: コピー
      copy_failed_msg: 絵文字のコピーをローカルに作成できませんでした
      created_msg: 絵文字の追加に成功しました！
      delete: 削除
      destroyed_msg: 絵文字の削除に成功しました！
      disable: 無効化
      disabled_msg: 絵文字を無効化しました
      emoji: 絵文字
      enable: 有効化
      enabled_msg: 絵文字を有効化しました
      image_hint: 50KBまでのPNG画像を利用できます
      listed: 収載
      new:
        title: 新規カスタム絵文字の追加
      overwrite: 上書き
      shortcode: ショートコード
      shortcode_hint: 2文字以上の半角英数字とアンダーバーのみ利用できます
      title: カスタム絵文字
      unlisted: 未収載
      update_failed_msg: 絵文字を更新できませんでした
      updated_msg: 絵文字の更新に成功しました！
      upload: アップロード
    dashboard:
      backlog: 未処理のジョブ
      config: 構成
      feature_deletions: アカウント削除
      feature_invites: 招待リンク
      feature_registrations: 新規登録
      feature_relay: 連合リレー
      features: 機能
      hidden_service: 秘匿サービスとの連合
      open_reports: 未解決のレポート
      recent_users: 最近登録したユーザー
      search: 全文検索
      single_user_mode: シングルユーザーモード
      software: ソフトウェア
      space: ディスク使用量
      title: ダッシュボード
      total_users: 全ユーザー
      trends: トレンドタグ
      week_interactions: 今週の交流数
      week_users_active: 今週活動した人数
      week_users_new: 今週登録した人数
    domain_blocks:
      add_new: 新規追加
      created_msg: ドメインブロック処理を完了しました
      destroyed_msg: ドメインブロックを外しました
      domain: ドメイン
      new:
        create: ブロックを作成
        hint: ドメインブロックはデータベース中のアカウント項目の作成を妨げませんが、遡って自動的に指定されたモデレーションをそれらのアカウントに適用します。
        severity:
          desc_html: "<strong>サイレンス</strong>はアカウントのトゥートをフォローしていない人から隠します。<strong>停止</strong>はそのアカウントのコンテンツ、メディア、プロフィールデータをすべて削除します。メディアファイルの拒否は<strong>なし</strong>を使います。"
          noop: なし
          silence: サイレンス
          suspend: 停止
        title: 新規ドメインブロック
      reject_media: メディアファイルを拒否
      reject_media_hint: ローカルに保存されたメディアファイルを削除し、今後のダウンロードを拒否します。停止とは無関係です
      severities:
        noop: なし
        silence: サイレンス
        suspend: 停止
      severity: 深刻度
      show:
        affected_accounts:
          one: データベース中の一つのアカウントに影響します
          other: データベース中の%{count}個のアカウントに影響します
        retroactive:
          silence: このドメインからの存在するすべてのアカウントのサイレンスを戻す
          suspend: このドメインからの存在するすべてのアカウントの停止を戻す
        title: "%{domain}のドメインブロックを戻す"
        undo: 元に戻す
      title: ドメインブロック
      undo: 元に戻す
    email_domain_blocks:
      add_new: 新規追加
      created_msg: ブラックリストに追加しました
      delete: 消去
      destroyed_msg: ブラックリストから外しました
      domain: ドメイン
      new:
        create: ドメインを追加
        title: メールアドレス用ブラックリスト新規追加
      title: メールブラックリスト
    instances:
      account_count: 既知のアカウント数
      domain_name: ドメイン名
      reset: リセット
      search: 検索
      title: 既知のインスタンス
    invites:
      filter:
        all: すべて
        available: 使用可能
        expired: 期限切れ
        title: フィルター
      title: 招待
    relays:
      add_new: リレーを追加
      description_html: "<strong>連合リレー</strong>とは、登録しているサーバー間の公開トゥートを仲介するサーバーです。<strong>中小規模のサーバーが連合のコンテンツを見つけるのを助けます。</strong>これを使用しない場合、ローカルユーザーがリモートユーザーを手動でフォローする必要があります。"
      enable_hint: 有効にすると、リレーから全ての公開トゥートを受信するようになり、またこのサーバーの全ての公開トゥートをリレーに送信するようになります。
      inbox_url: Relay URL
      setup: リレー接続を設定する
      status: ステータス
      title: リレー
    report_notes:
      created_msg: レポートメモを書き込みました！
      destroyed_msg: レポートメモを削除しました！
    reports:
      account:
        note: メモ
        report: レポート
      action_taken_by: レポート処理者
      are_you_sure: 本当に実行しますか？
      assign_to_self: 担当になる
      assigned: 担当者
      comment:
        none: なし
      created_at: レポート日時
      id: ID
      mark_as_resolved: 解決済みとしてマーク
      mark_as_unresolved: 未解決として再び開く
      notes:
        create: 書き込む
        create_and_resolve: 書き込み、解決済みにする
        create_and_unresolve: 書き込み、未解決として開く
        delete: 削除
        placeholder: どのような措置が取られたか、または関連する更新を記述してください…
      reopen: 再び開く
      report: レポート#%{id}
      report_contents: 内容
      reported_account: 報告対象アカウント
      reported_by: 報告者
      resolved: 解決済み
      resolved_msg: レポートを解決済みにしました！
      silence_account: アカウントをサイレンス
      status: ステータス
      suspend_account: アカウントを停止
      target: ターゲット
      title: レポート
      unassign: 担当を外す
      unresolved: 未解決
      updated_at: 更新日時
      view: 表示
    settings:
      activity_api_enabled:
        desc_html: 週ごとのローカルに投稿されたトゥート数、アクティブなユーザー数、新規登録者数
        title: ユーザーアクティビティに関する統計を公開する
      bootstrap_timeline_accounts:
        desc_html: 複数のユーザー名はコンマで区切ります。ローカルの公開アカウントのみ有効です。指定しない場合は管理者がデフォルトで指定されます。
        title: 新規ユーザーが自動フォローするアカウント
      contact_information:
        email: ビジネスメールアドレス
        username: 連絡先のユーザー名
      hero:
        desc_html: フロントページに表示されます。サイズは600x100px以上推奨です。未設定の場合、インスタンスのサムネイルが使用されます
        title: ヒーローイメージ
      peers_api_enabled:
        desc_html: 連合内でこのインスタンスが遭遇したドメインの名前
        title: 接続しているインスタンスのリストを公開する
      preview_sensitive_media:
        desc_html: 他のウェブサイトにリンクを貼った際、メディアが閲覧注意としてマークされていてもサムネイルが表示されます
        title: OpenGraphによるプレビューで閲覧注意のメディアも表示する
      registrations:
        closed_message:
          desc_html: 新規登録を停止しているときにフロントページに表示されます。HTMLタグが使えます
          title: 新規登録停止時のメッセージ
        deletion:
          desc_html: 誰でも自分のアカウントを削除できるようにします
          title: アカウント削除を受け付ける
        min_invite_role:
          disabled: 誰も許可しない
          title: 招待の作成を許可
        open:
          desc_html: 誰でも自由にアカウントを作成できるようにします
          title: 新規登録を受け付ける
      show_known_fediverse_at_about_page:
        desc_html: チェックを入れるとプレビュー欄に既知の連合先全てのトゥートを表示します。外すとローカルのトゥートだけ表示します。
        title: タイムラインプレビューに連合タイムラインを表示する
      show_staff_badge:
        desc_html: ユーザーページにスタッフのバッジを表示します
        title: スタッフバッジを表示する
      site_description:
        desc_html: フロントページへの表示と meta タグに使用される紹介文です。HTMLタグ、特に<code>&lt;a&gt;</code> と <code>&lt;em&gt;</code>が使えます。
        title: インスタンスの説明
      site_description_extended:
        desc_html: あなたのインスタンスにおける行動規範やルール、ガイドライン、そのほかの記述をする際に最適な場所です。HTMLタグが使えます
        title: カスタム詳細説明
      site_terms:
        desc_html: あなたは独自のプライバシーポリシーや利用規約、そのほかの法的根拠を書くことができます。HTMLタグが使えます
        title: カスタム利用規約
      site_title: インスタンスの名前
      thumbnail:
        desc_html: OpenGraphとAPIによるプレビューに使用されます。サイズは1200×630px推奨です
        title: インスタンスのサムネイル
      timeline_preview:
        desc_html: ランディングページに公開タイムラインを表示します
        title: タイムラインプレビュー
      title: サイト設定
    statuses:
      back_to_account: アカウントページに戻る
      batch:
        delete: 削除
        nsfw_off: 閲覧注意をはずす
        nsfw_on: 閲覧注意にする
      failed_to_execute: 実行に失敗しました
      media:
        title: メディア
      no_media: メディアなし
      title: トゥート一覧
      with_media: メディアあり
    subscriptions:
      callback_url: コールバックURL
      confirmed: 確認済み
      expires_in: 期限
      last_delivery: 最終配送
      title: WebSub
      topic: トピック
    title: 管理
  admin_mailer:
    new_report:
      body: "%{reporter} が %{target} を通報しました"
      body_remote: "%{domain} の誰かが %{target} を通報しました"
      subject: "%{instance} の新しい通報 (#%{id})"
  application_mailer:
    notification_preferences: メール設定の変更
    salutation: "%{name} さん"
    settings: 'メール設定の変更: %{link}'
    view: 'リンク:'
    view_profile: プロフィールを表示
    view_status: トゥートを表示
  applications:
    created: アプリが作成されました
    destroyed: アプリが削除されました
    invalid_url: URLが無効です
    regenerate_token: アクセストークンの再生成
    token_regenerated: アクセストークンが再生成されました
    warning: このデータは気をつけて取り扱ってください。他の人と共有しないでください！
    your_token: アクセストークン
  auth:
    agreement_html: 登録すると <a href="%{rules_path}">インスタンスのルール</a> と <a href="%{terms_path}">プライバシーポリシー</a> に従うことに同意したことになります。
    change_password: パスワード
    confirm_email: メールアドレスの確認
    delete_account: アカウントの削除
    delete_account_html: アカウントを削除したい場合、<a href="%{path}">こちら</a> から手続きが行えます。削除する前に、確認画面があります。
    didnt_get_confirmation: 確認メールを受信できませんか？
    forgot_password: パスワードをお忘れですか？
    invalid_reset_password_token: パスワードリセットトークンが正しくないか期限切れです。もう一度リクエストしてください。
    login: ログイン
    logout: ログアウト
    migrate_account: 別のアカウントに引っ越す
    migrate_account_html: 引っ越し先を明記したい場合は<a href="%{path}">こちら</a>で設定できます。
    or: または
    or_log_in_with: または次のサービスでログイン
    providers:
      cas: CAS
      saml: SAML
    register: 登録する
    register_elsewhere: 他のインスタンスで新規登録
    resend_confirmation: 確認メールを再送する
    reset_password: パスワードを再発行
    security: セキュリティ
    set_new_password: 新しいパスワード
  authorize_follow:
    already_following: あなたは既にこのアカウントをフォローしています
    error: 残念ながら、リモートアカウント情報の取得中にエラーが発生しました
    follow: フォロー
    follow_request: 'あなたは以下のアカウントにフォローリクエストを送信しました:'
    following: '成功！ あなたは現在以下のアカウントをフォローしています:'
    post_follow:
      close: またはこのウィンドウを閉じます。
      return: ユーザーのプロフィールを見る
      web: Web を開く
    title: "%{acct} をフォロー"
  datetime:
    distance_in_words:
      about_x_hours: "%{count}時間"
      about_x_months: "%{count}月"
      about_x_years: "%{count}年"
      almost_x_years: "%{count}年"
      half_a_minute: 今
      less_than_x_minutes: "%{count}分"
      less_than_x_seconds: 今
      over_x_years: "%{count}年"
      x_days: "%{count}日"
      x_minutes: "%{count}分"
      x_months: "%{count}月"
      x_seconds: "%{count}秒"
  deletes:
    bad_password_msg: パスワードが違います
    confirm_password: 本人確認のため、現在のパスワードを入力してください
    description_html: あなたのアカウントに含まれるコンテンツは全て削除され、アカウントは無効化されます。これは恒久的なもので、<strong>取り消すことはできません</strong>。なりすましを防ぐために、同じユーザー名で再度登録することはできなくなります。
    proceed: アカウントを削除する
    success_msg: アカウントは正常に削除されました
    warning_html: 削除が保証されるのはこのインスタンス上のコンテンツのみです。他のインスタンス等、外部に広く共有されたコンテンツについては痕跡が残ることがあります。また、現在接続できないサーバーや、あなたの更新を受け取らなくなったサーバーに対しては、削除は反映されません。
    warning_title: 共有されたコンテンツについて
  errors:
    '403': このページを表示する権限がありません。
    '404': お探しのページは見つかりませんでした。
    '410': お探しのページはもう存在しません。
    '422':
      content: セキュリティ認証に失敗しました。Cookieをブロックしていませんか？
      title: セキュリティ認証に失敗
    '429': リクエストの制限に達しました
    '500':
      content: もうしわけありませんが、なにかが間違っています。
      title: このページは正しくありません
    noscript_html: Mastodonのウェブアプリケーションを利用する場合はJavaScriptを有効にしてください。またはあなたのプラットフォーム向けの<a href="https://github.com/tootsuite/documentation/blob/master/Using-Mastodon/Apps.md">Mastodonネイティブアプリ</a>を探すことができます。
  exports:
    archive_takeout:
      date: 日時
      download: ダウンロード
      hint_html: "<strong>トゥートとメディア</strong>のアーカイブをリクエストできます。 データはActivityPub形式で、対応しているソフトウェアで読み込むことができます。7日毎にアーカイブをリクエストできます。"
      in_progress: 準備中...
      request: アーカイブをリクエスト
      size: 容量
    blocks: ブロック
    csv: CSV
    follows: フォロー
    mutes: ミュート
    storage: メディア
  filters:
    contexts:
      home: ホームタイムライン
      notifications: 通知
      public: 公開タイムライン
      thread: 会話
    edit:
      title: フィルターを編集
    errors:
      invalid_context: 対象がないか無効です
      invalid_irreversible: この機能はホームタイムラインまたは通知と一緒に指定する場合のみ機能します
    index:
      delete: 削除
      title: フィルター
    new:
      title: 新規フィルターを追加
  followers:
    domain: ドメイン
    explanation_html: あなたの投稿のプライバシーを確保したい場合、誰があなたをフォローしているのかを把握している必要があります。 <strong>プライベート投稿は、あなたのフォロワーがいる全てのインスタンスに配信されます</strong>。 フォロワーのインスタンスの管理者やソフトウェアがあなたのプライバシーを尊重してくれるかどうか怪しい場合は、そのフォロワーを削除した方がよいかもしれません。
    followers_count: フォロワー数
    lock_link: 承認制アカウントにする
    purge: フォロワーから削除する
    success:
      one: 1個のドメインからソフトブロックするフォロワーを処理中...
      other: "%{count} 個のドメインからソフトブロックするフォロワーを処理中..."
    true_privacy_html: "<strong>プライバシーの保護はエンドツーエンドの暗号化でのみ実現可能</strong>であることに留意ください。"
    unlocked_warning_html: 誰でもあなたをフォローすることができ、フォロワー限定の投稿をすぐに見ることができます。フォローする人を限定したい場合は%{lock_link}に設定してください。
    unlocked_warning_title: このアカウントは承認制アカウントに設定されていません
  generic:
    changes_saved_msg: 正常に変更されました！
    save_changes: 変更を保存
    use_this: これを使う
    validation_errors:
      one: エラーが発生しました！ 以下のエラーを確認してください
      other: エラーが発生しました！ 以下の%{count}個のエラーを確認してください
  imports:
    preface: 他のインスタンスでエクスポートされたファイルから、フォロー/ブロックした情報をこのインスタンス上のアカウントにインポートできます。
    success: ファイルは正常にアップロードされ、現在処理中です。しばらくしてから確認してください
    types:
      blocking: ブロックしたアカウントリスト
      following: フォロー中のアカウントリスト
      muting: ミュートしたアカウントリスト
    upload: アップロード
  in_memoriam_html: 故人を偲んで。
  invites:
    delete: 無効化
    expired: 期限切れ
    expires_in:
      '1800': 30 分
      '21600': 6 時間
      '3600': 1 時間
      '43200': 12 時間
      '604800': 1 週間
      '86400': 1 日
    expires_in_prompt: 無期限
    generate: 作成
    invited_by: '次の人に招待されました:'
    max_uses:
      one: '1'
      other: "%{count}"
    max_uses_prompt: 無制限
    prompt: リンクを生成・共有してこのインスタンスへの新規登録を受け付けることができます
    table:
      expires_at: 有効期限
      uses: 使用
    title: 新規ユーザーの招待
<<<<<<< HEAD
  keyword_mutes:
    add_keyword: キーワードを追加
    edit: 編集
    edit_keyword: キーワードを編集
    keyword: キーワード
    match_whole_word: 単語全体が一致
    remove: 削除
    remove_all: すべて削除
  landing_strip_html: "<strong>%{name}</strong> さんはインスタンス %{link_to_root_path} のユーザーです。アカウントさえ持っていればフォローしたり会話したりできます。"
  landing_strip_signup_html: もしお持ちでないなら <a href="%{sign_up_path}">こちら</a> からサインアップできます。
=======
>>>>>>> 13ac8ca6
  lists:
    errors:
      limit: リストの上限に達しました
  media_attachments:
    validations:
      images_and_video: 既に画像が追加されているため、動画を追加することはできません
      too_many: 追加できるファイルは4つまでです
  migrations:
    acct: 引っ越し先の ユーザー名@ドメイン
    currently_redirecting: 'あなたのプロフィールは引っ越し先が設定されています:'
    proceed: 保存
    updated_msg: アカウントの引っ越し設定を更新しました！
  moderation:
    title: モデレーション
  notification_mailer:
    digest:
      action: 全ての通知を表示
      body: '最後のログイン（%{since}）からの出来事:'
      mention: "%{name} さんがあなたに返信しました:"
      new_followers_summary:
        one: また、離れている間に新たなフォロワーを獲得しました！
        other: また、離れている間に%{count} 人の新たなフォロワーを獲得しました！
      subject:
        one: "新しい1件の通知 \U0001F418"
        other: "新しい%{count}件の通知 \U0001F418"
      title: 不在の間に…
    favourite:
      body: "%{name} さんにお気に入り登録された、あなたのトゥートがあります:"
      subject: "%{name} さんにお気に入りに登録されました"
      title: 新たなお気に入り登録
    follow:
      body: "%{name} さんにフォローされています！"
      subject: "%{name} さんにフォローされています"
      title: 新たなフォロワー
    follow_request:
      action: フォローリクエストの管理
      body: "%{name} さんがあなたにフォローをリクエストしました"
      subject: "%{name} さんからのフォローリクエスト"
      title: 新たなフォローリクエスト
    mention:
      action: 返信
      body: "%{name} さんから返信がありました:"
      subject: "%{name} さんに返信されました"
      title: 新たな返信
    reblog:
      body: "%{name} さんにブーストされた、あなたのトゥートがあります:"
      subject: "%{name} さんにブーストされました"
      title: 新たなブースト
  number:
    human:
      decimal_units:
        format: "%n%u"
        units:
          billion: B
          million: M
          quadrillion: Q
          thousand: K
          trillion: T
          unit: ''
  pagination:
    newer: 新しいトゥート
    next: 次
    older: 以前のトゥート
    prev: 前
    truncate: "&hellip;"
  preferences:
    languages: 言語
    other: その他
    publishing: 投稿
    web: ウェブ
  remote_follow:
    acct: あなたの ユーザー名@ドメイン を入力してください
    missing_resource: リダイレクト先が見つかりませんでした
    no_account_html: アカウントをお持ちではないですか？<a href='%{sign_up_path}' target='_blank'>こちら</a>からサインアップできます
    proceed: フォローする
    prompt: 'フォローしようとしています:'
  remote_unfollow:
    error: エラー
    title: タイトル
    unfollowed: フォロー解除しました
  sessions:
    activity: 最後のアクティビティ
    browser: ブラウザ
    browsers:
      alipay: Alipay
      blackberry: Blackberry
      chrome: Chrome
      edge: Microsoft Edge
      electron: Electron
      firefox: Firefox
      generic: 不明なブラウザ
      ie: Internet Explorer
      micro_messenger: MicroMessenger
      nokia: Nokia S40 Ovi Browser
      opera: Opera
      otter: Otter
      phantom_js: PhantomJS
      qq: QQ Browser
      safari: Safari
      uc_browser: UCBrowser
      weibo: Weibo
    current_session: 現在のセッション
    description: "%{browser} on %{platform}"
    explanation: あなたのMastodonアカウントに現在ログインしているウェブブラウザの一覧です。
    ip: IP
    platforms:
      adobe_air: Adobe Air
      android: Android
      blackberry: Blackberry
      chrome_os: ChromeOS
      firefox_os: Firefox OS
      ios: iOS
      linux: Linux
      mac: Mac
      other: 不明なプラットフォーム
      windows: Windows
      windows_mobile: Windows Mobile
      windows_phone: Windows Phone
    revoke: 削除
    revoke_success: セッションを削除しました
    title: セッション
  settings:
    authorized_apps: 認証済みアプリ
    back: Mastodon に戻る
    delete: アカウントの削除
    development: 開発
    edit_profile: プロフィールを編集
    export: データのエクスポート
    flavours: フレーバー
    followers: 信頼済みのインスタンス
    import: データのインポート
    keyword_mutes: ミュートされたキーワード
    migrate: アカウントの引っ越し
    notifications: 通知
    preferences: ユーザー設定
    settings: 設定
    two_factor_authentication: 二段階認証
    your_apps: アプリ
  statuses:
    attached:
      description: '添付: %{attached}'
      image:
        one: "%{count} 枚の画像"
        other: "%{count} 枚の画像"
      video:
        one: "%{count} 本の動画"
        other: "%{count} 本の動画"
    boosted_from_html: "%{acct_link} からブースト"
    content_warning: '閲覧注意: %{warning}'
    disallowed_hashtags:
      one: '許可されていないハッシュタグが含まれています: %{tags}'
      other: '許可されていないハッシュタグが含まれています: %{tags}'
    language_detection: 自動検出
    open_in_web: Webで開く
    over_character_limit: 上限は %{max}文字までです
    pin_errors:
      limit: 固定されているトゥートの上限に達しました
      ownership: 他人のトゥートを固定することはできません
      private: 非公開のトゥートを固定することはできません
      reblog: ブーストされたトゥートを固定することはできません
    show_more: もっと見る
    title: '%{name}: "%{quote}"'
    visibilities:
      private: フォロワー限定
      private_long: フォロワーにのみ表示されます
      public: 公開
      public_long: 誰でも見ることができ、かつ公開タイムラインに表示されます
      unlisted: 未収載
      unlisted_long: 誰でも見ることができますが、公開タイムラインには表示されません
  stream_entries:
    pinned: 固定されたトゥート
    reblogged: さんがブースト
    sensitive_content: 閲覧注意
  terms:
    body_html: |
      <h2>プライバシーポリシー</h2>
      <h3 id="collect">どのような情報を収集しますか？</h3>

      <ul>
        <li><em>基本的なアカウント情報</em>: 当サイトに登録すると、ユーザー名・メールアドレス・パスワードの入力を求められることがあります。また表示名や自己紹介・プロフィール画像・ヘッダー画像といった追加のプロフィールを登録できます。ユーザー名・表示名・自己紹介・プロフィール画像・ヘッダー画像は常に公開されます。</li>
        <li><em>投稿・フォロー・その他公開情報</em>: フォローしているユーザーの一覧は一般公開されます。フォロワーも同様です。メッセージを投稿する際、日時だけでなく投稿に使用したアプリケーション名も記録されます。メッセージには写真や動画といった添付メディアを含むことがあります。「公開」や「未収載」の投稿は一般公開されます。プロフィールに投稿を載せるとそれもまた公開情報となります。投稿はフォロワーに配信されます。場合によっては他のサーバーに配信され、そこにコピーが保存されることを意味します。投稿を削除した場合も同様にフォロワーに配信されます。他の投稿をリブログやお気に入り登録する行動は常に公開されます。</li>
        <li><em>「ダイレクト」と「フォロワー限定」投稿</em>: すべての投稿はサーバーに保存され、処理されます。「フォロワー限定」投稿はフォロワーと投稿に書かれたユーザーに配信されます。「ダイレクト」投稿は投稿に書かれたユーザーにのみ配信されます。場合によっては他のサーバーに配信され、そこにコピーが保存されることを意味します。私たちはこれらの閲覧を一部の許可された者に限定するよう誠意を持って努めます。しかし他のサーバーにおいても同様に扱われるとは限りません。したがって、相手の所属するサーバーを吟味することが重要です。設定で新しいフォロワーの承認または拒否を手動で行うよう切り替えることもできます。<em>サーバー管理者は「ダイレクト」や「フォロワー限定」投稿も閲覧する可能性があることを忘れないでください。</em>また受信者がスクリーンショットやコピー、もしくは共有する可能性があることを忘れないでください。<em>いかなる危険な情報もMastodon上で共有しないでください。</em></li>
        <li><em>IPアドレスやその他メタデータ</em>: ログインする際IPアドレスだけでなくブラウザーアプリケーション名を記録します。ログインしたセッションはすべてユーザー設定で見直し、取り消すことができます。使用されている最新のIPアドレスは最大12ヵ月間保存されます。またサーバーへのIPアドレスを含むすべてのリクエストのログを保持することがあります。</li>
      </ul>

      <hr class="spacer" />

      <h3 id="use">情報を何に使用しますか？</h3>

      <p>収集した情報は次の用途に使用されることがあります:</p>

      <ul>
        <li>Mastodonのコア機能の提供: ログインしている間にかぎり他の人たちと投稿を通じて交流することができます。例えば自分専用のホームタイムラインで投稿をまとめて読むために他の人たちをフォローできます。</li>
        <li>コミュニティ維持の補助: 例えばIPアドレスを既知のものと比較し、BAN回避目的の複数登録者やその他違反者を判別します。</li>
        <li>提供されたメールアドレスはお知らせの送信・投稿に対するリアクションやメッセージ送信の通知・お問い合わせやその他要求や質問への返信に使用されることがあります。</li>
      </ul>

      <hr class="spacer" />

      <h3 id="protect">情報をどのように保護しますか？</h3>

      <p>私たちはあなたが入力・送信する際や自身の情報にアクセスする際に個人情報を安全に保つため、さまざまなセキュリティ上の対策を実施します。特にブラウザーセッションだけでなくアプリケーションとAPI間の通信もSSLによって保護されます。またパスワードは強力な不可逆アルゴリズムでハッシュ化されます。二段階認証を有効にし、アカウントへのアクセスをさらに安全にすることができます。</p>

      <hr class="spacer" />

      <h3 id="data-retention">データ保持方針はどうなっていますか？</h3>

      <p>私たちは次のように誠意を持って努めます:</p>

      <ul>
        <li>当サイトへのIPアドレスを含むすべての要求に対するサーバーログを90日以内のできるかぎりの間保持します。</li>
        <li>登録されたユーザーに関連付けられたIPアドレスを12ヵ月以内の間保持します。</li>
      </ul>

      <p>あなたは投稿・添付メディア・プロフィール画像・ヘッダー画像を含む自身のデータのアーカイブを要求し、ダウンロードすることができます。</p>

      <p>あなたはいつでもアカウントの削除を要求できます。削除は取り消すことができません。</p>

      <hr class="spacer"/>

      <h3 id="cookies">クッキーを使用していますか？</h3>

      <p>はい。クッキーは (あなたが許可した場合に) WebサイトやサービスがWebブラウザーを介してコンピューターに保存する小さなファイルです。使用することでWebサイトがブラウザーを識別し、登録済みのアカウントがある場合関連付けます。</p>

      <p>私たちはクッキーを将来の訪問のために設定を保存し呼び出す用途に使用します。</p>

      <hr class="spacer" />

      <h3 id="disclose">なんらかの情報を外部に提供していますか？</h3>

      <p>私たちは個人を特定できる情報を外部へ販売・取引・その他方法で渡すことはありません。これには当サイトの運営・業務遂行・サービス提供を行ううえで補助する信頼できる第三者をこの機密情報の保護に同意するかぎり含みません。法令の遵守やサイトポリシーの施行、権利・財産・安全の保護に適切と判断した場合、あなたの情報を公開することがあります。</p>

      <p>あなたの公開情報はネットワーク上の他のサーバーにダウンロードされることがあります。相手が異なるサーバーに所属する場合、「公開」と「フォロワー限定」投稿はフォロワーの所属するサーバーに配信され、「ダイレクト」投稿は受信者の所属するサーバーに配信されます。</p>

      <p>あなたがアカウントの使用をアプリケーションに許可すると、承認した権限の範囲内で公開プロフィール情報・フォローリスト・フォロワー・リスト・すべての投稿・お気に入り登録にアクセスできます。アプリケーションはメールアドレスやパスワードに決してアクセスできません。</p>

      <hr class="spacer" />

      <h3 id="children">児童によるサイト利用について</h3>

      <p>サーバーがEUまたはEEA圏内にある場合: 当サイト・製品・サービスは16歳以上の人を対象としています。あなたが16歳未満の場合、GDPR (<a href="https://en.wikipedia.org/wiki/General_Data_Protection_Regulation">General Data Protection Regulation</a> - EU一般データ保護規則) により当サイトを使用できません。</p>

      <p>サーバーが米国にある場合: 当サイト・製品・サービスは13歳以上の人を対象としています。あなたが13歳未満の場合、COPPA (<a href="https://en.wikipedia.org/wiki/Children%27s_Online_Privacy_Protection_Act">Children's Online Privacy Protection Act</a> - 児童オンラインプライバシー保護法) により当サイトを使用できません。</p>

      <p>サーバーが別の管轄区域にある場合、法的要件は異なることがあります。</p>

      <hr class="spacer" />

      <h3 id="changes">プライバシーポリシーの変更</h3>

      <p>プライバシーポリシーの変更を決定した場合、このページに変更点を掲載します。</p>

      <p>この文章のライセンスはCC-BY-SAです。最終更新日は2018年3月7日です。</p>

      <p>オリジナルの出典: <a href="https://github.com/discourse/discourse">Discourse privacy policy</a></p>
    title: "%{instance} 利用規約・プライバシーポリシー"
  themes:
    default: Mastodon
    mastodon-light: Mastodon (ライト)
  time:
    formats:
      default: "%Y年%m月%d日 %H:%M"
  two_factor_authentication:
    code_hint: 確認するには認証アプリで表示されたコードを入力してください
    description_html: "<strong>二段階認証</strong>を有効にするとログイン時、認証アプリからコードを入力する必要があります。"
    disable: 無効
    enable: 有効
    enabled: 二段階認証は有効になっています
    enabled_success: 二段階認証が有効になりました
    generate_recovery_codes: リカバリーコードを生成
    instructions_html: "<strong>Google Authenticatorか、もしくはほかのTOTPアプリでこのQRコードをスキャンしてください。</strong>これ以降、ログインするときはそのアプリで生成されるコードが必要になります。"
    lost_recovery_codes: リカバリーコードを使用すると携帯電話を紛失した場合でもアカウントにアクセスできるようになります。 リカバリーコードを紛失した場合もここで再生成することができますが、古いリカバリーコードは無効になります。
    manual_instructions: 'QRコードがスキャンできず、手動での登録を希望の場合はこのシークレットコードを利用してください。:'
    recovery_codes: リカバリーコード
    recovery_codes_regenerated: リカバリーコードが再生成されました
    recovery_instructions_html: 携帯電話を紛失した場合、以下の内どれかのリカバリーコードを使用してアカウントへアクセスすることができます。<strong>リカバリーコードは大切に保全してください。</strong>たとえば印刷してほかの重要な書類と一緒に保管することができます。
    setup: 初期設定
    wrong_code: コードが間違っています。サーバー上の時間とデバイス上の時間が一致していることを確認してください。
  user_mailer:
    backup_ready:
      explanation: Mastodonアカウントのアーカイブを受け付けました。今すぐダウンロードできます！
      subject: アーカイブの準備ができました
      title: アーカイブの取り出し
    welcome:
      edit_profile_action: プロフィールを設定
      edit_profile_step: アバター画像やヘッダー画像をアップロードしたり、表示名やその他プロフィールを変更しカスタマイズすることができます。新しいフォロワーからのフォローを許可する前に検討したい場合、アカウントを承認制にすることができます。
      explanation: 始めるにあたってのアドバイスです
      final_action: 始めましょう
      final_step: 'さあ始めましょう！ たとえフォロワーがいなくても、あなたの公開した投稿はローカルタイムラインやハッシュタグなどで誰かの目に止まるかもしれません。自己紹介をしたい時は #introductions ハッシュタグを使うといいかもしれません。'
      full_handle: あなたの正式なユーザー名
      full_handle_hint: これは別のインスタンスからフォローしてもらったりメッセージのやり取りをする際に、友達に伝えるといいでしょう。
      review_preferences_action: 設定の変更
      review_preferences_step: 受け取りたいメールや投稿の公開範囲などの設定を必ず行ってください。不快でないならアニメーション GIF の自動再生を有効にすることもできます。
      subject: Mastodon へようこそ
      tip_bridge_html: もし Twitter から来られたのであれば、<a href="%{bridge_url}">bridge app</a> を使用することで Mastodon での友達のアカウントを探すこともできます。ただし bridge app を使用したことのある相手に限ります！
      tip_federated_timeline: 連合タイムラインは Mastodon ネットワークの流れを見られるものです。ただしあなたと同じインスタンスの人がフォローしている人だけが含まれるので、それが全てではありません。
      tip_following: 標準では自動でインスタンスの管理者をフォローしています。もっと興味のある人たちを見つけるには、ローカルタイムラインと連合タイムラインを確認してください。
      tip_local_timeline: ローカルタイムラインは %{instance} にいる人々の流れを見られるものです。彼らはあなたと同じインスタンスにいる隣人のようなものです！
      tip_mobile_webapp: もしモバイル端末のブラウザで Mastodon をホーム画面に追加できる場合、プッシュ通知を受け取ることができます。それはまるでネイティブアプリのように動作します！
      tips: 豆知識
      title: ようこそ、%{name} ！
  users:
    invalid_email: メールアドレスが無効です
    invalid_otp_token: 二段階認証コードが間違っています
    otp_lost_help_html: どちらも使用できない場合、%{email} に連絡を取ると解決できるかもしれません
    seamless_external_login: あなたは外部サービスを介してログインしているため、パスワードとメールアドレスの設定は利用できません。
    signed_in_as: '下記でログイン中:'<|MERGE_RESOLUTION|>--- conflicted
+++ resolved
@@ -571,19 +571,6 @@
       expires_at: 有効期限
       uses: 使用
     title: 新規ユーザーの招待
-<<<<<<< HEAD
-  keyword_mutes:
-    add_keyword: キーワードを追加
-    edit: 編集
-    edit_keyword: キーワードを編集
-    keyword: キーワード
-    match_whole_word: 単語全体が一致
-    remove: 削除
-    remove_all: すべて削除
-  landing_strip_html: "<strong>%{name}</strong> さんはインスタンス %{link_to_root_path} のユーザーです。アカウントさえ持っていればフォローしたり会話したりできます。"
-  landing_strip_signup_html: もしお持ちでないなら <a href="%{sign_up_path}">こちら</a> からサインアップできます。
-=======
->>>>>>> 13ac8ca6
   lists:
     errors:
       limit: リストの上限に達しました

---
en:
  simple_form:
    hints:
      account_alias:
        acct: Specify the username@domain of the account you want to move from
      account_migration:
        acct: Specify the username@domain of the account you want to move to
      account_warning_preset:
        text: You can use toot syntax, such as URLs, hashtags and mentions
        title: Optional. Not visible to the recipient
      admin_account_action:
        include_statuses: The user will see which toots have caused the moderation action or warning
        send_email_notification: The user will receive an explanation of what happened with their account
        text_html: Optional. You can use toot syntax. You can <a href="%{path}">add warning presets</a> to save time
        type_html: Choose what to do with <strong>%{acct}</strong>
        types:
          disable: Prevent the user from using their account, but do not delete or hide their contents.
          none: Use this to send a warning to the user, without triggering any other action.
          sensitive: Force all this user's media attachments to be flagged as sensitive.
          silence: Prevent the user from being able to toot with public visibility, hide their toots and notifications from people not following them.
          suspend: Prevent any interaction from or to this account and delete its contents. Revertible within 30 days.
        warning_preset_id: Optional. You can still add custom text to end of the preset
      announcement:
        all_day: When checked, only the dates of the time range will be displayed
        ends_at: Optional. Announcement will be automatically unpublished at this time
        scheduled_at: Leave blank to publish the announcement immediately
        starts_at: Optional. In case your announcement is bound to a specific time range
<<<<<<< HEAD
        text: You can use toot syntax. Please be mindful of the space the announcement will take up on the user's screen
=======
        text: You can use post syntax. Please be mindful of the space the announcement will take up on the user's screen
      appeal:
        text: You can only appeal a strike once
>>>>>>> 54ed35f5
      defaults:
        autofollow: People who sign up through the invite will automatically follow you
        avatar: PNG, GIF or JPG. At most %{size}. Will be downscaled to %{dimensions}px
        bot: Signal to others that the account mainly performs automated actions and might not be monitored
        context: One or multiple contexts where the filter should apply
        current_password: For security purposes please enter the password of the current account
        current_username: To confirm, please enter the username of the current account
        digest: Only sent after a long period of inactivity and only if you have received any personal messages in your absence
        discoverable: Allow your account to be discovered by strangers through recommendations, trends and other features
        email: You will be sent a confirmation e-mail
        fields: You can have up to 4 items displayed as a table on your profile
        header: PNG, GIF or JPG. At most %{size}. Will be downscaled to %{dimensions}px
        inbox_url: Copy the URL from the frontpage of the relay you want to use
        irreversible: Filtered toots will disappear irreversibly, even if filter is later removed
        locale: The language of the user interface, e-mails and push notifications
        locked: Manually control who can follow you by approving follow requests
        password: Use at least 8 characters
        phrase: Will be matched regardless of casing in text or content warning of a toot
        scopes: Which APIs the application will be allowed to access. If you select a top-level scope, you don't need to select individual ones.
<<<<<<< HEAD
        setting_aggregate_reblogs: Do not show new boosts for toots that have been recently boosted (only affects newly-received boosts)
=======
        setting_aggregate_reblogs: Do not show new boosts for posts that have been recently boosted (only affects newly-received boosts)
        setting_always_send_emails: Normally e-mail notifications won't be sent when you are actively using Mastodon
>>>>>>> 54ed35f5
        setting_default_sensitive: Sensitive media is hidden by default and can be revealed with a click
        setting_display_media_default: Hide media marked as sensitive
        setting_display_media_hide_all: Always hide media
        setting_display_media_show_all: Always show media
        setting_hide_network: Who you follow and who follows you will be hidden on your profile
        setting_noindex: Affects your public profile and toot pages
        setting_show_application: The application you use to toot will be displayed in the detailed view of your toots
        setting_use_blurhash: Gradients are based on the colors of the hidden visuals but obfuscate any details
        setting_use_pending_items: Hide timeline updates behind a click instead of automatically scrolling the feed
        username: Your username will be unique on %{domain}
        whole_word: When the keyword or phrase is alphanumeric only, it will only be applied if it matches the whole word
      domain_allow:
        domain: This domain will be able to fetch data from this server and incoming data from it will be processed and stored
      email_domain_block:
        domain: This can be the domain name that shows up in the e-mail address or the MX record it uses. They will be checked upon sign-up.
        with_dns_records: An attempt to resolve the given domain's DNS records will be made and the results will also be blocked
      featured_tag:
        name: 'You might want to use one of these:'
      filters:
        action: Chose which action to perform when a post matches the filter
        actions:
          hide: Completely hide the filtered content, behaving as if it did not exist
          warn: Hide the filtered content behind a warning mentioning the filter's title
      form_challenge:
        current_password: You are entering a secure area
      imports:
        data: CSV file exported from another Mastodon server
      invite_request:
        text: This will help us review your application
      ip_block:
        comment: Optional. Remember why you added this rule.
        expires_in: IP addresses are a finite resource, they are sometimes shared and often change hands. For this reason, indefinite IP blocks are not recommended.
        ip: Enter an IPv4 or IPv6 address. You can block entire ranges using the CIDR syntax. Be careful not to lock yourself out!
        severities:
          no_access: Block access to all resources
          sign_up_requires_approval: New sign-ups will require your approval
        severity: Choose what will happen with requests from this IP
      rule:
        text: Describe a rule or requirement for users on this server. Try to keep it short and simple
      sessions:
        otp: 'Enter the two-factor code generated by your phone app or use one of your recovery codes:'
        webauthn: If it's an USB key be sure to insert it and, if necessary, tap it.
      tag:
        name: You can only change the casing of the letters, for example, to make it more readable
      user:
<<<<<<< HEAD
        chosen_languages: When checked, only toots in selected languages will be displayed in public timelines
=======
        chosen_languages: When checked, only posts in selected languages will be displayed in public timelines
      webhook:
        events: Select events to send
        url: Where events will be sent to
>>>>>>> 54ed35f5
    labels:
      account:
        fields:
          name: Label
          value: Content
      account_alias:
        acct: Handle of the old account
      account_migration:
        acct: Handle of the new account
      account_warning_preset:
        text: Preset text
        title: Title
      admin_account_action:
        include_statuses: Include reported toots in the e-mail
        send_email_notification: Notify the user per e-mail
        text: Custom warning
        type: Action
        types:
          disable: Freeze
          none: Send a warning
          sensitive: Sensitive
          silence: Limit
          suspend: Suspend
        warning_preset_id: Use a warning preset
      announcement:
        all_day: All-day event
        ends_at: End of event
        scheduled_at: Schedule publication
        starts_at: Start of event
        text: Announcement
      appeal:
        text: Explain why this decision should be reversed
      defaults:
        autofollow: Invite to follow your account
        avatar: Avatar
        bot: This is a bot account
        chosen_languages: Filter languages
        confirm_new_password: Confirm new password
        confirm_password: Confirm password
        context: Filter contexts
        current_password: Current password
        data: Data
        discoverable: Suggest account to others
        display_name: Display name
        email: E-mail address
        expires_in: Expire after
        fields: Profile metadata
        header: Header
        honeypot: "%{label} (do not fill in)"
        inbox_url: URL of the relay inbox
        irreversible: Drop instead of hide
        locale: Interface language
        locked: Require follow requests
        max_uses: Max number of uses
        new_password: New password
        note: Bio
        otp_attempt: Two-factor code
        password: Password
        phrase: Keyword or phrase
        setting_advanced_layout: Enable advanced web interface
        setting_aggregate_reblogs: Group boosts in timelines
        setting_always_send_emails: Always send e-mail notifications
        setting_auto_play_gif: Auto-play animated GIFs
        setting_boost_modal: Show confirmation dialog before boosting
        setting_crop_images: Crop images in non-expanded toots to 16x9
        setting_default_language: Posting language
        setting_default_privacy: Posting privacy
        setting_default_sensitive: Always mark media as sensitive
        setting_delete_modal: Show confirmation dialog before deleting a toot
        setting_disable_swiping: Disable swiping motions
        setting_display_media: Media display
        setting_display_media_default: Default
        setting_display_media_hide_all: Hide all
        setting_display_media_show_all: Show all
        setting_expand_spoilers: Always expand toots marked with content warnings
        setting_hide_network: Hide your social graph
        setting_noindex: Opt-out of search engine indexing
        setting_reduce_motion: Reduce motion in animations
        setting_show_application: Disclose application used to send toots
        setting_system_font_ui: Use system's default font
        setting_theme: Site theme
        setting_trends: Show today's trends
        setting_unfollow_modal: Show confirmation dialog before unfollowing someone
        setting_use_blurhash: Show colorful gradients for hidden media
        setting_use_pending_items: Slow mode
        severity: Severity
        sign_in_token_attempt: Security code
        title: Title
        type: Import type
        username: Username
        username_or_email: Username or Email
        whole_word: Whole word
      email_domain_block:
        with_dns_records: Include MX records and IPs of the domain
      featured_tag:
        name: Hashtag
      filters:
        actions:
          hide: Hide completely
          warn: Hide with a warning
      interactions:
        must_be_follower: Block notifications from non-followers
        must_be_following: Block notifications from people you don't follow
        must_be_following_dm: Block direct messages from people you don't follow
      invite:
        comment: Comment
      invite_request:
        text: Why do you want to join?
      ip_block:
        comment: Comment
        ip: IP
        severities:
          no_access: Block access
          sign_up_requires_approval: Limit sign-ups
        severity: Rule
      notification_emails:
        appeal: Someone appeals a moderator decision
        digest: Send digest e-mails
        favourite: Someone favourited your toot
        follow: Someone followed you
        follow_request: Someone requested to follow you
        mention: Someone mentioned you
        pending_account: New account needs review
<<<<<<< HEAD
        reblog: Someone boosted your toot
        report: New report is submitted
        trending_tag: An unreviewed hashtag is trending
=======
        reblog: Someone boosted your post
        report: New report is submitted
        trending_tag: New trend requires review
>>>>>>> 54ed35f5
      rule:
        text: Rule
      tag:
        listable: Allow this hashtag to appear in searches and suggestions
        name: Hashtag
        trendable: Allow this hashtag to appear under trends
<<<<<<< HEAD
        usable: Allow toots to use this hashtag
=======
        usable: Allow posts to use this hashtag
      webhook:
        events: Enabled events
        url: Endpoint URL
>>>>>>> 54ed35f5
    'no': 'No'
    recommended: Recommended
    required:
      mark: "*"
      text: required
    title:
      sessions:
        webauthn: Use one of your security keys to sign in
    'yes': 'Yes'<|MERGE_RESOLUTION|>--- conflicted
+++ resolved
@@ -26,13 +26,9 @@
         ends_at: Optional. Announcement will be automatically unpublished at this time
         scheduled_at: Leave blank to publish the announcement immediately
         starts_at: Optional. In case your announcement is bound to a specific time range
-<<<<<<< HEAD
         text: You can use toot syntax. Please be mindful of the space the announcement will take up on the user's screen
-=======
-        text: You can use post syntax. Please be mindful of the space the announcement will take up on the user's screen
       appeal:
         text: You can only appeal a strike once
->>>>>>> 54ed35f5
       defaults:
         autofollow: People who sign up through the invite will automatically follow you
         avatar: PNG, GIF or JPG. At most %{size}. Will be downscaled to %{dimensions}px
@@ -52,12 +48,8 @@
         password: Use at least 8 characters
         phrase: Will be matched regardless of casing in text or content warning of a toot
         scopes: Which APIs the application will be allowed to access. If you select a top-level scope, you don't need to select individual ones.
-<<<<<<< HEAD
         setting_aggregate_reblogs: Do not show new boosts for toots that have been recently boosted (only affects newly-received boosts)
-=======
-        setting_aggregate_reblogs: Do not show new boosts for posts that have been recently boosted (only affects newly-received boosts)
         setting_always_send_emails: Normally e-mail notifications won't be sent when you are actively using Mastodon
->>>>>>> 54ed35f5
         setting_default_sensitive: Sensitive media is hidden by default and can be revealed with a click
         setting_display_media_default: Hide media marked as sensitive
         setting_display_media_hide_all: Always hide media
@@ -103,14 +95,10 @@
       tag:
         name: You can only change the casing of the letters, for example, to make it more readable
       user:
-<<<<<<< HEAD
         chosen_languages: When checked, only toots in selected languages will be displayed in public timelines
-=======
-        chosen_languages: When checked, only posts in selected languages will be displayed in public timelines
       webhook:
         events: Select events to send
         url: Where events will be sent to
->>>>>>> 54ed35f5
     labels:
       account:
         fields:
@@ -234,29 +222,19 @@
         follow_request: Someone requested to follow you
         mention: Someone mentioned you
         pending_account: New account needs review
-<<<<<<< HEAD
         reblog: Someone boosted your toot
         report: New report is submitted
-        trending_tag: An unreviewed hashtag is trending
-=======
-        reblog: Someone boosted your post
-        report: New report is submitted
         trending_tag: New trend requires review
->>>>>>> 54ed35f5
       rule:
         text: Rule
       tag:
         listable: Allow this hashtag to appear in searches and suggestions
         name: Hashtag
         trendable: Allow this hashtag to appear under trends
-<<<<<<< HEAD
         usable: Allow toots to use this hashtag
-=======
-        usable: Allow posts to use this hashtag
       webhook:
         events: Enabled events
         url: Endpoint URL
->>>>>>> 54ed35f5
     'no': 'No'
     recommended: Recommended
     required:

---
en:
  about:
    about_mastodon_html: 'The social network of the future: No ads, no corporate surveillance, ethical design, and decentralization! Own your data with Mastodon!'
    contact_missing: Not set
    contact_unavailable: N/A
    hosted_on: Mastodon hosted on %{domain}
    title: About
  accounts:
    followers:
      one: Follower
      other: Followers
    following: Following
    instance_actor_flash: This account is a virtual actor used to represent the server itself and not any individual user. It is used for federation purposes and should not be suspended.
    last_active: last active
    link_verified_on: Ownership of this link was checked on %{date}
    nothing_here: There is nothing here!
    pin_errors:
      following: You must be already following the person you want to endorse
    posts:
<<<<<<< HEAD
      one: Toot
      other: Toots
    posts_tab_heading: Toots
=======
      one: Post
      other: Posts
    posts_tab_heading: Posts
    self_follow_error: Following your own account is not allowed
>>>>>>> e8c108d2
  admin:
    account_actions:
      action: Perform action
      already_silenced: This account has already been limited.
      already_suspended: This account has already been suspended.
      title: Perform moderation action on %{acct}
    account_moderation_notes:
      create: Leave note
      created_msg: Moderation note successfully created!
      destroyed_msg: Moderation note successfully destroyed!
    accounts:
      add_email_domain_block: Block email domain
      approve: Approve
      approved_msg: Successfully approved %{username}'s sign-up application
      are_you_sure: Are you sure?
      avatar: Avatar
      by_domain: Domain
      change_email:
        changed_msg: Email successfully changed!
        current_email: Current email
        label: Change email
        new_email: New email
        submit: Change email
        title: Change email for %{username}
      change_role:
        changed_msg: Role successfully changed!
        edit_roles: Manage user roles
        label: Change role
        no_role: No role
        title: Change role for %{username}
      confirm: Confirm
      confirmed: Confirmed
      confirming: Confirming
      custom: Custom
      delete: Delete data
      deleted: Deleted
      demote: Demote
      destroyed_msg: "%{username}'s data is now queued to be deleted imminently"
      disable: Freeze
      disable_sign_in_token_auth: Disable email token authentication
      disable_two_factor_authentication: Disable 2FA
      disabled: Frozen
      display_name: Display name
      domain: Domain
      edit: Edit
      email: Email
      email_status: Email status
      enable: Unfreeze
      enable_sign_in_token_auth: Enable email token authentication
      enabled: Enabled
      enabled_msg: Successfully unfroze %{username}'s account
      followers: Followers
      follows: Follows
      header: Header
      inbox_url: Inbox URL
      invite_request_text: Reasons for joining
      invited_by: Invited by
      ip: IP
      joined: Joined
      location:
        all: All
        local: Local
        remote: Remote
        title: Location
      login_status: Login status
      media_attachments: Media attachments
      memorialize: Turn into memoriam
      memorialized: Memorialized
      memorialized_msg: Successfully turned %{username} into a memorial account
      moderation:
        active: Active
        all: All
        disabled: Disabled
        pending: Pending
        silenced: Limited
        suspended: Suspended
        title: Moderation
      moderation_notes: Moderation notes
      most_recent_activity: Most recent activity
      most_recent_ip: Most recent IP
      no_account_selected: No accounts were changed as none were selected
      no_limits_imposed: No limits imposed
      no_role_assigned: No role assigned
      not_subscribed: Not subscribed
      pending: Pending review
      perform_full_suspension: Suspend
      previous_strikes: Previous strikes
      previous_strikes_description_html:
        one: This account has <strong>one</strong> strike.
        other: This account has <strong>%{count}</strong> strikes.
      promote: Promote
      protocol: Protocol
      public: Public
      push_subscription_expires: PuSH subscription expires
      redownload: Refresh profile
      redownloaded_msg: Successfully refreshed %{username}'s profile from origin
      reject: Reject
      rejected_msg: Successfully rejected %{username}'s sign-up application
      remote_suspension_irreversible: The data of this account has been irreversibly deleted.
      remote_suspension_reversible_hint_html: The account has been suspended on their server, and the data will be fully removed on %{date}. Until then, the remote server can restore this account without any ill effects. If you wish to remove all of the account's data immediately, you can do so below.
      remove_avatar: Remove avatar
      remove_header: Remove header
      removed_avatar_msg: Successfully removed %{username}'s avatar image
      removed_header_msg: Successfully removed %{username}'s header image
      resend_confirmation:
        already_confirmed: This user is already confirmed
        send: Resend confirmation link
        success: Confirmation link successfully sent!
      reset: Reset
      reset_password: Reset password
      resubscribe: Resubscribe
      role: Role
      search: Search
      search_same_email_domain: Other users with the same email domain
      search_same_ip: Other users with the same IP
      security: Security
      security_measures:
        only_password: Only password
        password_and_2fa: Password and 2FA
      sensitive: Force-sensitive
      sensitized: Marked as sensitive
      shared_inbox_url: Shared inbox URL
      show:
        created_reports: Made reports
        targeted_reports: Reported by others
      silence: Limit
      silenced: Limited
      statuses: Posts
      strikes: Previous strikes
      subscribe: Subscribe
      suspend: Suspend
      suspended: Suspended
      suspension_irreversible: The data of this account has been irreversibly deleted. You can unsuspend the account to make it usable but it will not recover any data it previously had.
      suspension_reversible_hint_html: The account has been suspended, and the data will be fully removed on %{date}. Until then, the account can be restored without any ill effects. If you wish to remove all of the account's data immediately, you can do so below.
      title: Accounts
      unblock_email: Unblock email address
      unblocked_email_msg: Successfully unblocked %{username}'s email address
      unconfirmed_email: Unconfirmed email
      undo_sensitized: Undo force-sensitive
      undo_silenced: Undo limit
      undo_suspension: Undo suspension
      unsilenced_msg: Successfully undid limit of %{username}'s account
      unsubscribe: Unsubscribe
      unsuspended_msg: Successfully unsuspended %{username}'s account
      username: Username
      view_domain: View summary for domain
      warn: Warn
      web: Web
      whitelisted: Allowed for federation
    action_logs:
      action_types:
        approve_appeal: Approve Appeal
        approve_user: Approve User
        assigned_to_self_report: Assign Report
        change_email_user: Change Email for User
        change_role_user: Change Role of User
        confirm_user: Confirm User
        create_account_warning: Create Warning
        create_announcement: Create Announcement
        create_canonical_email_block: Create Email Block
        create_custom_emoji: Create Custom Emoji
        create_domain_allow: Create Domain Allow
        create_domain_block: Create Domain Block
        create_email_domain_block: Create Email Domain Block
        create_ip_block: Create IP rule
        create_relay: Create Relay
        create_unavailable_domain: Create Unavailable Domain
        create_user_role: Create Role
        demote_user: Demote User
        destroy_announcement: Delete Announcement
        destroy_canonical_email_block: Delete Email Block
        destroy_custom_emoji: Delete Custom Emoji
        destroy_domain_allow: Delete Domain Allow
        destroy_domain_block: Delete Domain Block
        destroy_email_domain_block: Delete Email Domain Block
        destroy_instance: Purge Domain
        destroy_ip_block: Delete IP rule
        destroy_relay: Delete Relay
        destroy_status: Delete Post
        destroy_unavailable_domain: Delete Unavailable Domain
        destroy_user_role: Destroy Role
        disable_2fa_user: Disable 2FA
        disable_custom_emoji: Disable Custom Emoji
        disable_relay: Disable Relay
        disable_sign_in_token_auth_user: Disable Email Token Authentication for User
        disable_user: Disable User
        enable_custom_emoji: Enable Custom Emoji
        enable_relay: Enable Relay
        enable_sign_in_token_auth_user: Enable Email Token Authentication for User
        enable_user: Enable User
        memorialize_account: Memorialize Account
        promote_user: Promote User
        reject_appeal: Reject Appeal
        reject_user: Reject User
        remove_avatar_user: Remove Avatar
        reopen_report: Reopen Report
        resend_user: Resend Confirmation Mail
        reset_password_user: Reset Password
        resolve_report: Resolve Report
        sensitive_account: Force-Sensitive Account
        silence_account: Limit Account
        suspend_account: Suspend Account
        unassigned_report: Unassign Report
        unblock_email_account: Unblock email address
        unsensitive_account: Undo Force-Sensitive Account
        unsilence_account: Undo Limit Account
        unsuspend_account: Unsuspend Account
        update_announcement: Update Announcement
        update_custom_emoji: Update Custom Emoji
        update_domain_block: Update Domain Block
        update_ip_block: Update IP rule
        update_report: Update Report
        update_status: Update Post
        update_user_role: Update Role
      actions:
        approve_appeal_html: "%{name} approved moderation decision appeal from %{target}"
        approve_user_html: "%{name} approved sign-up from %{target}"
        assigned_to_self_report_html: "%{name} assigned report %{target} to themselves"
        change_email_user_html: "%{name} changed the email address of user %{target}"
        change_role_user_html: "%{name} changed role of %{target}"
        confirm_user_html: "%{name} confirmed email address of user %{target}"
        create_account_warning_html: "%{name} sent a warning to %{target}"
        create_announcement_html: "%{name} created new announcement %{target}"
        create_canonical_email_block_html: "%{name} blocked email with the hash %{target}"
        create_custom_emoji_html: "%{name} uploaded new emoji %{target}"
        create_domain_allow_html: "%{name} allowed federation with domain %{target}"
        create_domain_block_html: "%{name} blocked domain %{target}"
        create_email_domain_block_html: "%{name} blocked email domain %{target}"
        create_ip_block_html: "%{name} created rule for IP %{target}"
        create_relay_html: "%{name} created a relay %{target}"
        create_unavailable_domain_html: "%{name} stopped delivery to domain %{target}"
        create_user_role_html: "%{name} created %{target} role"
        demote_user_html: "%{name} demoted user %{target}"
        destroy_announcement_html: "%{name} deleted announcement %{target}"
        destroy_canonical_email_block_html: "%{name} unblocked email with the hash %{target}"
        destroy_custom_emoji_html: "%{name} deleted emoji %{target}"
        destroy_domain_allow_html: "%{name} disallowed federation with domain %{target}"
        destroy_domain_block_html: "%{name} unblocked domain %{target}"
        destroy_email_domain_block_html: "%{name} unblocked email domain %{target}"
        destroy_instance_html: "%{name} purged domain %{target}"
        destroy_ip_block_html: "%{name} deleted rule for IP %{target}"
        destroy_relay_html: "%{name} deleted the relay %{target}"
        destroy_status_html: "%{name} removed post by %{target}"
        destroy_unavailable_domain_html: "%{name} resumed delivery to domain %{target}"
        destroy_user_role_html: "%{name} deleted %{target} role"
        disable_2fa_user_html: "%{name} disabled two factor requirement for user %{target}"
        disable_custom_emoji_html: "%{name} disabled emoji %{target}"
        disable_relay_html: "%{name} disabled the relay %{target}"
        disable_sign_in_token_auth_user_html: "%{name} disabled email token authentication for %{target}"
        disable_user_html: "%{name} disabled login for user %{target}"
        enable_custom_emoji_html: "%{name} enabled emoji %{target}"
        enable_relay_html: "%{name} enabled the relay %{target}"
        enable_sign_in_token_auth_user_html: "%{name} enabled email token authentication for %{target}"
        enable_user_html: "%{name} enabled login for user %{target}"
        memorialize_account_html: "%{name} turned %{target}'s account into a memoriam page"
        promote_user_html: "%{name} promoted user %{target}"
        reject_appeal_html: "%{name} rejected moderation decision appeal from %{target}"
        reject_user_html: "%{name} rejected sign-up from %{target}"
        remove_avatar_user_html: "%{name} removed %{target}'s avatar"
        reopen_report_html: "%{name} reopened report %{target}"
        resend_user_html: "%{name} resent confirmation email for %{target}"
        reset_password_user_html: "%{name} reset password of user %{target}"
        resolve_report_html: "%{name} resolved report %{target}"
        sensitive_account_html: "%{name} marked %{target}'s media as sensitive"
        silence_account_html: "%{name} limited %{target}'s account"
        suspend_account_html: "%{name} suspended %{target}'s account"
        unassigned_report_html: "%{name} unassigned report %{target}"
        unblock_email_account_html: "%{name} unblocked %{target}'s email address"
        unsensitive_account_html: "%{name} unmarked %{target}'s media as sensitive"
        unsilence_account_html: "%{name} undid limit of %{target}'s account"
        unsuspend_account_html: "%{name} unsuspended %{target}'s account"
        update_announcement_html: "%{name} updated announcement %{target}"
        update_custom_emoji_html: "%{name} updated emoji %{target}"
        update_domain_block_html: "%{name} updated domain block for %{target}"
        update_ip_block_html: "%{name} changed rule for IP %{target}"
        update_report_html: "%{name} updated report %{target}"
        update_status_html: "%{name} updated post by %{target}"
        update_user_role_html: "%{name} changed %{target} role"
      deleted_account: deleted account
      empty: No logs found.
      filter_by_action: Filter by action
      filter_by_user: Filter by user
      title: Audit log
      unavailable_instance: "(domain name unavailable)"
    announcements:
      destroyed_msg: Announcement successfully deleted!
      edit:
        title: Edit announcement
      empty: No announcements found.
      live: Live
      new:
        create: Create announcement
        title: New announcement
      publish: Publish
      published_msg: Announcement successfully published!
      scheduled_for: Scheduled for %{time}
      scheduled_msg: Announcement scheduled for publication!
      title: Announcements
      unpublish: Unpublish
      unpublished_msg: Announcement successfully unpublished!
      updated_msg: Announcement successfully updated!
    critical_update_pending: Critical update pending
    custom_emojis:
      assign_category: Assign category
      by_domain: Domain
      copied_msg: Successfully created local copy of the emoji
      copy: Copy
      copy_failed_msg: Could not make a local copy of that emoji
      create_new_category: Create new category
      created_msg: Emoji successfully created!
      delete: Delete
      destroyed_msg: Emojo successfully destroyed!
      disable: Disable
      disabled: Disabled
      disabled_msg: Successfully disabled that emoji
      emoji: Emoji
      enable: Enable
      enabled: Enabled
      enabled_msg: Successfully enabled that emoji
      image_hint: PNG or GIF up to %{size}
      list: List
      listed: Listed
      new:
        title: Add new custom emoji
      no_emoji_selected: No emojis were changed as none were selected
      not_permitted: You are not permitted to perform this action
      overwrite: Overwrite
      shortcode: Shortcode
      shortcode_hint: At least 2 characters, only alphanumeric characters and underscores
      title: Custom emojis
      uncategorized: Uncategorized
      unlist: Unlist
      unlisted: Unlisted
      update_failed_msg: Could not update that emoji
      updated_msg: Emoji successfully updated!
      upload: Upload
    dashboard:
      active_users: active users
      interactions: interactions
      media_storage: Media storage
      new_users: new users
      opened_reports: reports opened
      pending_appeals_html:
        one: "<strong>%{count}</strong> pending appeal"
        other: "<strong>%{count}</strong> pending appeals"
      pending_reports_html:
        one: "<strong>%{count}</strong> pending report"
        other: "<strong>%{count}</strong> pending reports"
      pending_tags_html:
        one: "<strong>%{count}</strong> pending hashtag"
        other: "<strong>%{count}</strong> pending hashtags"
      pending_users_html:
        one: "<strong>%{count}</strong> pending user"
        other: "<strong>%{count}</strong> pending users"
      resolved_reports: reports resolved
      software: Software
      sources: Sign-up sources
      space: Space usage
      title: Dashboard
      top_languages: Top active languages
      top_servers: Top active servers
      website: Website
    disputes:
      appeals:
        empty: No appeals found.
        title: Appeals
    domain_allows:
      add_new: Allow federation with domain
      created_msg: Domain has been successfully allowed for federation
      destroyed_msg: Domain has been disallowed from federation
      export: Export
      import: Import
      undo: Disallow federation with domain
    domain_blocks:
      add_new: Add new domain block
      confirm_suspension:
        cancel: Cancel
        confirm: Suspend
        permanent_action: Undoing the suspension will not restore any data or relationship.
        preamble_html: You are about to suspend <strong>%{domain}</strong> and its subdomains.
        remove_all_data: This will remove all content, media, and profile data for this domain's accounts from your server.
        stop_communication: Your server will stop communicating with these servers.
        title: Confirm domain block for %{domain}
        undo_relationships: This will undo any follow relationship between accounts of these servers and yours.
      created_msg: Domain block is now being processed
      destroyed_msg: Domain block has been undone
      domain: Domain
      edit: Edit domain block
      existing_domain_block: You have already imposed stricter limits on %{name}.
      existing_domain_block_html: You have already imposed stricter limits on %{name}, you need to <a href="%{unblock_url}">unblock it</a> first.
      export: Export
      import: Import
      new:
        create: Create block
        hint: The domain block will not prevent creation of account entries in the database, but will retroactively and automatically apply specific moderation methods on those accounts.
        severity:
          desc_html: "<strong>Limit</strong> will make posts from accounts at this domain invisible to anyone who isn't following them. <strong>Suspend</strong> will remove all content, media, and profile data for this domain's accounts from your server. Use <strong>None</strong> if you just want to reject media files."
          noop: None
          silence: Limit
          suspend: Suspend
        title: New domain block
      no_domain_block_selected: No domain blocks were changed as none were selected
      not_permitted: You are not permitted to perform this action
      obfuscate: Obfuscate domain name
      obfuscate_hint: Partially obfuscate the domain name in the list if advertising the list of domain limitations is enabled
      private_comment: Private comment
      private_comment_hint: Comment about this domain limitation for internal use by the moderators.
      public_comment: Public comment
      public_comment_hint: Comment about this domain limitation for the general public, if advertising the list of domain limitations is enabled.
      reject_media: Reject media files
      reject_media_hint: Removes locally stored media files and refuses to download any in the future. Irrelevant for suspensions
      reject_reports: Reject reports
      reject_reports_hint: Ignore all reports coming from this domain. Irrelevant for suspensions
      undo: Undo domain block
      view: View domain block
    email_domain_blocks:
      add_new: Add new
      allow_registrations_with_approval: Allow registrations with approval
      attempts_over_week:
        one: "%{count} attempt over the last week"
        other: "%{count} sign-up attempts over the last week"
      created_msg: Successfully blocked email domain
      delete: Delete
      dns:
        types:
          mx: MX record
      domain: Domain
      new:
        create: Add domain
        resolve: Resolve domain
        title: Block new email domain
      no_email_domain_block_selected: No email domain blocks were changed as none were selected
      not_permitted: Not permitted
      resolved_dns_records_hint_html: The domain name resolves to the following MX domains, which are ultimately responsible for accepting email. Blocking an MX domain will block sign-ups from any email address which uses the same MX domain, even if the visible domain name is different. <strong>Be careful not to block major email providers.</strong>
      resolved_through_html: Resolved through %{domain}
      title: Blocked email domains
    export_domain_allows:
      new:
        title: Import domain allows
      no_file: No file selected
    export_domain_blocks:
      import:
        description_html: You are about to import a list of domain blocks. Please review this list very carefully, especially if you have not authored this list yourself.
        existing_relationships_warning: Existing follow relationships
        private_comment_description_html: 'To help you track where imported blocks come from, imported blocks will be created with the following private comment: <q>%{comment}</q>'
        private_comment_template: Imported from %{source} on %{date}
        title: Import domain blocks
      invalid_domain_block: 'One or more domain blocks were skipped because of the following error(s): %{error}'
      new:
        title: Import domain blocks
      no_file: No file selected
    follow_recommendations:
      description_html: "<strong>Follow recommendations help new users quickly find interesting content</strong>. When a user has not interacted with others enough to form personalized follow recommendations, these accounts are recommended instead. They are re-calculated on a daily basis from a mix of accounts with the highest recent engagements and highest local follower counts for a given language."
      language: For language
      status: Status
      suppress: Suppress follow recommendation
      suppressed: Suppressed
      title: Follow recommendations
      unsuppress: Restore follow recommendation
    instances:
      audit_log:
        title: Recent Audit Logs
        view_all: View full audit logs
      availability:
        description_html:
          one: If delivering to the domain fails <strong>%{count} day</strong> without succeeding, no further delivery attempts will be made unless a delivery <em>from</em> the domain is received.
          other: If delivering to the domain fails on <strong>%{count} different days</strong> without succeeding, no further delivery attempts will be made unless a delivery <em>from</em> the domain is received.
        failure_threshold_reached: Failure threshold reached on %{date}.
        failures_recorded:
          one: Failed attempt on %{count} day.
          other: Failed attempts on %{count} different days.
        no_failures_recorded: No failures on record.
        title: Availability
        warning: The last attempt to connect to this server has been unsuccessful
      back_to_all: All
      back_to_limited: Limited
      back_to_warning: Warning
      by_domain: Domain
      confirm_purge: Are you sure you want to permanently delete data from this domain?
      content_policies:
        comment: Internal note
        description_html: You can define content policies that will be applied to all accounts from this domain and any of its subdomains.
        limited_federation_mode_description_html: You can chose whether to allow federation with this domain.
        policies:
          reject_media: Reject media
          reject_reports: Reject reports
          silence: Limit
          suspend: Suspend
        policy: Policy
        reason: Public reason
        title: Content policies
      dashboard:
        instance_accounts_dimension: Most followed accounts
        instance_accounts_measure: stored accounts
        instance_followers_measure: our followers there
        instance_follows_measure: their followers here
        instance_languages_dimension: Top languages
        instance_media_attachments_measure: stored media attachments
        instance_reports_measure: reports about them
        instance_statuses_measure: stored posts
      delivery:
        all: All
        clear: Clear delivery errors
        failing: Failing
        restart: Restart delivery
        stop: Stop delivery
        unavailable: Unavailable
      delivery_available: Delivery is available
      delivery_error_days: Delivery error days
      delivery_error_hint: If delivery is not possible for %{count} days, it will be automatically marked as undeliverable.
      destroyed_msg: Data from %{domain} is now queued for imminent deletion.
      empty: No domains found.
      known_accounts:
        one: "%{count} known account"
        other: "%{count} known accounts"
      moderation:
        all: All
        limited: Limited
        title: Moderation
      private_comment: Private comment
      public_comment: Public comment
      purge: Purge
      purge_description_html: If you believe this domain is offline for good, you can delete all account records and associated data from this domain from your storage. This may take a while.
      title: Federation
      total_blocked_by_us: Blocked by us
      total_followed_by_them: Followed by them
      total_followed_by_us: Followed by us
      total_reported: Reports about them
      total_storage: Media attachments
      totals_time_period_hint_html: The totals displayed below include data for all time.
      unknown_instance: There is currently no record of this domain on this server.
    invites:
      deactivate_all: Deactivate all
      filter:
        all: All
        available: Available
        expired: Expired
        title: Filter
      title: Invites
    ip_blocks:
      add_new: Create rule
      created_msg: Successfully added new IP rule
      delete: Delete
      expires_in:
        '1209600': 2 weeks
        '15778476': 6 months
        '2629746': 1 month
        '31556952': 1 year
        '86400': 1 day
        '94670856': 3 years
      new:
        title: Create new IP rule
      no_ip_block_selected: No IP rules were changed as none were selected
      title: IP rules
    relationships:
      title: "%{acct}'s relationships"
    relays:
      add_new: Add new relay
      delete: Delete
      description_html: A <strong>federation relay</strong> is an intermediary server that exchanges large volumes of public posts between servers that subscribe and publish to it. <strong>It can help small and medium servers discover content from the fediverse</strong>, which would otherwise require local users manually following other people on remote servers.
      disable: Disable
      disabled: Disabled
      enable: Enable
      enable_hint: Once enabled, your server will subscribe to all public posts from this relay, and will begin sending this server's public posts to it.
      enabled: Enabled
      inbox_url: Relay URL
      pending: Waiting for relay's approval
      save_and_enable: Save and enable
      setup: Setup a relay connection
      signatures_not_enabled: Relays may not work correctly while secure mode or limited federation mode is enabled
      status: Status
      title: Relays
    report_notes:
      created_msg: Report note successfully created!
      destroyed_msg: Report note successfully deleted!
    reports:
      account:
        notes:
          one: "%{count} note"
          other: "%{count} notes"
      action_log: Audit log
      action_taken_by: Action taken by
      actions:
        delete_description_html: The reported posts will be deleted and a strike will be recorded to help you escalate on future infractions by the same account.
        mark_as_sensitive_description_html: The media in the reported posts will be marked as sensitive and a strike will be recorded to help you escalate on future infractions by the same account.
        other_description_html: See more options for controlling the account's behaviour and customize communication to the reported account.
        resolve_description_html: No action will be taken against the reported account, no strike recorded, and the report will be closed.
        silence_description_html: The account will be visible only to those who already follow it or manually look it up, severely limiting its reach. Can always be reverted. Closes all reports against this account.
        suspend_description_html: The account and all its contents will be inaccessible and eventually deleted, and interacting with it will be impossible. Reversible within 30 days. Closes all reports against this account.
      actions_description_html: Decide which action to take to resolve this report. If you take a punitive action against the reported account, an email notification will be sent to them, except when the <strong>Spam</strong> category is selected.
      actions_description_remote_html: Decide which action to take to resolve this report. This will only affect how <strong>your</strong> server communicates with this remote account and handle its content.
      actions_no_posts: This report doesn't have any associated posts to delete
      add_to_report: Add more to report
      already_suspended_badges:
        local: Already suspended on this server
        remote: Already suspended on their server
      are_you_sure: Are you sure?
      assign_to_self: Assign to me
      assigned: Assigned moderator
      by_target_domain: Domain of reported account
      cancel: Cancel
      category: Category
      category_description_html: The reason this account and/or content was reported will be cited in communication with the reported account
      comment:
        none: None
      comment_description_html: 'To provide more information, %{name} wrote:'
      confirm: Confirm
      confirm_action: Confirm moderation action against @%{acct}
      created_at: Reported
      delete_and_resolve: Delete posts
      forwarded: Forwarded
      forwarded_replies_explanation: This report is from a remote user and about remote content. It has been forwarded to you because the reported content is in reply to one of your users.
      forwarded_to: Forwarded to %{domain}
      mark_as_resolved: Mark as resolved
      mark_as_sensitive: Mark as sensitive
      mark_as_unresolved: Mark as unresolved
      no_one_assigned: No one
      notes:
        create: Add note
        create_and_resolve: Resolve with note
        create_and_unresolve: Reopen with note
        delete: Delete
        placeholder: Describe what actions have been taken, or any other related updates...
        title: Notes
      notes_description_html: View and leave notes to other moderators and your future self
      processed_msg: 'Report #%{id} successfully processed'
      quick_actions_description_html: 'Take a quick action or scroll down to see reported content:'
      remote_user_placeholder: the remote user from %{instance}
      reopen: Reopen report
      report: 'Report #%{id}'
      reported_account: Reported account
      reported_by: Reported by
      reported_with_application: Reported with application
      resolved: Resolved
      resolved_msg: Report successfully resolved!
      skip_to_actions: Skip to actions
      status: Status
      statuses: Reported content
      statuses_description_html: Offending content will be cited in communication with the reported account
      summary:
        action_preambles:
          delete_html: 'You are about to <strong>remove</strong> some of <strong>@%{acct}</strong>''s posts. This will:'
          mark_as_sensitive_html: 'You are about to <strong>mark</strong> some of <strong>@%{acct}</strong>''s posts as <strong>sensitive</strong>. This will:'
          silence_html: 'You are about to <strong>limit</strong> <strong>@%{acct}</strong>''s account. This will:'
          suspend_html: 'You are about to <strong>suspend</strong> <strong>@%{acct}</strong>''s account. This will:'
        actions:
          delete_html: Remove the offending posts
          mark_as_sensitive_html: Mark the offending posts' media as sensitive
          silence_html: Severely limit <strong>@%{acct}</strong>'s reach by making their profile and contents only visible to people already following them or manually looking it profile up
          suspend_html: Suspend <strong>@%{acct}</strong>, making their profile and contents inaccessible and impossible to interact with
        close_report: 'Mark report #%{id} as resolved'
        close_reports_html: Mark <strong>all</strong> reports against <strong>@%{acct}</strong> as resolved
        delete_data_html: Delete <strong>@%{acct}</strong>'s profile and contents 30 days from now unless they get unsuspended in the meantime
        preview_preamble_html: "<strong>@%{acct}</strong> will receive a warning with the following contents:"
        record_strike_html: Record a strike against <strong>@%{acct}</strong> to help you escalate on future violations from this account
        send_email_html: Send <strong>@%{acct}</strong> a warning email
        warning_placeholder: Optional additional reasoning for the moderation action.
      target_origin: Origin of reported account
      title: Reports
      unassign: Unassign
      unknown_action_msg: 'Unknown action: %{action}'
      unresolved: Unresolved
      updated_at: Updated
      view_profile: View profile
    roles:
      add_new: Add role
      assigned_users:
        one: "%{count} user"
        other: "%{count} users"
      categories:
        administration: Administration
        devops: DevOps
        invites: Invites
        moderation: Moderation
        special: Special
      delete: Delete
      description_html: With <strong>user roles</strong>, you can customize which functions and areas of Mastodon your users can access.
      edit: Edit '%{name}' role
      everyone: Default permissions
      everyone_full_description_html: This is the <strong>base role</strong> affecting <strong>all users</strong>, even those without an assigned role. All other roles inherit permissions from it.
      permissions_count:
        one: "%{count} permission"
        other: "%{count} permissions"
      privileges:
        administrator: Administrator
        administrator_description: Users with this permission will bypass every permission
        delete_user_data: Delete User Data
        delete_user_data_description: Allows users to delete other users' data without delay
        invite_users: Invite Users
        invite_users_description: Allows users to invite new people to the server
        manage_announcements: Manage Announcements
        manage_announcements_description: Allows users to manage announcements on the server
        manage_appeals: Manage Appeals
        manage_appeals_description: Allows users to review appeals against moderation actions
        manage_blocks: Manage Blocks
        manage_blocks_description: Allows users to block email providers and IP addresses
        manage_custom_emojis: Manage Custom Emojis
        manage_custom_emojis_description: Allows users to manage custom emojis on the server
        manage_federation: Manage Federation
        manage_federation_description: Allows users to block or allow federation with other domains, and control deliverability
        manage_invites: Manage Invites
        manage_invites_description: Allows users to browse and deactivate invite links
        manage_reports: Manage Reports
        manage_reports_description: Allows users to review reports and perform moderation actions against them
        manage_roles: Manage Roles
        manage_roles_description: Allows users to manage and assign roles below theirs
        manage_rules: Manage Rules
        manage_rules_description: Allows users to change server rules
        manage_settings: Manage Settings
        manage_settings_description: Allows users to change site settings
        manage_taxonomies: Manage Taxonomies
        manage_taxonomies_description: Allows users to review trending content and update hashtag settings
        manage_user_access: Manage User Access
        manage_user_access_description: Allows users to disable other users' two-factor authentication, change their email address, and reset their password
        manage_users: Manage Users
        manage_users_description: Allows users to view other users' details and perform moderation actions against them
        manage_webhooks: Manage Webhooks
        manage_webhooks_description: Allows users to set up webhooks for administrative events
        view_audit_log: View Audit Log
        view_audit_log_description: Allows users to see a history of administrative actions on the server
        view_dashboard: View Dashboard
        view_dashboard_description: Allows users to access the dashboard and various metrics
        view_devops: DevOps
        view_devops_description: Allows users to access Sidekiq and pgHero dashboards
      title: Roles
    rules:
      add_new: Add rule
      delete: Delete
      description_html: While most claim to have read and agree to the terms of service, usually people do not read through until after a problem arises. <strong>Make it easier to see your server's rules at a glance by providing them in a flat bullet point list.</strong> Try to keep individual rules short and simple, but try not to split them up into many separate items either.
      edit: Edit rule
      empty: No server rules have been defined yet.
      title: Server rules
    settings:
      about:
        manage_rules: Manage server rules
        preamble: Provide in-depth information about how the server is operated, moderated, funded.
        rules_hint: There is a dedicated area for rules that your users are expected to adhere to.
        title: About
      appearance:
        preamble: Customize Mastodon's web interface.
        title: Appearance
      branding:
        preamble: Your server's branding differentiates it from other servers in the network. This information may be displayed across a variety of environments, such as Mastodon's web interface, native applications, in link previews on other websites and within messaging apps, and so on. For this reason, it is best to keep this information clear, short and concise.
        title: Branding
      captcha_enabled:
        desc_html: This relies on external scripts from hCaptcha, which may be a security and privacy concern. In addition, <strong>this can make the registration process significantly less accessible to some (especially disabled) people</strong>. For these reasons, please consider alternative measures such as approval-based or invite-based registration.
        title: Require new users to solve a CAPTCHA to confirm their account
      content_retention:
        danger_zone: Danger zone
        preamble: Control how user-generated content is stored in Mastodon.
        title: Content retention
      default_noindex:
        desc_html: Affects all users who have not changed this setting themselves
        title: Opt users out of search engine indexing by default
      discovery:
        follow_recommendations: Follow recommendations
        preamble: Surfacing interesting content is instrumental in onboarding new users who may not know anyone Mastodon. Control how various discovery features work on your server.
        profile_directory: Profile directory
        public_timelines: Public timelines
        publish_discovered_servers: Publish discovered servers
        publish_statistics: Publish statistics
        title: Discovery
        trends: Trends
      domain_blocks:
        all: To everyone
        disabled: To no one
        users: To logged-in local users
      registrations:
        moderation_recommandation: Please make sure you have an adequate and reactive moderation team before you open registrations to everyone!
        preamble: Control who can create an account on your server.
        title: Registrations
      registrations_mode:
        modes:
          approved: Approval required for sign up
          none: Nobody can sign up
          open: Anyone can sign up
        warning_hint: We recommend using “Approval required for sign up” unless you are confident your moderation team can handle spam and malicious registrations in a timely fashion.
      security:
        authorized_fetch: Require authentication from federated servers
        authorized_fetch_hint: Requiring authentication from federated servers enables stricter enforcement of both user-level and server-level blocks. However, this comes at the cost of a performance penalty, reduces the reach of your replies, and may introduce compatibility issues with some federated services. In addition, this will not prevent dedicated actors from fetching your public posts and accounts.
        authorized_fetch_overridden_hint: You are currently unable to change this setting because it is overridden by an environment variable.
        federation_authentication: Federation authentication enforcement
      title: Server settings
    site_uploads:
      delete: Delete uploaded file
      destroyed_msg: Site upload successfully deleted!
    software_updates:
      critical_update: Critical — please update quickly
      description: It is recommended to keep your Mastodon installation up to date to benefit from the latest fixes and features. Moreover, it is sometimes critical to update Mastodon in a timely manner to avoid security issues. For these reasons, Mastodon checks for updates every 30 minutes, and will notify you according to your email notification preferences.
      documentation_link: Learn more
      release_notes: Release notes
      title: Available updates
      type: Type
      types:
        major: Major release
        minor: Minor release
        patch: Patch release — bugfixes and easy to apply changes
      version: Version
    statuses:
      account: Author
      application: Application
      back_to_account: Back to account page
      back_to_report: Back to report page
      batch:
        add_to_report: 'Add to report #%{id}'
        remove_from_report: Remove from report
        report: Report
      contents: Contents
      deleted: Deleted
      favourites: Favorites
      history: Version history
      in_reply_to: Replying to
      language: Language
      media:
        title: Media
      metadata: Metadata
      no_history: This post hasn't been edited
      no_status_selected: No posts were changed as none were selected
      open: Open post
      original_status: Original post
      reblogs: Reblogs
      replied_to_html: Replied to %{acct_link}
      status_changed: Post changed
      status_title: Post by @%{name}
      title: Account posts - @%{name}
      trending: Trending
      view_publicly: View publicly
      visibility: Visibility
      with_media: With media
    strikes:
      actions:
        delete_statuses: "%{name} deleted %{target}'s posts"
        disable: "%{name} froze %{target}'s account"
        mark_statuses_as_sensitive: "%{name} marked %{target}'s posts as sensitive"
        none: "%{name} sent a warning to %{target}"
        sensitive: "%{name} marked %{target}'s account as sensitive"
        silence: "%{name} limited %{target}'s account"
        suspend: "%{name} suspended %{target}'s account"
      appeal_approved: Appealed
      appeal_pending: Appeal pending
      appeal_rejected: Appeal rejected
    system_checks:
      database_schema_check:
        message_html: There are pending database migrations. Please run them to ensure the application behaves as expected
      elasticsearch_health_red:
        message_html: Elasticsearch cluster is unhealthy (red status), search features are unavailable
      elasticsearch_health_yellow:
        message_html: Elasticsearch cluster is unhealthy (yellow status), you may want to investigate the reason
      elasticsearch_index_mismatch:
        message_html: Elasticsearch index mappings are outdated. Please run <code>tootctl search deploy --only=%{value}</code>
      elasticsearch_preset:
        action: See documentation
        message_html: Your Elasticsearch cluster has more than one node, but Mastodon is not configured to use them.
      elasticsearch_preset_single_node:
        action: See documentation
        message_html: Your Elasticsearch cluster has only one node, <code>ES_PRESET</code> should be set to <code>single_node_cluster</code>.
      elasticsearch_reset_chewy:
        message_html: Your Elasticsearch system index is outdated due to a setting change. Please run <code>tootctl search deploy --reset-chewy</code> to update it.
      elasticsearch_running_check:
        message_html: Could not connect to Elasticsearch. Please check that it is running, or disable full-text search
      elasticsearch_version_check:
        message_html: 'Incompatible Elasticsearch version: %{value}'
        version_comparison: Elasticsearch %{running_version} is running while %{required_version} is required
      rules_check:
        action: Manage server rules
        message_html: You haven't defined any server rules.
      sidekiq_process_check:
        message_html: No Sidekiq process running for the %{value} queue(s). Please review your Sidekiq configuration
      software_version_check:
        action: See available updates
        message_html: A Mastodon update is available.
      software_version_critical_check:
        action: See available updates
        message_html: A critical Mastodon update is available, please update as quickly as possible.
      software_version_patch_check:
        action: See available updates
        message_html: A bugfix Mastodon update is available.
      upload_check_privacy_error:
        action: Check here for more information
        message_html: "<strong>Your web server is misconfigured. The privacy of your users is at risk.</strong>"
      upload_check_privacy_error_object_storage:
        action: Check here for more information
        message_html: "<strong>Your object storage is misconfigured. The privacy of your users is at risk.</strong>"
    tags:
      moderation:
        not_trendable: Not trendable
        not_usable: Not usable
        pending_review: Pending review
        review_requested: Review requested
        reviewed: Reviewed
        title: Status
        trendable: Trendable
        unreviewed: Unreviewed
        usable: Usable
      name: Name
      newest: Newest
      oldest: Oldest
      open: View Publicly
      reset: Reset
      review: Review status
      search: Search
      title: Hashtags
      updated_msg: Hashtag settings updated successfully
    title: Administration
    trends:
      allow: Allow
      approved: Approved
      confirm_allow: Are you sure you want to allow selected tags?
      confirm_disallow: Are you sure you want to disallow selected tags?
      disallow: Disallow
      links:
        allow: Allow link
        allow_provider: Allow publisher
        confirm_allow: Are you sure you want to allow selected links?
        confirm_allow_provider: Are you sure you want to allow selected providers?
        confirm_disallow: Are you sure you want to disallow selected links?
        confirm_disallow_provider: Are you sure you want to disallow selected providers?
        description_html: These are links that are currently being shared a lot by accounts that your server sees posts from. It can help your users find out what's going on in the world. No links are displayed publicly until you approve the publisher. You can also allow or reject individual links.
        disallow: Disallow link
        disallow_provider: Disallow publisher
        no_link_selected: No links were changed as none were selected
        publishers:
          no_publisher_selected: No publishers were changed as none were selected
        shared_by_over_week:
          one: Shared by one person over the last week
          other: Shared by %{count} people over the last week
        title: Trending links
        usage_comparison: Shared %{today} times today, compared to %{yesterday} yesterday
      not_allowed_to_trend: Not allowed to trend
      only_allowed: Only allowed
      pending_review: Pending review
      preview_card_providers:
        allowed: Links from this publisher can trend
        description_html: These are domains from which links are often shared on your server. Links will not trend publicly unless the domain of the link is approved. Your approval (or rejection) extends to subdomains.
        rejected: Links from this publisher won't trend
        title: Publishers
      rejected: Rejected
      statuses:
        allow: Allow post
        allow_account: Allow author
        confirm_allow: Are you sure you want to allow selected statuses?
        confirm_allow_account: Are you sure you want to allow selected accounts?
        confirm_disallow: Are you sure you want to disallow selected statuses?
        confirm_disallow_account: Are you sure you want to disallow selected accounts?
        description_html: These are posts that your server knows about that are currently being shared and favorited a lot at the moment. It can help your new and returning users to find more people to follow. No posts are displayed publicly until you approve the author, and the author allows their account to be suggested to others. You can also allow or reject individual posts.
        disallow: Disallow post
        disallow_account: Disallow author
        no_status_selected: No trending posts were changed as none were selected
        not_discoverable: Author has not opted-in to being discoverable
        shared_by:
          one: Shared or favorited one time
          other: Shared and favorited %{friendly_count} times
        title: Trending posts
      tags:
        current_score: Current score %{score}
        dashboard:
          tag_accounts_measure: unique uses
          tag_languages_dimension: Top languages
          tag_servers_dimension: Top servers
          tag_servers_measure: different servers
          tag_uses_measure: total uses
        description_html: These are hashtags that are currently appearing in a lot of posts that your server sees. It can help your users find out what people are talking the most about at the moment. No hashtags are displayed publicly until you approve them.
        listable: Can be suggested
        no_tag_selected: No tags were changed as none were selected
        not_listable: Won't be suggested
        not_trendable: Won't appear under trends
        not_usable: Cannot be used
        peaked_on_and_decaying: Peaked on %{date}, now decaying
        title: Trending hashtags
        trendable: Can appear under trends
        trending_rank: 'Trending #%{rank}'
        usable: Can be used
        usage_comparison: Used %{today} times today, compared to %{yesterday} yesterday
        used_by_over_week:
          one: Used by one person over the last week
          other: Used by %{count} people over the last week
      title: Recommendations & Trends
      trending: Trending
    warning_presets:
      add_new: Add new
      delete: Delete
      edit_preset: Edit warning preset
      empty: You haven't defined any warning presets yet.
      title: Warning presets
    webhooks:
      add_new: Add endpoint
      delete: Delete
      description_html: A <strong>webhook</strong> enables Mastodon to push <strong>real-time notifications</strong> about chosen events to your own application, so your application can <strong>automatically trigger reactions</strong>.
      disable: Disable
      disabled: Disabled
      edit: Edit endpoint
      empty: You don't have any webhook endpoints configured yet.
      enable: Enable
      enabled: Active
      enabled_events:
        one: 1 enabled event
        other: "%{count} enabled events"
      events: Events
      new: New webhook
      rotate_secret: Rotate secret
      secret: Signing secret
      status: Status
      title: Webhooks
      webhook: Webhook
  admin_mailer:
    auto_close_registrations:
      body: Due to a lack of recent moderator activity, registrations on %{instance} have been automatically switched to requiring manual review, to prevent %{instance} from being used as a platform for potential bad actors. You can switch it back to open registrations at any time.
      subject: Registrations for %{instance} have been automatically switched to requiring approval
    new_appeal:
      actions:
        delete_statuses: to delete their posts
        disable: to freeze their account
        mark_statuses_as_sensitive: to mark their posts as sensitive
        none: a warning
        sensitive: to mark their account as sensitive
        silence: to limit their account
        suspend: to suspend their account
      body: "%{target} is appealing a moderation decision by %{action_taken_by} from %{date}, which was %{type}. They wrote:"
      next_steps: You can approve the appeal to undo the moderation decision, or ignore it.
      subject: "%{username} is appealing a moderation decision on %{instance}"
    new_critical_software_updates:
      body: New critical versions of Mastodon have been released, you may want to update as soon as possible!
      subject: Critical Mastodon updates are available for %{instance}!
    new_pending_account:
      body: The details of the new account are below. You can approve or reject this application.
      subject: New account up for review on %{instance} (%{username})
    new_report:
      body: "%{reporter} has reported %{target}"
      body_remote: Someone from %{domain} has reported %{target}
      subject: New report for %{instance} (#%{id})
    new_software_updates:
      body: New Mastodon versions have been released, you may want to update!
      subject: New Mastodon versions are available for %{instance}!
    new_trends:
      body: 'The following items need a review before they can be displayed publicly:'
      new_trending_links:
        title: Trending links
      new_trending_statuses:
        title: Trending posts
      new_trending_tags:
        title: Trending hashtags
      subject: New trends up for review on %{instance}
  aliases:
    add_new: Create alias
    created_msg: Successfully created a new alias. You can now initiate the move from the old account.
    deleted_msg: Successfully removed the alias. Moving from that account to this one will no longer be possible.
    empty: You have no aliases.
    hint_html: If you want to move from another account to this one, here you can create an alias, which is required before you can proceed with moving followers from the old account to this one. This action by itself is <strong>harmless and reversible</strong>. <strong>The account migration is initiated from the old account</strong>.
    remove: Unlink alias
  appearance:
    advanced_web_interface: Advanced web interface
    advanced_web_interface_hint: 'If you want to make use of your entire screen width, the advanced web interface allows you to configure many different columns to see as much information at the same time as you want: Home, notifications, federated timeline, any number of lists and hashtags.'
    animations_and_accessibility: Animations and accessibility
    confirmation_dialogs: Confirmation dialogs
    discovery: Discovery
    localization:
      body: Mastodon is translated by volunteers.
      guide_link: https://crowdin.com/project/mastodon
      guide_link_text: Everyone can contribute.
    sensitive_content: Sensitive content
  application_mailer:
    notification_preferences: Change email preferences
    salutation: "%{name},"
    settings: 'Change email preferences: %{link}'
    unsubscribe: Unsubscribe
    view: 'View:'
    view_profile: View profile
    view_status: View post
  applications:
    created: Application successfully created
    destroyed: Application successfully deleted
    logout: Logout
    regenerate_token: Regenerate access token
    token_regenerated: Access token successfully regenerated
    warning: Be very careful with this data. Never share it with anyone!
    your_token: Your access token
  auth:
    apply_for_account: Request an account
    captcha_confirmation:
      help_html: If you have issues solving the CAPTCHA, you can get in touch with us through %{email} and we can assist you.
      hint_html: Just one more thing! We need to confirm you're a human (this is so we can keep the spam out!). Solve the CAPTCHA below and click "Continue".
      title: Security check
    confirmations:
      awaiting_review: Your email address is confirmed! The %{domain} staff is now reviewing your registration. You will receive an email if they approve your account!
      awaiting_review_title: Your registration is being reviewed
      clicking_this_link: clicking this link
      login_link: log in
      proceed_to_login_html: You can now proceed to %{login_link}.
      redirect_to_app_html: You should have been redirected to the <strong>%{app_name}</strong> app. If that did not happen, try %{clicking_this_link} or manually return to the app.
      registration_complete: Your registration on %{domain} is now complete!
      welcome_title: Welcome, %{name}!
      wrong_email_hint: If that email address is not correct, you can change it in account settings.
    delete_account: Delete account
    delete_account_html: If you wish to delete your account, you can <a href="%{path}">proceed here</a>. You will be asked for confirmation.
    description:
      prefix_invited_by_user: "@%{name} invites you to join this server of Mastodon!"
      prefix_sign_up: Sign up on Mastodon today!
      suffix: With an account, you will be able to follow people, post updates and exchange messages with users from any Mastodon server and more!
    didnt_get_confirmation: Didn't receive a confirmation link?
    dont_have_your_security_key: Don't have your security key?
    forgot_password: Forgot your password?
    invalid_reset_password_token: Password reset token is invalid or expired. Please request a new one.
    link_to_otp: Enter a two-factor code from your phone or a recovery code
    link_to_webauth: Use your security key device
    log_in_with: Log in with
    login: Log in
    logout: Logout
    migrate_account: Move to a different account
    migrate_account_html: If you wish to redirect this account to a different one, you can <a href="%{path}">configure it here</a>.
    or_log_in_with: Or log in with
    privacy_policy_agreement_html: I have read and agree to the <a href="%{privacy_policy_path}" target="_blank">privacy policy</a>
    progress:
      confirm: Confirm email
      details: Your details
      review: Our review
      rules: Accept rules
    providers:
      cas: CAS
      saml: SAML
    register: Sign up
    registration_closed: "%{instance} is not accepting new members"
    resend_confirmation: Resend confirmation link
    reset_password: Reset password
    rules:
      accept: Accept
      back: Back
      invited_by: 'You can join %{domain} thanks to the invitation you have received from:'
      preamble: These are set and enforced by the %{domain} moderators.
      preamble_invited: Before you proceed, please consider the ground rules set by the moderators of %{domain}.
      title: Some ground rules.
      title_invited: You've been invited.
    security: Security
    set_new_password: Set new password
    setup:
      email_below_hint_html: Check your spam folder, or request another one. You can correct your email address if it's wrong.
      email_settings_hint_html: Click the link we sent you to verify %{email}. We'll wait right here.
      link_not_received: Didn't get a link?
      new_confirmation_instructions_sent: You will receive a new email with the confirmation link in a few minutes!
      title: Check your inbox
    sign_in:
      preamble_html: Login with your <strong>%{domain}</strong> credentials. If your account is hosted on a different server, you will not be able to log in here.
      title: Login to %{domain}
    sign_up:
      manual_review: Sign-ups on %{domain} go through manual review by our moderators. To help us review your application, tell us a bit about yourself and why you want an account on %{domain}. You may choose to include links to personal websites or other social media profiles (relevant social networks such as Twitter will be more useful than professional credentials such as LinkedIn or Google Scholar), and how you found our instance or the existing users who may have recommended it, if you wish.
      preamble: With an account on this Mastodon server, you'll be able to follow other people on instances we federate with.
      title: Let's get you set up on %{domain}.
    status:
      account_status: Account status
      confirming: Waiting for email confirmation to be completed.
      functional: Your account is fully operational.
      pending: Your application is pending review by our staff. This may take some time. You will receive an email if your application is approved.
      redirecting_to: Your account is inactive because it is currently redirecting to %{acct}.
      self_destruct: As %{domain} is closing down, you will only get limited access to your account.
      view_strikes: View past strikes against your account
    too_fast: Form submitted too fast, try again.
    use_security_key: Use security key
  author_attribution:
    example_title: Sample text
    hint_html: Are you writing news or blog articles outside of Mastodon? Control how you get credited when they are shared on Mastodon.
    instructions: 'Make sure this code is in your article''s HTML:'
    more_from_html: More from %{name}
    s_blog: "%{name}'s Blog"
    then_instructions: Then, add the domain name of the publication in the field below.
    title: Author attribution
  challenge:
    confirm: Continue
    hint_html: "<strong>Tip:</strong> We won't ask you for your password again for the next hour."
    invalid_password: Invalid password
    prompt: Confirm password to continue
  crypto:
    errors:
      invalid_key: is not a valid Ed25519 or Curve25519 key
  date:
    formats:
      default: "%b %d, %Y"
      with_month_name: "%B %d, %Y"
  datetime:
    distance_in_words:
      about_x_hours: "%{count}h"
      about_x_months: "%{count}mo"
      about_x_years: "%{count}y"
      almost_x_years: "%{count}y"
      half_a_minute: Just now
      less_than_x_minutes: "%{count}m"
      less_than_x_seconds: Just now
      over_x_years: "%{count}y"
      x_days: "%{count}d"
      x_minutes: "%{count}m"
      x_months: "%{count}mo"
      x_seconds: "%{count}s"
  deletes:
    challenge_not_passed: The information you entered was not correct
    confirm_password: Enter your current password to verify your identity
    confirm_username: Enter your username to confirm the procedure
    proceed: Delete account
    success_msg: Your account was successfully deleted
    warning:
      before: 'Before proceeding, please read these notes carefully:'
      caches: Content that has been cached by other servers may persist
      data_removal: Your posts and other data will be permanently removed
      email_change_html: You can <a href="%{path}">change your email address</a> without deleting your account
      email_contact_html: If it still doesn't arrive, you can email <a href="mailto:%{email}">%{email}</a> for help
      email_reconfirmation_html: If you are not receiving the confirmation email, you can <a href="%{path}">request it again</a>
      irreversible: You will not be able to restore or reactivate your account
      more_details_html: For more details, see the <a href="%{terms_path}">privacy policy</a>.
      username_available: Your username will become available again
      username_unavailable: Your username will remain unavailable
  disputes:
    strikes:
      action_taken: Action taken
      appeal: Appeal
      appeal_approved: This strike has been successfully appealed and is no longer valid
      appeal_rejected: The appeal has been rejected
      appeal_submitted_at: Appeal submitted
      appealed_msg: Your appeal has been submitted. If it is approved, you will be notified.
      appeals:
        submit: Submit appeal
      approve_appeal: Approve appeal
      associated_report: Associated report
      created_at: Dated
      description_html: These are actions taken against your account and warnings that have been sent to you by the staff of %{instance}.
      recipient: Addressed to
      reject_appeal: Reject appeal
      status: 'Post #%{id}'
      status_removed: Post already removed from system
      title: "%{action} from %{date}"
      title_actions:
        delete_statuses: Post removal
        disable: Freezing of account
        mark_statuses_as_sensitive: Marking of posts as sensitive
        none: Warning
        sensitive: Marking of account as sensitive
        silence: Limitation of account
        suspend: Suspension of account
      your_appeal_approved: Your appeal has been approved
      your_appeal_pending: You have submitted an appeal
      your_appeal_rejected: Your appeal has been rejected
  edit_profile:
    basic_information: Basic information
    hint_html: "<strong>Customize what people see on your public profile and next to your posts.</strong> Other people are more likely to follow you back and interact with you when you have a filled out profile and a profile picture."
    other: Other
  errors:
    '400': The request you submitted was invalid or malformed.
    '403': You don't have permission to view this page.
    '404': The page you are looking for isn't here.
    '406': This page is not available in the requested format.
    '410': The page you were looking for doesn't exist here anymore.
    '422':
      content: Security verification failed. Are you blocking cookies?
      title: Security verification failed
    '429': Too many requests
    '500':
      content: We're sorry, but something went wrong on our end.
      title: This page is not correct
    '503': The page could not be served due to a temporary server failure.
    noscript_html: To use the Mastodon web application, please enable JavaScript. Alternatively, try one of the <a href="%{apps_path}">native apps</a> for Mastodon for your platform.
  existing_username_validator:
    not_found: could not find a local user with that username
    not_found_multiple: could not find %{usernames}
  exports:
    archive_takeout:
      date: Date
      download: Download your archive
      hint_html: You can request an archive of your <strong>posts and uploaded media</strong>. The exported data will be in the ActivityPub format, readable by any compliant software. You can request an archive every 7 days.
      in_progress: Compiling your archive...
      request: Request your archive
      size: Size
    blocks: You block
    bookmarks: Bookmarks
    csv: CSV
    domain_blocks: Domain blocks
    lists: Lists
    mutes: You mute
    storage: Media storage
  featured_tags:
    add_new: Add new
    errors:
      limit: You have already featured the maximum number of hashtags
    hint_html: "<strong>Feature your most important hashtags on your profile.</strong> A great tool for keeping track of your creative works and long-term projects, featured hashtags are displayed prominently on your profile and allow quick access to your own posts."
  filters:
    contexts:
      account: Profiles
      home: Home and lists
      notifications: Notifications
      public: Public timelines
      thread: Conversations
    edit:
      add_keyword: Add keyword
      keywords: Keywords
      statuses: Individual posts
      statuses_hint_html: This filter applies to select individual posts regardless of whether they match the keywords below. <a href="%{path}">Review or remove posts from the filter</a>.
      title: Edit filter
    errors:
      deprecated_api_multiple_keywords: These parameters cannot be changed from this application because they apply to more than one filter keyword. Use a more recent application or the web interface.
      invalid_context: None or invalid context supplied
    index:
      contexts: Filters in %{contexts}
      delete: Delete
      empty: You have no filters.
      expires_in: Expires in %{distance}
      expires_on: Expires on %{date}
      keywords:
        one: "%{count} keyword"
        other: "%{count} keywords"
      statuses:
        one: "%{count} post"
        other: "%{count} posts"
      statuses_long:
        one: "%{count} individual post hidden"
        other: "%{count} individual posts hidden"
      title: Filters
    new:
      save: Save new filter
      title: Add new filter
    statuses:
      back_to_filter: Back to filter
      batch:
        remove: Remove from filter
      index:
        hint: This filter applies to select individual posts regardless of other criteria. You can add more posts to this filter from the web interface.
        title: Filtered posts
  generic:
    all: All
    all_items_on_page_selected_html:
      one: "<strong>%{count}</strong> item on this page is selected."
      other: All <strong>%{count}</strong> items on this page are selected.
    all_matching_items_selected_html:
      one: "<strong>%{count}</strong> item matching your search is selected."
      other: All <strong>%{count}</strong> items matching your search are selected.
    cancel: Cancel
    changes_saved_msg: Changes successfully saved!
    confirm: Confirm
    copy: Copy
    delete: Delete
    deselect: Deselect all
    none: None
    order_by: Order by
    save_changes: Save changes
    select_all_matching_items:
      one: Select %{count} item matching your search.
      other: Select all %{count} items matching your search.
    today: today
    validation_errors:
      one: Something isn't quite right yet! Please review the error below
      other: Something isn't quite right yet! Please review %{count} errors below
  imports:
    errors:
      empty: Empty CSV file
      incompatible_type: Incompatible with the selected import type
      invalid_csv_file: 'Invalid CSV file. Error: %{error}'
      over_rows_processing_limit: contains more than %{count} rows
      too_large: File is too large
    failures: Failures
    imported: Imported
    mismatched_types_warning: It appears you may have selected the wrong type for this import, please double-check.
    modes:
      merge: Merge
      merge_long: Keep existing records and add new ones
      overwrite: Overwrite
      overwrite_long: Replace current records with the new ones
    overwrite_preambles:
      blocking_html:
        one: You are about to <strong>replace your block list</strong> with up to <strong>%{count} account</strong> from <strong>%{filename}</strong>.
        other: You are about to <strong>replace your block list</strong> with up to <strong>%{count} accounts</strong> from <strong>%{filename}</strong>.
      bookmarks_html:
        one: You are about to <strong>replace your bookmarks</strong> with up to <strong>%{count} post</strong> from <strong>%{filename}</strong>.
        other: You are about to <strong>replace your bookmarks</strong> with up to <strong>%{count} posts</strong> from <strong>%{filename}</strong>.
      domain_blocking_html:
        one: You are about to <strong>replace your domain block list</strong> with up to <strong>%{count} domain</strong> from <strong>%{filename}</strong>.
        other: You are about to <strong>replace your domain block list</strong> with up to <strong>%{count} domains</strong> from <strong>%{filename}</strong>.
      following_html:
        one: You are about to <strong>follow</strong> up to <strong>%{count} account</strong> from <strong>%{filename}</strong> and <strong>stop following anyone else</strong>.
        other: You are about to <strong>follow</strong> up to <strong>%{count} accounts</strong> from <strong>%{filename}</strong> and <strong>stop following anyone else</strong>.
      lists_html:
        one: You are about to <strong>replace your lists</strong> with contents of <strong>%{filename}</strong>. Up to <strong>%{count} account</strong> will be added to new lists.
        other: You are about to <strong>replace your lists</strong> with contents of <strong>%{filename}</strong>. Up to <strong>%{count} accounts</strong> will be added to new lists.
      muting_html:
        one: You are about to <strong>replace your list of muted account</strong> with up to <strong>%{count} account</strong> from <strong>%{filename}</strong>.
        other: You are about to <strong>replace your list of muted accounts</strong> with up to <strong>%{count} accounts</strong> from <strong>%{filename}</strong>.
    preambles:
      blocking_html:
        one: You are about to <strong>block</strong> up to <strong>%{count} account</strong> from <strong>%{filename}</strong>.
        other: You are about to <strong>block</strong> up to <strong>%{count} accounts</strong> from <strong>%{filename}</strong>.
      bookmarks_html:
        one: You are about to add up to <strong>%{count} post</strong> from <strong>%{filename}</strong> to your <strong>bookmarks</strong>.
        other: You are about to add up to <strong>%{count} posts</strong> from <strong>%{filename}</strong> to your <strong>bookmarks</strong>.
      domain_blocking_html:
        one: You are about to <strong>block</strong> up to <strong>%{count} domain</strong> from <strong>%{filename}</strong>.
        other: You are about to <strong>block</strong> up to <strong>%{count} domains</strong> from <strong>%{filename}</strong>.
      following_html:
        one: You are about to <strong>follow</strong> up to <strong>%{count} account</strong> from <strong>%{filename}</strong>.
        other: You are about to <strong>follow</strong> up to <strong>%{count} accounts</strong> from <strong>%{filename}</strong>.
      lists_html:
        one: You are about to add up to <strong>%{count} account</strong> from <strong>%{filename}</strong> to your <strong>lists</strong>. New lists will be created if there is no list to add to.
        other: You are about to add up to <strong>%{count} accounts</strong> from <strong>%{filename}</strong> to your <strong>lists</strong>. New lists will be created if there is no list to add to.
      muting_html:
        one: You are about to <strong>mute</strong> up to <strong>%{count} account</strong> from <strong>%{filename}</strong>.
        other: You are about to <strong>mute</strong> up to <strong>%{count} accounts</strong> from <strong>%{filename}</strong>.
    preface: You can import data that you have exported from another server, such as a list of the people you are following or blocking.
    recent_imports: Recent imports
    states:
      finished: Finished
      in_progress: In progress
      scheduled: Scheduled
      unconfirmed: Unconfirmed
    status: Status
    success: Your data was successfully uploaded and will be processed in due time
    time_started: Started at
    titles:
      blocking: Importing blocked accounts
      bookmarks: Importing bookmarks
      domain_blocking: Importing blocked domains
      following: Importing followed accounts
      lists: Importing lists
      muting: Importing muted accounts
    type: Import type
    type_groups:
      constructive: Follows & Bookmarks
      destructive: Blocks & mutes
    types:
      blocking: Blocking list
      bookmarks: Bookmarks
      domain_blocking: Domain blocking list
      following: Following list
      lists: Lists
      muting: Muting list
    upload: Upload
  invites:
    delete: Deactivate
    expired: Expired
    expires_in:
      '1800': 30 minutes
      '21600': 6 hours
      '3600': 1 hour
      '43200': 12 hours
      '604800': 1 week
      '86400': 1 day
    expires_in_prompt: Never
    generate: Generate invite link
    invalid: This invite is not valid
    invited_by: 'You were invited by:'
    max_uses:
      one: 1 use
      other: "%{count} uses"
    max_uses_prompt: No limit
    prompt: Generate and share links with others to grant access to this server
    table:
      expires_at: Expires
      uses: Uses
    title: Invite people
  lists:
    errors:
      limit: You have reached the maximum number of lists
  login_activities:
    authentication_methods:
      otp: two-factor authentication app
      password: password
      sign_in_token: email security code
      webauthn: security keys
    description_html: If you see activity that you don't recognize, consider changing your password and enabling two-factor authentication.
    empty: No authentication history available
    failed_sign_in_html: Failed sign-in attempt with %{method} from %{ip} (%{browser})
    successful_sign_in_html: Successful sign-in with %{method} from %{ip} (%{browser})
    title: Authentication history
  mail_subscriptions:
    unsubscribe:
      action: Yes, unsubscribe
      complete: Unsubscribed
      confirmation_html: Are you sure you want to unsubscribe from receiving %{type} for Mastodon on %{domain} to your email at %{email}? You can always re-subscribe from your <a href="%{settings_path}">email notification settings</a>.
      emails:
        notification_emails:
          favourite: favorite notification emails
          follow: follow notification emails
          follow_request: follow request emails
          mention: mention notification emails
          reblog: boost notification emails
      resubscribe_html: If you've unsubscribed by mistake, you can re-subscribe from your <a href="%{settings_path}">email notification settings</a>.
      success_html: You'll no longer receive %{type} for Mastodon on %{domain} to your email at %{email}.
      title: Unsubscribe
  media_attachments:
    validations:
      images_and_video: Cannot attach a video to a post that already contains images
      not_found: Media %{ids} not found or already attached to another post
      not_ready: Cannot attach files that have not finished processing. Try again in a moment!
      too_many: Cannot attach more than 4 files
  migrations:
    acct: Moved to
    cancel: Cancel redirect
    cancel_explanation: Cancelling the redirect will re-activate your current account, but will not bring back followers that have been moved to that account.
    cancelled_msg: Successfully cancelled the redirect.
    errors:
      already_moved: is the same account you have already moved to
      missing_also_known_as: is not an alias of this account
      move_to_self: cannot be current account
      not_found: could not be found
      on_cooldown: You are on cooldown
    followers_count: Followers at time of move
    incoming_migrations: Moving from a different account
    incoming_migrations_html: To move from another account to this one, first you need to <a href="%{path}">create an account alias</a>.
    moved_msg: Your account is now redirecting to %{acct} and your followers are being moved over.
    not_redirecting: Your account is not redirecting to any other account currently.
    on_cooldown: You have recently migrated your account. This function will become available again in %{count} days.
    past_migrations: Past migrations
    proceed_with_move: Move followers
    redirected_msg: Your account is now redirecting to %{acct}.
    redirecting_to: Your account is redirecting to %{acct}.
    set_redirect: Set redirect
    warning:
      backreference_required: The new account must first be configured to back-reference this one
      before: 'Before proceeding, please read these notes carefully:'
      cooldown: After moving there is a waiting period during which you will not be able to move again
      disabled_account: Your current account will not be fully usable afterwards. However, you will have access to data export as well as re-activation.
      followers: This action will move all followers from the current account to the new account
      only_redirect_html: Alternatively, you can <a href="%{path}">only put up a redirect on your profile</a>.
      other_data: No other data will be moved automatically
      redirect: Your current account's profile will be updated with a redirect notice and be excluded from searches
  moderation:
    title: Moderation
  move_handler:
    carry_blocks_over_text: This user moved from %{acct}, which you had blocked.
    carry_mutes_over_text: This user moved from %{acct}, which you had muted.
    copy_account_note_text: 'This user moved from %{acct}, here were your previous notes about them:'
  navigation:
    toggle_menu: Toggle menu
  notification_mailer:
    admin:
      report:
        subject: "%{name} submitted a report"
      sign_up:
        subject: "%{name} signed up"
    favourite:
      body: 'Your post was favorited by %{name}:'
      subject: "%{name} favorited your post"
      title: New favorite
    follow:
      body: "%{name} is now following you!"
      subject: "%{name} is now following you"
      title: New follower
    follow_request:
      action: Manage follow requests
      body: "%{name} has requested to follow you"
      subject: 'Pending follower: %{name}'
      title: New follow request
    mention:
      action: Reply
      body: 'You were mentioned by %{name} in:'
      subject: You were mentioned by %{name}
      title: New mention
    poll:
      subject: A poll by %{name} has ended
    reblog:
      body: 'Your post was boosted by %{name}:'
      subject: "%{name} boosted your post"
      title: New boost
    status:
      subject: "%{name} just posted"
    update:
      subject: "%{name} edited a post"
  notifications:
    administration_emails: Admin email notifications
    email_events: Events for email notifications
    email_events_hint: 'Select events that you want to receive notifications for:'
  number:
    human:
      decimal_units:
        format: "%n%u"
        units:
          billion: B
          million: M
          quadrillion: Q
          thousand: K
          trillion: T
          unit: ''
  otp_authentication:
    code_hint: Enter the code generated by your authenticator app to confirm
    description_html: If you enable <strong>two-factor authentication</strong> using an authenticator app, logging in will require you to be in possession of your phone, which will generate tokens for you to enter.
    enable: Enable
    instructions_html: "<strong>Scan this QR code into Google Authenticator or a similar TOTP app on your phone</strong>. From now on, that app will generate tokens that you will have to enter when logging in."
    manual_instructions: 'If you can''t scan the QR code and need to enter it manually, here is the plain-text secret:'
    setup: Set up
    wrong_code: The entered code was invalid! Are server time and device time correct?
  pagination:
    newer: Newer
    next: Next
    older: Older
    prev: Prev
    truncate: "&hellip;"
  polls:
    errors:
      already_voted: You have already voted on this poll
      duplicate_options: contain duplicate items
      duration_too_long: is too far into the future
      duration_too_short: is too soon
      expired: The poll has already ended
      invalid_choice: The chosen vote option does not exist
      over_character_limit: cannot be longer than %{max} characters each
      self_vote: You cannot vote in your own polls
      too_few_options: must have more than one item
      too_many_options: can't contain more than %{max} items
  preferences:
    other: Other
    posting_defaults: Posting defaults
    public_timelines: Public timelines
  privacy:
    hint_html: "<strong>Customize how you want your profile and your posts to be found.</strong> A variety of features in Mastodon can help you reach a wider audience when enabled. Take a moment to review these settings to make sure they fit your use case."
    privacy: Privacy
    privacy_hint_html: Control how much you want to disclose for the benefit of others. People discover interesting profiles and cool apps by browsing other people's follows and seeing which apps they post from, but you may prefer to keep it hidden.
    reach: Reach
    reach_hint_html: Control whether you want to be discovered and followed by new people. Do you want your posts to appear on the Explore screen? Do you want other people to see you in their follow recommendations? Do you want to accept all new followers automatically, or have granular control over each one?
    search: Search
    search_hint_html: Control how you want to be found. Do you want people to find you by what you've publicly posted about? Do you want people outside Mastodon to find your profile when searching the web? Please mind that total exclusion from all search engines cannot be guaranteed for public information.
    title: Privacy and reach
  privacy_policy:
    title: Privacy Policy
  reactions:
    errors:
      limit_reached: Limit of different reactions reached
      unrecognized_emoji: is not a recognized emoji
  redirects:
    prompt: If you trust this link, click it to continue.
    title: You are leaving %{instance}.
  relationships:
    activity: Account activity
    confirm_follow_selected_followers: Are you sure you want to follow selected followers?
    confirm_remove_selected_followers: Are you sure you want to remove selected followers?
    confirm_remove_selected_follows: Are you sure you want to remove selected follows?
    dormant: Dormant
    follow_failure: Could not follow some of the selected accounts.
    follow_selected_followers: Follow selected followers
    followers: Followers
    following: Following
    invited: Invited
    last_active: Last active
    most_recent: Most recent
    moved: Moved
    mutual: Mutual
    primary: Primary
    relationship: Relationship
    remove_selected_domains: Remove all followers from the selected domains
    remove_selected_followers: Remove selected followers
    remove_selected_follows: Unfollow selected users
    status: Account status
  remote_follow:
    missing_resource: Could not find the required redirect URL for your account
  reports:
    errors:
      invalid_rules: does not reference valid rules
  rss:
    content_warning: 'Content warning:'
    descriptions:
      account: Public posts from @%{acct}
      tag: 'Public posts tagged #%{hashtag}'
  scheduled_statuses:
    over_daily_limit: You have exceeded the limit of %{limit} scheduled posts for today
    over_total_limit: You have exceeded the limit of %{limit} scheduled posts
    too_soon: The scheduled date must be in the future
  self_destruct:
    lead_html: Unfortunately, <strong>%{domain}</strong> is permanently closing down. If you had an account there, you will not be able to continue using it, but you can still request a backup of your data.
    title: This server is closing down
  sessions:
    activity: Last activity
    browser: Browser
    browsers:
      alipay: Alipay
      blackberry: BlackBerry
      chrome: Chrome
      edge: Microsoft Edge
      electron: Electron
      firefox: Firefox
      generic: Unknown browser
      huawei_browser: Huawei Browser
      ie: Internet Explorer
      micro_messenger: MicroMessenger
      nokia: Nokia S40 Ovi Browser
      opera: Opera
      otter: Otter
      phantom_js: PhantomJS
      qq: QQ Browser
      safari: Safari
      uc_browser: UC Browser
      unknown_browser: Unknown Browser
      weibo: Weibo
    current_session: Current session
    date: Date
    description: "%{browser} on %{platform}"
    explanation: These are the web browsers currently logged in to your Mastodon account.
    ip: IP
    platforms:
      adobe_air: Adobe Air
      android: Android
      blackberry: BlackBerry
      chrome_os: ChromeOS
      firefox_os: Firefox OS
      ios: iOS
      kai_os: KaiOS
      linux: Linux
      mac: macOS
      unknown_platform: Unknown Platform
      windows: Windows
      windows_mobile: Windows Mobile
      windows_phone: Windows Phone
    revoke: Revoke
    revoke_success: Session successfully revoked
    title: Sessions
    view_authentication_history: View authentication history of your account
  settings:
    account: Account
    account_settings: Account settings
    aliases: Account aliases
    appearance: Appearance
    authorized_apps: Authorized apps
    back: Back to Mastodon
    delete: Account deletion
    development: Development
    edit_profile: Edit profile
    export: Export
    featured_tags: Featured hashtags
    import: Import
    import_and_export: Import and export
    migrate: Account migration
    notifications: Email notifications
    preferences: Preferences
    profile: Public profile
    relationships: Follows and followers
    severed_relationships: Severed relationships
    statuses_cleanup: Automated post deletion
    strikes: Moderation strikes
    two_factor_authentication: Two-factor Auth
    webauthn_authentication: Security keys
  severed_relationships:
    download: Download (%{count})
    event_type:
      account_suspension: Account suspension (%{target_name})
      domain_block: Server suspension (%{target_name})
      user_domain_block: You blocked %{target_name}
    lost_followers: Lost followers
    lost_follows: Lost follows
    preamble: You may lose follows and followers when you block a domain or when your moderators decide to suspend a remote server. When that happens, you will be able to download lists of severed relationships, to be inspected and possibly imported on another server.
    purged: Information about this server has been purged by your server's administrators.
    type: Event
  statuses:
    attached:
      audio:
        one: "%{count} audio"
        other: "%{count} audio"
      description: 'Attached: %{attached}'
      image:
        one: "%{count} image"
        other: "%{count} images"
      video:
        one: "%{count} video"
        other: "%{count} videos"
    boosted_from_html: Boosted from %{acct_link}
    content_warning: 'Content warning: %{warning}'
    default_language: Same as interface language
    disallowed_hashtags:
      one: 'contained a disallowed hashtag: %{tags}'
      other: 'contained the disallowed hashtags: %{tags}'
    edited_at_html: Edited %{date}
    errors:
      in_reply_not_found: The post you are trying to reply to does not appear to exist.
    over_character_limit: character limit of %{max} exceeded
    pin_errors:
      direct: Posts that are only visible to mentioned users cannot be pinned
      limit: You have already pinned the maximum number of posts
      ownership: Someone else's post cannot be pinned
      private: Non-public posts cannot be pinned
      reblog: A boost cannot be pinned
    title: '%{name}: "%{quote}"'
    visibilities:
      direct: Direct
      private: Followers-only
      private_long: Only show to followers
      public: Public
      public_long: Everyone can see
      unlisted: Unlisted
      unlisted_long: Everyone can see, but not listed on public timelines
  statuses_cleanup:
    enabled: Automatically delete old posts
    enabled_hint: Automatically deletes your posts once they reach a specified age threshold, unless they match one of the exceptions below
    exceptions: Exceptions
    explanation: Because deleting posts is an expensive operation, this is done slowly over time when the server is not otherwise busy. For this reason, your posts may be deleted a while after they reach the age threshold.
    ignore_favs: Ignore favorites
    ignore_reblogs: Ignore boosts
    interaction_exceptions: Exceptions based on interactions
    interaction_exceptions_explanation: Note that there is no guarantee for posts to be deleted if they go below the favorite or boost threshold after having once gone over them.
    keep_direct: Keep direct messages
    keep_direct_hint: Doesn't delete any of your direct messages
    keep_media: Keep posts with media attachments
    keep_media_hint: Doesn't delete any of your posts that have media attachments
    keep_pinned: Keep pinned posts
    keep_pinned_hint: Doesn't delete any of your pinned posts
    keep_polls: Keep polls
    keep_polls_hint: Doesn't delete any of your polls
    keep_self_bookmark: Keep posts you bookmarked
    keep_self_bookmark_hint: Doesn't delete your own posts if you have bookmarked them
    keep_self_fav: Keep posts you favorited
    keep_self_fav_hint: Doesn't delete your own posts if you have favorited them
    min_age:
      '1209600': 2 weeks
      '15778476': 6 months
      '2629746': 1 month
      '31556952': 1 year
      '5259492': 2 months
      '604800': 1 week
      '63113904': 2 years
      '7889238': 3 months
    min_age_label: Age threshold
    min_favs: Keep posts favorited at least
    min_favs_hint: Doesn't delete any of your posts that has received at least this number of favorites. Leave blank to delete posts regardless of their number of favorites
    min_reblogs: Keep posts boosted at least
    min_reblogs_hint: Doesn't delete any of your posts that has been boosted at least this number of times. Leave blank to delete posts regardless of their number of boosts
  stream_entries:
    sensitive_content: Sensitive content
  strikes:
    errors:
      too_late: It is too late to appeal this strike
  tags:
    does_not_match_previous_name: does not match the previous name
  themes:
    contrast: Mastodon (High contrast)
    default: Mastodon (Dark)
    mastodon-light: Mastodon (Light)
    system: Automatic (use system theme)
  time:
    formats:
      default: "%b %d, %Y, %H:%M"
      month: "%b %Y"
      time: "%H:%M"
      with_time_zone: "%b %d, %Y, %H:%M %Z"
  translation:
    errors:
      quota_exceeded: The server-wide usage quota for the translation service has been exceeded.
      too_many_requests: There have been too many requests to the translation service recently.
  two_factor_authentication:
    add: Add
    disable: Disable 2FA
    disabled_success: Two-factor authentication successfully disabled
    edit: Edit
    enabled: Two-factor authentication is enabled
    enabled_success: Two-factor authentication successfully enabled
    generate_recovery_codes: Generate recovery codes
    lost_recovery_codes: Recovery codes allow you to regain access to your account if you lose your phone. If you've lost your recovery codes, you can regenerate them here. Your old recovery codes will be invalidated.
    methods: Two-factor methods
    otp: Authenticator app
    recovery_codes: Backup recovery codes
    recovery_codes_regenerated: Recovery codes successfully regenerated
    recovery_instructions_html: If you ever lose access to your phone, you can use one of the recovery codes below to regain access to your account. <strong>Keep the recovery codes safe</strong>. For example, you may print them and store them with other important documents.
    webauthn: Security keys
  user_mailer:
    appeal_approved:
      action: Account Settings
      explanation: The appeal of the strike against your account on %{strike_date} that you submitted on %{appeal_date} has been approved. Your account is once again in good standing.
      subject: Your appeal from %{date} has been approved
      subtitle: Your account is once again in good standing.
      title: Appeal approved
    appeal_rejected:
      explanation: The appeal of the strike against your account on %{strike_date} that you submitted on %{appeal_date} has been rejected.
      subject: Your appeal from %{date} has been rejected
      subtitle: Your appeal has been rejected.
      title: Appeal rejected
    backup_ready:
      explanation: You requested a full backup of your Mastodon account.
      extra: It's now ready for download!
      subject: Your archive is ready for download
      title: Archive takeout
    failed_2fa:
      details: 'Here are details of the sign-in attempt:'
      explanation: Someone has tried to sign in to your account but provided an invalid second authentication factor.
      further_actions_html: If this wasn't you, we recommend that you %{action} immediately as it may be compromised.
      subject: Second factor authentication failure
      title: Failed second factor authentication
    suspicious_sign_in:
      change_password: change your password
      details: 'Here are details of the sign-in:'
      explanation: We've detected a sign-in to your account from a new IP address.
      further_actions_html: If this wasn't you, we recommend that you %{action} immediately and enable two-factor authentication to keep your account secure.
      subject: Your account has been accessed from a new IP address
      title: A new sign-in
    warning:
      appeal: Submit an appeal
      appeal_description: If you believe this is an error, you can submit an appeal to the staff of %{instance}.
      categories:
        spam: Spam
        violation: Content violates the following community guidelines
      explanation:
        delete_statuses: Some of your posts have been found to violate one or more community guidelines and have been subsequently removed by the moderators of %{instance}.
        disable: You can no longer use your account, but your profile and other data remains intact. You can request a backup of your data, change account settings or delete your account.
        mark_statuses_as_sensitive: Some of your posts have been marked as sensitive by the moderators of %{instance}. This means that people will need to tap the media in the posts before a preview is displayed. You can mark media as sensitive yourself when posting in the future.
        sensitive: From now on, all your uploaded media files will be marked as sensitive and hidden behind a click-through warning.
        silence: You can still use your account but only people who are already following you will see your posts on this server, and you may be excluded from various discovery features. However, others may still manually follow you.
        suspend: You can no longer use your account, and your profile and other data are no longer accessible. You can still login to request a backup of your data until the data is fully removed in about 30 days, but we will retain some basic data to prevent you from evading the suspension.
      reason: 'Reason:'
      statuses: 'Posts cited:'
      subject:
        delete_statuses: Your posts on %{acct} have been removed
        disable: Your account %{acct} has been frozen
        mark_statuses_as_sensitive: Your posts on %{acct} have been marked as sensitive
        none: Warning for %{acct}
        sensitive: Your posts on %{acct} will be marked as sensitive from now on
        silence: Your account %{acct} has been limited
        suspend: Your account %{acct} has been suspended
      title:
        delete_statuses: Posts removed
        disable: Account frozen
        mark_statuses_as_sensitive: Posts marked as sensitive
        none: Warning
        sensitive: Account marked as sensitive
        silence: Account limited
        suspend: Account suspended
    welcome:
      apps_android_action: Get it on Google Play
      apps_ios_action: Download on the App Store
      apps_step: Download our official apps.
      apps_title: Mastodon apps
      checklist_subtitle: 'Let''s get you started on this new social frontier:'
      checklist_title: Welcome Checklist
      edit_profile_action: Personalize
      edit_profile_step: Boost your interactions by having a comprehensive profile.
      edit_profile_title: Personalize your profile
      explanation: Here are some tips to get you started
      feature_action: Learn more
      feature_audience: Mastodon provides you with a unique possibility of managing your audience without middlemen. Mastodon deployed on your own infrastructure allows you to follow and be followed from any other Mastodon server online and is under no one's control but yours.
      feature_audience_title: Build your audience in confidence
      feature_control: You know best what you want to see on your home feed. No algorithms or ads to waste your time. Follow anyone across any Mastodon server from a single account and receive their posts in chronological order, and make your corner of the internet a little more like you.
      feature_control_title: Stay in control of your own timeline
      feature_creativity: Mastodon supports audio, video and picture posts, accessibility descriptions, polls, content warnings, animated avatars, custom emojis, thumbnail crop control, and more, to help you express yourself online. Whether you're publishing your art, your music, or your podcast, Mastodon is there for you.
      feature_creativity_title: Unparalleled creativity
      feature_moderation: Mastodon puts decision making back in your hands. Each server creates their own rules and regulations, which are enforced locally and not top-down like corporate social media, making it the most flexible in responding to the needs of different groups of people. Join a server with the rules you agree with, or host your own.
      feature_moderation_title: Moderating the way it should be
      follow_action: Follow
      follow_step: Following interesting people is what Mastodon is all about.
      follow_title: Personalize your home feed
      follows_subtitle: Follow well-known accounts
      follows_title: Who to follow
      follows_view_more: View more people to follow
      hashtags_recent_count:
        one: "%{people} person in the past 2 days"
        other: "%{people} people in the past 2 days"
      hashtags_subtitle: Explore what’s trending since past 2 days
      hashtags_title: Trending hashtags
      hashtags_view_more: View more trending hashtags
      post_action: Compose
      post_step: Say hello to the world with text, photos, videos, or polls.
      post_title: Make your first post
      share_action: Share
      share_step: Let your friends know how to find you on Mastodon.
      share_title: Share your Mastodon profile
      sign_in_action: Sign in
      subject: Welcome to Mastodon
      title: Welcome aboard, %{name}!
  users:
    follow_limit_reached: You cannot follow more than %{limit} people
    go_to_sso_account_settings: Go to your identity provider's account settings
    invalid_otp_token: Invalid two-factor code
    otp_lost_help_html: If you lost access to both, you may get in touch with %{email}
    rate_limited: Too many authentication attempts, try again later.
    seamless_external_login: You are logged in via an external service, so password and email settings are not available.
    signed_in_as: 'Signed in as:'
  verification:
    extra_instructions_html: <strong>Tip:</strong> The link on your website can be invisible. The important part is <code>rel="me"</code> which prevents impersonation on websites with user-generated content. You can even use a <code>link</code> tag in the header of the page instead of <code>a</code>, but the HTML must be accessible without executing JavaScript.
    here_is_how: Here's how
    hint_html: "<strong>Verifying your identity on Mastodon is for everyone.</strong> Based on open web standards, now and forever free. All you need is a personal website that people recognize you by. When you link to this website from your profile, we will check that the website links back to your profile and show a visual indicator on it."
    instructions_html: Copy and paste the code below into the HTML of your website. Then add the address of your website into one of the extra fields on your profile from the "Edit profile" tab and save changes.
    verification: Verification
    verified_links: Your verified links
    website_verification: Website verification
  webauthn_credentials:
    add: Add new security key
    create:
      error: There was a problem adding your security key. Please try again.
      success: Your security key was successfully added.
    delete: Delete
    delete_confirmation: Are you sure you want to delete this security key?
    description_html: If you enable <strong>security key authentication</strong>, logging in will require you to use one of your security keys.
    destroy:
      error: There was a problem deleting you security key. Please try again.
      success: Your security key was successfully deleted.
    invalid_credential: Invalid security key
    nickname_hint: Enter the nickname of your new security key
    not_enabled: You haven't enabled WebAuthn yet
    not_supported: This browser doesn't support security keys
    otp_required: To use security keys please enable two-factor authentication first.
    registered_on: Registered on %{date}<|MERGE_RESOLUTION|>--- conflicted
+++ resolved
@@ -18,16 +18,10 @@
     pin_errors:
       following: You must be already following the person you want to endorse
     posts:
-<<<<<<< HEAD
       one: Toot
       other: Toots
     posts_tab_heading: Toots
-=======
-      one: Post
-      other: Posts
-    posts_tab_heading: Posts
     self_follow_error: Following your own account is not allowed
->>>>>>> e8c108d2
   admin:
     account_actions:
       action: Perform action

--- conflicted
+++ resolved
@@ -485,19 +485,14 @@
           open: Anyone can sign up
         title: Registrations mode
       show_known_fediverse_at_about_page:
-<<<<<<< HEAD
-        desc_html: When toggled, it will show toots from all the known fediverse on preview. Otherwise it will only show local toots.
-        title: Show known fediverse on timeline preview
+        desc_html: When disabled, restricts the public timeline linked from the landing page to showing only local content
+        title: Include federated content on unauthenticated public timeline page
       show_reblogs_in_public_timelines:
         desc_html: Show public boosts of public toots in local and public timelines.
         title: Show boosts in public timelines
       show_replies_in_public_timelines:
         desc_html: In addition to public self-replies (threads), show public replies in local and public timelines.
         title: Show replies in public timelines
-=======
-        desc_html: When disabled, restricts the public timeline linked from the landing page to showing only local content
-        title: Include federated content on unauthenticated public timeline page
->>>>>>> a57ac072
       show_staff_badge:
         desc_html: Show a staff badge on a user page
         title: Show staff badge

--- conflicted
+++ resolved
@@ -392,9 +392,7 @@
       following: Following list
       muting: Muting list
     upload: Upload
-<<<<<<< HEAD
   in_memoriam_html: In Memoriam.
-=======
   keyword_mutes:
     add_keyword: Add keyword
     edit: Edit
@@ -403,7 +401,6 @@
     match_whole_word: Match whole word
     remove: Remove
     remove_all: Remove all
->>>>>>> 88627fd7
   landing_strip_html: "<strong>%{name}</strong> is a user on %{link_to_root_path}. You can follow them or interact with them if you have an account anywhere in the fediverse."
   landing_strip_signup_html: If you don't, you can <a href="%{sign_up_path}">sign up here</a>.
   media_attachments:

--- conflicted
+++ resolved
@@ -710,12 +710,9 @@
     sensitive_content: 민감한 컨텐츠
   terms:
     title: "%{instance} 이용약관과 개인정보 취급 방침"
-<<<<<<< HEAD
-=======
   themes:
     contrast: 고대비
     default: 마스토돈
->>>>>>> 352bae8c
   time:
     formats:
       default: "%Y년 %m월 %d일 %H:%M"

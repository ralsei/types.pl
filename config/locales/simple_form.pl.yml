---
pl:
  simple_form:
    hints:
      account_warning_preset:
        text: Możesz korzystać ze składni której używasz we wpisach, takiej jak adresy URL, hashtagi i wspomnienia
      admin_account_action:
        send_email_notification: Użytkownik otrzyma informację, co stało się z jego kontem
        text_html: Możesz używać składni której używasz we wpisach. Możesz <a href="%{path}">dodać szablon ostrzeżenia</a> aby zaoszczędzić czas
        type_html: Wybierz co chcesz zrobić z <strong>%{acct}</strong>
        warning_preset_id: Nieobowiązkowe. Możesz dodać niestandardowy tekst do końcowki szablonu
      defaults:
        autofollow: Osoby, które zarejestrują się z Twojego zaproszenia automatycznie zaczną Cię śledzić
        avatar: PNG, GIF lub JPG. Maksymalnie %{size}. Zostanie zmniejszony do %{dimensions}px
        bot: To konto wykonuje głównie zautomatyzowane działania i może nie być monitorowane
        context: Jedno lub wiele miejsc, w których filtr zostanie zastosowany
        digest: Wysyłane tylko po długiej nieaktywności, jeżeli w tym czasie otrzymaleś jakąś wiadomość bezpośrednią
        discoverable_html: <a href="%{path}" target="_blank">Katalog</a> pozwala znaleźć konta na podstawie zainteresowań i aktywności. Profil musi śledzić przynajmniej %{min_followers} osób
        email: Otrzymasz e-mail potwierdzający
        fields: Możesz ustawić maksymalnie 4 niestandardowe pola wyświetlane jako tabela na Twoim profilu
        header: PNG, GIF lub JPG. Maksymalnie %{size}. Zostanie zmniejszony do %{dimensions}px
        inbox_url: Skopiuj adres ze strony głównej przekaźnika, którego chcesz użyć
        irreversible: Filtrowane wpisy znikną bezpowrotnie, nawet gdy filtr zostanie usunięty
        locale: Język interfejsu, wiadomości e-mail i powiadomieniach push
        locked: Musisz akceptować prośby o śledzenie
        password: Użyj co najmniej 8 znaków
        phrase: Zostanie wykryte nawet, gdy znajduje się za ostrzeżeniem o zawartości
        scopes: Wybór API, do których aplikacja będzie miała dostęp. Jeżeli wybierzesz nadrzędny zakres, nie musisz wybierać jego elementów.
        setting_aggregate_reblogs: Nie pokazuj nowych podbić dla wpisów, które zostały niedawno podbite (dotyczy tylko nowo otrzymanych podbić)
        setting_default_sensitive: Wrażliwe multimedia są domyślnie schowane i mogą być odkryte kliknięciem
        setting_display_media_default: Ukrywaj zawartość oznaczoną jako wrażliwa
        setting_display_media_hide_all: Zawsze oznaczaj zawartość multimedialną jako wrażliwą
        setting_display_media_show_all: Nie ukrywaj zawartości multimedialnej oznaczonej jako wrażliwa
        setting_hide_network: Informacje o tym, kto Cię śledzi i kogo śledzisz nie będą widoczne
        setting_noindex: Wpływa na widoczność strony profilu i Twoich wpisów
        setting_show_application: W informacjach o wpisie będzie widoczna informacja o aplikacji, z której został wysłany
<<<<<<< HEAD
        setting_skin: Zmienia wygląd używanej odmiany Mastodona
=======
        setting_use_blurhash: Gradienty są oparte na kolorach ukrywanej zawartości, ale uniewidaczniają wszystkie szczegóły
>>>>>>> 6867a0be
        username: Twoja nazwa użytkownika będzie niepowtarzalna na %{domain}
        whole_word: Jeśli słowo lub fraza składa się jedynie z liter lub cyfr, filtr będzie zastosowany tylko do pełnych wystąpień
      featured_tag:
        name: 'Sugerujemy użycie jednego z następujących:'
      imports:
        data: Plik CSV wyeksportowany z innego serwera Mastodona
      invite_request:
        text: To pomoże nam w recenzji Twojej aplikacji
      sessions:
        otp: 'Wprowadź kod weryfikacji dwuetapowej z telefonu lub wykorzystaj jeden z kodów zapasowych:'
      user:
        chosen_languages: Jeżeli zaznaczone, tylko wpisy w wybranych językach będą wyświetlane na publicznych osiach czasu
    labels:
      account:
        fields:
          name: Nazwa
          value: Zawartość
      account_warning_preset:
        text: Tekst szablonu
      admin_account_action:
        send_email_notification: Powiadom użytkownika mailem
        text: Niestandardowe ostrzeżenie
        type: Działanie
        types:
          disable: Wyłącz
          none: Nie rób niczego
          silence: Wycisz
          suspend: Zawieś i nieodwracalnie usuń dane konta
        warning_preset_id: Użyj szablonu ostrzeżenia
      defaults:
        autofollow: Zapraszaj do śledzenia swojego konta
        avatar: Awatar
        bot: To konto jest prowadzone przez bota
        chosen_languages: Filtrowanie języków
        confirm_new_password: Potwierdź nowe hasło
        confirm_password: Potwierdź hasło
        context: Filtruj zawartość
        current_password: Obecne hasło
        data: Dane
        discoverable: Wyświetlaj ten profil w katalogu
        display_name: Widoczna nazwa
        email: Adres e-mail
        expires_in: Wygaśnie po
        fields: Metadane profilu
        header: Nagłówek
        inbox_url: Adres skrzynki przekaźnika
        irreversible: Usuwaj zamiast ukrywać
        locale: Język interfejsu
        locked: Ustaw konto jako prywatne
        max_uses: Maksymalna liczba użyć
        new_password: Nowe hasło
        note: Biogram
        otp_attempt: Kod uwierzytelnienia dwustopniowego
        password: Hasło
        phrase: Słowo kluczowe lub fraza
        setting_advanced_layout: Włącz zaawansowany interfejs użytkownika
        setting_aggregate_reblogs: Grupuj podbicia na osiach czasu
        setting_auto_play_gif: Automatycznie odtwarzaj animowane GIFy
        setting_boost_modal: Pytaj o potwierdzenie przed podbiciem
        setting_default_language: Język wpisów
        setting_default_privacy: Widoczność wpisów
        setting_default_sensitive: Zawsze oznaczaj zawartość multimedialną jako wrażliwą
        setting_delete_modal: Pytaj o potwierdzenie przed usunięciem wpisu
        setting_display_media: Wyświetlanie zawartości multimedialnej
        setting_display_media_default: Domyślne
        setting_display_media_hide_all: Ukryj wszystko
        setting_display_media_show_all: Pokaż wszystko
        setting_expand_spoilers: Zawsze rozwijaj wpisy oznaczone ostrzeżeniem o zawartości
        setting_favourite_modal: Pytaj o potwierdzenie przed dodaniem do ulubionych
        setting_hide_network: Ukryj swoją sieć
        setting_noindex: Nie indeksuj mojego profilu w wyszukiwarkach internetowych
        setting_reduce_motion: Ogranicz ruch w animacjach
        setting_show_application: Informuj o aplikacji z której wysłano wpisy
        setting_skin: Motyw
        setting_system_font_ui: Używaj domyślnej czcionki systemu
        setting_unfollow_modal: Pytaj o potwierdzenie przed cofnięciem śledzenia
        setting_use_blurhash: Pokazuj kolorowe gradienty dla ukrytej zawartości multimedialnej
        severity: Priorytet
        type: Importowane dane
        username: Nazwa użytkownika
        username_or_email: Nazwa użytkownika lub adres e-mail
        whole_word: Całe słowo
      featured_tag:
        name: Hasztag
      interactions:
        must_be_follower: Nie wyświetlaj powiadomień od osób, które Cię nie śledzą
        must_be_following: Nie wyświetlaj powiadomień od osób, których nie śledzisz
        must_be_following_dm: Nie wyświetlaj wiadomości bezpośrednich od osób, których nie śledzisz
      invite_request:
        text: Czemu chcesz dołączyć?
      notification_emails:
        digest: Wysyłaj podsumowania e-mailem
        favourite: Powiadamiaj mnie e-mailem, gdy ktoś polubi mój wpis
        follow: Powiadamiaj mnie e-mailem, gdy ktoś zacznie mnie śledzić
        follow_request: Powiadamiaj mnie e-mailem, gdy ktoś poprosi o pozwolenie na śledzenie mnie
        mention: Powiadamiaj mnie e-mailem, gdy ktoś o mnie wspomni
        pending_account: Wyślij e-mail kiedy nowe konto potrzebuje recenzji
        reblog: Powiadamiaj mnie e-mailem, gdy ktoś podbije mój wpis
        report: Powiadamiaj mnie e-mailem, gdy zostanie utworzone nowe zgłoszenie
    'no': Nie
    recommended: Polecane
    required:
      mark: "*"
      text: pole wymagane
    'yes': Tak<|MERGE_RESOLUTION|>--- conflicted
+++ resolved
@@ -34,11 +34,8 @@
         setting_hide_network: Informacje o tym, kto Cię śledzi i kogo śledzisz nie będą widoczne
         setting_noindex: Wpływa na widoczność strony profilu i Twoich wpisów
         setting_show_application: W informacjach o wpisie będzie widoczna informacja o aplikacji, z której został wysłany
-<<<<<<< HEAD
         setting_skin: Zmienia wygląd używanej odmiany Mastodona
-=======
         setting_use_blurhash: Gradienty są oparte na kolorach ukrywanej zawartości, ale uniewidaczniają wszystkie szczegóły
->>>>>>> 6867a0be
         username: Twoja nazwa użytkownika będzie niepowtarzalna na %{domain}
         whole_word: Jeśli słowo lub fraza składa się jedynie z liter lub cyfr, filtr będzie zastosowany tylko do pełnych wystąpień
       featured_tag:

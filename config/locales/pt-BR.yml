---
pt-BR:
  about:
    about_hashtag_html: Estes são toots públicos com a hashtag <strong>#%{hashtag}</strong>. Você pode interagir com eles se tiver uma conta em qualquer lugar no fediverso.
    about_mastodon_html: Mastodon é uma rede social baseada em protocolos abertos e software gratuito e de código aberto. É descentralizada como e-mail.
    about_this: Sobre
    active_count_after: Ativo
    active_footnote: Usuários ativos mensais (UAM)
    administered_by: 'Administrado por:'
    api: API
    apps: Apps
    apps_platforms: Use o Mastodon a partir de iOS, Android e outras plataformas
    browse_directory: Procurar um diretório de perfil e filtrar por interesses
    browse_public_posts: Navegue por um fluxo ao vivo de posts públicos no Mastodon
    contact: Contato
    contact_missing: Não definido
    contact_unavailable: Não disponível
    discover_users: Descubra os usuários
    documentation: Documentação
    extended_description_html: |
      <h3>Um bom lugar para regras</h3>
      <p>A descrição da instância ainda não foi feita.</p>
    federation_hint_html: Com uma conta em %{instance} poderá seguir pessoas em qualquer servidor Mastodon e para além dele.
    generic_description: "%{domain} é um servidor na rede"
    get_apps: Experimente uma aplicação móvel
    hosted_on: Mastodon hospedado em %{domain}
    learn_more: Saiba mais
    privacy_policy: Política de Privacidade
    see_whats_happening: Veja o que está acontecendo
    server_stats: 'Estatísticas do servidor:'
    source_code: Código-fonte
    status_count_after:
      one: status
      other: status
    status_count_before: Autores de
    tagline: Siga amigos e descubra novos
    terms: Termos de serviço
    user_count_after:
      one: usuário
      other: usuários
    user_count_before: Casa de
    what_is_mastodon: O que é Mastodon?
  accounts:
    choices_html: 'Escolhas de %{name}:'
    follow: Seguir
    followers:
      one: Seguidor
      other: Seguidores
    following: Seguindo
    joined: Participa desde %{date}
    last_active: última atividade
    link_verified_on: A posse desse link foi checada em %{date}
    media: Mídia
    moved_html: "%{name} se mudou para %{new_profile_link}:"
    network_hidden: Esta informação não está disponível
    nothing_here: Não há nada aqui!
    people_followed_by: Pessoas que %{name} segue
    people_who_follow: Pessoas que seguem %{name}
    pin_errors:
      following: Você tem que estar seguindo a pessoa que você quer sugerir
    posts:
      one: Toot
      other: Toots
    posts_tab_heading: Toots
    posts_with_replies: Toots e respostas
    reserved_username: Este usuário está reservado
    roles:
      admin: Administrador
      bot: Robô
      moderator: Moderador
    unfollow: Deixar de seguir
  admin:
    account_actions:
      action: Tomar uma ação
      title: Realizar uma ação de moderação em %{acct}
    account_moderation_notes:
      create: Criar uma advertência
      created_msg: Nota de moderação criada com sucesso!
      delete: Excluir
      destroyed_msg: Nota de moderação excluída com sucesso!
    accounts:
      approve: Aprovar
      are_you_sure: Você tem certeza?
      avatar: Avatar
      by_domain: Domínio
      change_email:
        changed_msg: E-mail da conta modificado com sucesso!
        current_email: E-mail atual
        label: Mudar e-mail
        new_email: Novo e-mail
        submit: Mudar e-mail
        title: Mudar e-mail para %{username}
      confirm: Confirmar
      confirmed: Confirmado
      confirming: Confirmando
      deleted: Excluído
      demote: Rebaixar
      disable: Desativar
      disable_two_factor_authentication: Desativar 2FA
      disabled: Desativada
      display_name: Nome de exibição
      domain: Domínio
      edit: Editar
      email: E-mail
      email_status: Estado do e-mail
      enable: Ativar
      enabled: Ativado
      feed_url: URL do feed
      followers: Seguidores
      followers_url: URL de seguidores
      follows: Segue
      header: Cabeçalho
      inbox_url: URL da caixa de entrada
      invited_by: Convidado por
      ip: IP
      joined: Se cadastrou
      location:
        all: Todos
        local: Local
        remote: Remoto
        title: Localização
      login_status: Situação de login
      media_attachments: Mídia(s) anexada(s)
      memorialize: Tornar um memorial
      moderation:
        active: Ativo
        all: Todos
        pending: Pendente
        silenced: Silenciados
        suspended: Suspensos
        title: Moderação
      moderation_notes: Notas de moderação
      most_recent_activity: Atividade mais recente
      most_recent_ip: IP mais recente
      no_limits_imposed: Nenhum limite imposto
      not_subscribed: Não está inscrito
      outbox_url: URL da caixa de saída
      pending: Esperando revisão
      perform_full_suspension: Suspender
      profile_url: URL do perfil
      promote: Promover
      protocol: Protocolo
      public: Público
      push_subscription_expires: Inscrição PuSH expira
      redownload: Atualizar perfil
      reject: Rejeitar
      remove_avatar: Remover avatar
      remove_header: Remover cabeçalho
      resend_confirmation:
        already_confirmed: Este usuário já está confirmado
        send: Re-enviar o e-mail de confirmação
        success: E-mail de confirmação enviado com sucesso!
      reset: Anular
      reset_password: Modificar senha
      resubscribe: Reinscrever-se
      role: Permissões
      roles:
        admin: Administrador
        moderator: Moderador
        staff: Equipe
        user: Usuário
      salmon_url: URL Salmon
      search: Pesquisar
      shared_inbox_url: URL da caixa de entrada compartilhada
      show:
        created_reports: Denúncias criadas por esta conta
        targeted_reports: Denúncias feitas sobre esta conta
      silence: Silenciar
      silenced: Silenciado
      statuses: Postagens
      subscribe: Inscrever-se
      suspended: Suspenso
      title: Contas
      unconfirmed_email: E-mail não confirmado
      undo_silenced: Retirar silenciamento
      undo_suspension: Retirar suspensão
      unsubscribe: Desinscrever-se
      username: Nome de usuário
      warn: Notificar
      web: Web
    action_logs:
      actions:
        assigned_to_self_report: "%{name} designou a denúncia %{target} para si"
        change_email_user: "%{name} mudou o endereço de e-mail do usuário %{target}"
        confirm_user: "%{name} confirmou o endereço de e-mail do usuário %{target}"
        create_account_warning: "%{name} enviou um aviso para %{target}"
        create_custom_emoji: "%{name} enviou o emoji novo %{target}"
        create_domain_block: "%{name} bloqueou o domínio %{target}"
        create_email_domain_block: "%{name} colocou o domínio de e-mail %{target} na lista negra"
        demote_user: "%{name} rebaixou o usuário %{target}"
        destroy_custom_emoji: "%{name} destruiu emoji %{target}"
        destroy_domain_block: "%{name} desbloqueou o domínio %{target}"
        destroy_email_domain_block: "%{name} retirou o domínio de e-mail %{target} da lista negra"
        destroy_status: "%{name} removeu postagem feita por %{target}"
        disable_2fa_user: "%{name} desabilitou a exigência de autenticação em dois passos para o usuário %{target}"
        disable_custom_emoji: "%{name} desabilitou o emoji %{target}"
        disable_user: "%{name} desabilitou o acesso para o usuário %{target}"
        enable_custom_emoji: "%{name} habilitou o emoji %{target}"
        enable_user: "%{name} habilitou o acesso para o usuário %{target}"
        memorialize_account: "%{name} transformou a conta de %{target} em um memorial"
        promote_user: "%{name} promoveu o usuário %{target}"
        remove_avatar_user: "%{name} removeu o avatar de %{target}"
        reopen_report: "%{name} reabriu a denúncia %{target}"
        reset_password_user: "%{name} redefiniu a senha do usuário %{target}"
        resolve_report: "%{name} resolveu a denúncia %{target}"
        silence_account: "%{name} silenciou a conta de %{target}"
        suspend_account: "%{name} suspendeu a conta de %{target}"
        unassigned_report: "%{name} desatribuiu a denúncia %{target}"
        unsilence_account: "%{name} desativou o silêncio de %{target}"
        unsuspend_account: "%{name} desativou a suspensão de  %{target}"
        update_custom_emoji: "%{name} atualizou o emoji %{target}"
        update_status: "%{name} atualizou o estado de %{target}"
      deleted_status: "(status deletado)"
      title: Auditar relatório
    custom_emojis:
      by_domain: Domínio
      copied_msg: Cópia local do emoji criada com sucesso
      copy: Copiar
      copy_failed_msg: Não foi possível criar uma cópia local deste emoji
      created_msg: Emoji criado com sucesso!
      delete: Excluir
      destroyed_msg: Emoji deletado com sucesso!
      disable: Desabilitar
      disabled_msg: Emoji desabilitado com sucesso
      emoji: Emoji
      enable: Habilitar
      enabled_msg: Emoji habilitado com sucesso
      image_hint: PNG de até 50KB
      listed: Listado
      new:
        title: Adicionar novo emoji customizado
      overwrite: Sobrescrever
      shortcode: Atalho
      shortcode_hint: Pelo menos 2 caracteres, apenas caracteres alfanuméricos e underscores
      title: Emojis customizados
      unlisted: Não listado
      update_failed_msg: Não foi possível atualizar esse emoji
      updated_msg: Emoji atualizado com sucesso!
      upload: Enviar
    dashboard:
      backlog: tarefas na fila
      config: Configuração
      feature_deletions: Remoção de contas
      feature_invites: Convites
      feature_profile_directory: Diretório de perfis
      feature_registrations: Cadastros
      feature_relay: Repetidor da federação
      features: Funcionalidades
      hidden_service: Federação com serviços onion
      open_reports: Denúncias em aberto
      recent_users: Usuários recentes
      search: Pesquisa em texto
      single_user_mode: Modo de usuário único
      software: Software
      space: Uso de espaço em disco
      title: Painel de controle
      total_users: usuários no total
      trends: Tendências
      week_interactions: interações essa semana
      week_users_active: ativos essa semana
      week_users_new: usuários essa semana
    domain_blocks:
      add_new: Adicionar novo bloqueio de domínio
      created_msg: Bloqueio de domínio está sendo processado
      destroyed_msg: Bloqueio de domínio desfeito
      domain: Domínio
      new:
        create: Criar bloqueio
        hint: O bloqueio de domínio não prevenirá a criação de entradas de contas na base de dados, mas vai reatroativa e automaticamente aplicar métodos específicos de moderação nestas contas.
        severity:
          desc_html: O <strong>Silêncio</strong> fará com que as postagens da conta fiquem invisíveis para qualquer um que não a esteja seguindo. A <strong>Suspensão</strong> removerá todo o conteúdo da conta, mídia e dados de perfil. Use <strong>Nenhum</strong> se você apenas deseja rejeitar arquivos de mídia.
          noop: Nenhum
          silence: Silêncio
          suspend: Suspensão
        title: Novo bloqueio de domínio
      reject_media: Rejeitar arquivos de mídia
      reject_media_hint: Remove arquivos de mídia armazenados localmente e recusa quaisquer outros no futuro. Irrelevante para suspensões
      reject_reports: Rejeitar denúncias
      reject_reports_hint: Ignorar todas as denúncias vindas deste domíno. Irrelevante para suspensões
      rejecting_media: rejeitando arquivos de mídia
      rejecting_reports: rejeitando denúncias
      severity:
        silence: silenciado
        suspend: suspenso
      show:
        affected_accounts:
          one: Uma conta no banco de dados foi afetada
          other: "%{count} contas no banco de dados foram afetadas"
        retroactive:
          silence: Desativar silêncio de todas as contas existentes desse domínio
          suspend: Retirar suspensão de todas as contas neste domínio
        title: Retirar bloqueio de domínio de %{domain}
        undo: Retirar
      undo: Retirar bloqueio de domínio
    email_domain_blocks:
      add_new: Adicionar novo
      created_msg: Bloqueio de domínio de e-mail criado com sucesso
      delete: Excluir
      destroyed_msg: Bloqueio de domínio de e-mail excluído com sucesso
      domain: Domínio
      new:
        create: Adicionar domínio
        title: Novo bloqueio de domínio de e-mail
      title: Bloqueio de Domínio de E-mail
    followers:
      back_to_account: Voltar para a conta
      title: Pessoas que seguem %{acct}
    instances:
      by_domain: Domínio
      delivery_available: Entrega está disponível
      known_accounts:
        one: "%{count} conta conhecida"
        other: "%{count} contas conhecidas"
      moderation:
        all: Todas
        limited: Limitado
        title: Moderação
      title: Federação
      total_blocked_by_us: Bloqueado por nós
      total_followed_by_them: Seguidos por eles
      total_followed_by_us: Seguidos por nós
      total_reported: Denúncias sobre eles
      total_storage: Mídias anexadas
    invites:
      deactivate_all: Desativar todos
      filter:
        all: Todos
        available: Disponíveis
        expired: Expirados
        title: Filtro
      title: Convites
    relays:
      add_new: Adicionar novo repetidor
      delete: Excluir
      description_html: Um <strong>repetidor de federação</strong> é um servidor intermediário que troca um grande volume de toots públicos entre servidores que se inscrevem e publicam nele. <strong>O repetidor pode ser usado para ajudar servidores pequenos e médios a descobrir conteúdo do fediverso</strong>, que normalmente precisariam que usuários locais manualmente seguissem outras pessoas em servidores remotos.
      disable: Desativar
      disabled: Desabilitar
      enable: Habilitar
      enable_hint: Uma vez habilitado, seu servidor vai se inscrever para receber todos os toots públicos desse repetidor; E vai começar a enviar todos os toots públicos desse servidor para o repetidor.
      enabled: Habilitado
      inbox_url: URL do repetidor
      pending: Esperando pela aprovação do repetidor
      save_and_enable: Salvar e habilitar
      setup: Configurar uma conexão de repetidor
      status: Status
      title: Repetidores
    report_notes:
      created_msg: Nota de denúncia criada com sucesso!
      destroyed_msg: Nota de denúncia excluída com sucesso!
    reports:
      account:
        note: nota
        report: denúncia
      action_taken_by: Ação realizada por
      are_you_sure: Você tem certeza?
      assign_to_self: Designar para mim
      assigned: Moderador designado
      comment:
        none: Nenhum
      created_at: Denunciado
      mark_as_resolved: Marcar como resolvido
      mark_as_unresolved: Marcar como não resolvido
      notes:
        create: Adicionar nota
        create_and_resolve: Resolver com nota
        create_and_unresolve: Reabrir com nota
        delete: Excluir
        placeholder: Descreva que ações foram tomadas, ou quaisquer outras atualizações relacionadas…
      reopen: Reabrir denúncia
      report: 'Denúncia #%{id}'
      reported_account: Conta denunciada
      reported_by: Denunciada por
      resolved: Resolvido
      resolved_msg: Denúncia resolvida com sucesso!
      status: Status
      title: Denúncias
      unassign: Desatribuir
      unresolved: Não resolvido
      updated_at: Atualizado
    settings:
      activity_api_enabled:
        desc_html: Contagem de status postados localmente, usuários ativos e novos cadastros filtrados semanalmente
        title: Publicar estatísticas agregadas sobre atividade de usuários
      bootstrap_timeline_accounts:
        desc_html: Separe nomes de usuário através de vírgulas. Funciona apenas com contas locais e destrancadas. O padrão quando vazio são todos os administradores locais.
        title: Usuários a serem seguidos por padrão por novas contas
      contact_information:
        email: E-mail
        username: Contate usuário
      custom_css:
        desc_html: Modificar o visual com CSS que é carregado em todas as páginas
        title: CSS customizado
      hero:
        desc_html: Aparece na página inicial. Ao menos 600x100px é recomendado. Se não estiver definido, o thumbnail da instância é usado no lugar
        title: Imagem de capa
      mascot:
        desc_html: Mostrado em diversas páginas. Ao menos 293×205px recomendado. Quando não está configurado, o mascote padrão é mostrado
        title: Imagem do mascote
      peers_api_enabled:
        desc_html: Nomes de domínio que essa instância encontrou no fediverso
        title: Publicar lista de instâncias descobertas
      preview_sensitive_media:
        desc_html: A pré-visualização do link em outros sites vai incluir uma miniatura mesmo se a mídia estiver marcada como sensível
        title: Mostrar mídia sensível em pré-visualizações OpenGraph
      profile_directory:
        desc_html: Permitir que usuários possam ser descobertos
        title: Ativar diretório de perfis
      registrations:
        closed_message:
          desc_html: Exibido na página inicial quando cadastros estão fechados. Você pode usar tags HTML
          title: Mensagem de cadastros fechados
        deletion:
          desc_html: Permitir que qualquer um delete a sua conta
          title: Exclusão aberta de contas
        min_invite_role:
          disabled: Ninguém
          title: Permitir convites de
      registrations_mode:
        modes:
          approved: Aprovação necessária para cadastro
          none: Ninguém pode se cadastrar
          open: Qualquer um pode se cadastrar
        title: Modo de inscrição
      show_known_fediverse_at_about_page:
        desc_html: Quando ligado, vai mostrar toots de todo o fediverso conhecido na prévia da timeline. Senão, mostra somente toots locais.
        title: Mostrar fediverso conhecido na prévia da timeline
      show_staff_badge:
        desc_html: Mostrar uma insígnia de Equipe na página de usuário
        title: Mostrar insígnia de equipe
      site_description:
        desc_html: Parágrafo introdutório na página inicial. Descreva o que faz esse servidor especial, e qualquer outra coisa de importante. Você pode usar tags HTML, em especial <code>&lt;a&gt;</code> e <code>&lt;em&gt;</code>.
        title: Descrição da instância
      site_description_extended:
        desc_html: Um ótimo lugar para seu código de conduta, regras, diretrizes e outras coisas para diferenciar a sua instância. Você pode usar tags HTML
        title: Informação estendida customizada
      site_short_description:
        desc_html: Aparece na barra lateral e nas meta tags. Descreva o que é Mastodon e o que faz esse servidor especial em um único parágrafo. Se não for preenchido, é substituído pela descrição da instância.
        title: Descrição curta da instância
      site_terms:
        desc_html: Você pode escrever a sua própria política de privacidade, termos de serviço, entre outras coisas. Você pode usar tags HTML
        title: Termos de serviço customizados
      site_title: Nome da instância
      thumbnail:
        desc_html: Usada para prévias via OpenGraph e API. Recomenda-se 1200x630px
        title: Miniatura da instância
      timeline_preview:
        desc_html: Exibir a timeline pública na página inicial
        title: Prévia da timeline
      title: Configurações do site
    statuses:
      back_to_account: Voltar para página da conta
      batch:
        delete: Deletar
        nsfw_off: Marcar como não-sensível
        nsfw_on: Marcar como sensível
      failed_to_execute: Falha em executar
      media:
        title: Mídia
      no_media: Não há mídia
      no_status_selected: Nenhum status foi modificado porque nenhum estava selecionado
      title: Postagens da conta
      with_media: Com mídia
    subscriptions:
      callback_url: URL de Callback
      confirmed: Confirmado
      expires_in: Expira em
      last_delivery: Última entrega
      title: WebSub
      topic: Tópico
    tags:
      accounts: Contas
      hidden: Escondido
      hide: Esconder do diretório
      name: Hashtag
      title: Hashtags
      unhide: Mostrar no diretório
      visible: Visível
    title: Administração
    warning_presets:
      add_new: Adicionar um novo
      delete: Excluir
      edit: Editar
      edit_preset: Editar o aviso pré-definido
      title: Gerenciar os avisos pré-definidos
  admin_mailer:
    new_pending_account:
      body: Os detalhes da nova conta estão abaixo. Você pode aprovar ou rejeitar essa aplicação.
      subject: Nova conta para revisão em %{instance} (%{username})
    new_report:
      body: "%{reporter} denunciou %{target}"
      body_remote: Alguém da instância %{domain} reportou %{target}
      subject: Nova denúncia sobre %{instance} (#%{id})
  application_mailer:
    notification_preferences: Mudar preferências de e-mail
    salutation: "%{name},"
    settings: 'Mudar e-mail de preferência: %{link}'
    view: 'Visualizar:'
    view_profile: Ver perfil
    view_status: Ver status
  applications:
    created: Aplicação criada com sucesso
    destroyed: Aplicação excluída com sucesso
    invalid_url: A URL provida é inválida
    regenerate_token: Regenerar token de acesso
    token_regenerated: Token de acesso renegerado com sucesso
    warning: Tenha cuidado com estes dados. Nunca compartilhe com alguém!
    your_token: Seu token de acesso
  auth:
    agreement_html: Ao se cadastrar você concorda em seguir <a href="%{rules_path}">as regras da instância</a> e <a href="%{terms_path}">os nossos termos de serviço</a>.
    apply_for_account: Pedir um convite
    change_password: Senha
    checkbox_agreement_html: Eu concordo com <a href="%{rules_path}" target="_blank">as regras do servidor</a> e com <a href="%{terms_path}" target="_blank">os termos de serviço</a>
    confirm_email: Confirmar e-mail
    delete_account: Excluir conta
    delete_account_html: Se você deseja excluir a sua conta, você pode <a href="%{path}">prosseguir para cá</a>. Uma confirmação será requisitada.
    didnt_get_confirmation: Não recebeu instruções de confirmação?
    forgot_password: Esqueceu a sua senha?
    invalid_reset_password_token: Token de modificação de senha é inválido ou expirou. Por favor, requisite um novo.
    login: Entrar
    logout: Sair
    migrate_account: Mudar para uma conta diferente
    migrate_account_html: Se você quer redirecionar essa conta para uma outra você pode <a href="%{path}">configurar isso aqui</a>.
    or_log_in_with: Ou faça login com
    providers:
      cas: CAS
      saml: SAML
    register: Cadastrar-se
    registration_closed: "%{instance} não está aceitando novos membros"
    resend_confirmation: Reenviar instruções de confirmação
    reset_password: Redefinir senha
    security: Segurança
    set_new_password: Definir uma nova senha
    trouble_logging_in: Problemas para se conectar?
  authorize_follow:
    already_following: Você já está seguindo esta conta
    error: Infelizmente, ocorreu um erro ao buscar a conta remota
    follow: Seguir
    follow_request: 'Você mandou uma solicitação de seguidor para:'
    following: 'Sucesso! Você agora está seguindo:'
    post_follow:
      close: Ou você pode simplesmente fechar esta janela.
      return: Exibir o perfil do usuário
      web: Voltar para a página inicial
    title: Seguir %{acct}
  datetime:
    distance_in_words:
      about_x_hours: "%{count}h"
      about_x_months: "%{count} meses"
      about_x_years: "%{count} anos"
      almost_x_years: "%{count} anos"
      half_a_minute: Agora
      less_than_x_minutes: "%{count} meses"
      less_than_x_seconds: Agora
      over_x_years: "%{count} anos"
      x_days: "%{count} dias"
      x_minutes: "%{count} minutos"
      x_months: "%{count} meses"
      x_seconds: "%{count} segundos"
  deletes:
    bad_password_msg: Boa tentativa, hackers! Senha incorreta
    confirm_password: Insira a sua senha atual para verificar a sua identidade
    description_html: Isto vai <strong>permanente e irreversivelmente</strong> remover conteúdo de sua conta e desativá-la. O seu nome de usuário permanecerá reservado para previnir futuros roubos de identidade.
    proceed: Excluir conta
    success_msg: A sua conta foi excluída com sucesso
    warning_html: Apenas a exclusão de conteúdo desta instância em particular é garantida. Conteúdo que tenha sido largamente compartilhado muito provavelmente deixará traços. Servidores offline e servidores que se desinscreveram de suas atualizações não irão atualizar as suas bases de dados.
    warning_title: Disponibilidade de conteúdo disseminado
  directories:
    directory: Diretório de perfis
    enabled: Você está na lista do diretório.
    enabled_but_waiting: Você escolheu ser listado no diretório, mas você ainda não tem o mínimo de seguidores (%{min_followers}) para ser listado.
    explanation: Descobrir usuários baseado em seus interesses
    explore_mastodon: Explorar %{title}
    how_to_enable: Você não se inscreveu no diretório. Você pode se inscrever abaixo. Use hashtags no texto da sua bio para ser listado em hashtags específicas!
    people:
      one: "%{count} pessoa"
      other: "%{count} pessoas"
  errors:
    '403': Você não tem permissão para ver esta página.
    '404': A página pela qual você está procurando não existe.
    '410': A página pela qual você está procurando não existe mais.
    '422':
      content: A verificação de segurança falhou. Você desativou o uso de cookies?
      title: Verificação de segurança falhou
    '429': Muitas requisições
    '500':
      content: Desculpe, algo deu errado.
      title: Esta página não está certa
    noscript_html: Para usar o aplicativo web do Mastodon, por favor ative o JavaScript. Ou, se quiser, experimente um dos <a href="%{apps_path}">apps nativos</a> para o Mastodon em sua plataforma.
  exports:
    archive_takeout:
      date: Data
      download: Baixe o seu arquivo
      hint_html: Você pode pedir um arquivo dos seus <strong>toots e mídia enviada</strong>. Os dados exportados estarão no formato ActivityPub, que podem ser lidos por qualquer software compatível. Você pode pedir um arquivo a cada 7 dias.
      in_progress: Preparando o seu arquivo...
      request: Solicitar o seu arquivo
      size: Tamanho
    blocks: Você bloqueou
    csv: CSV
    domain_blocks: Bloqueios de domínio
    follows: Você segue
    lists: Listas
    mutes: Você silenciou
    storage: Armazenamento de mídia
  featured_tags:
    add_new: Adicionar uma nova hashtag
    errors:
      limit: Você atingiu o limite de hashtags em destaque
  filters:
    contexts:
      home: Página inicial
      notifications: Notificações
      public: Timelines públicas
      thread: Conversas
    edit:
      title: Editar filtro
    errors:
      invalid_context: Contexto inválido ou nenhum contexto informado
      invalid_irreversible: O filtro irreversível só funciona com contexto de página inicial ou notificações
    index:
      delete: Remover
      title: Filtros
    new:
      title: Adicionar novo filtro
  footer:
    developers: Desenvolvedores
    more: Mais…
    resources: Recursos
  generic:
    all: Tudo
    changes_saved_msg: Mudanças salvas com sucesso!
    copy: Copiar
    save_changes: Salvar mudanças
    validation_errors:
      one: Algo não está certo! Por favor, reveja o erro abaixo
      other: Algo não está certo! Por favor, reveja os %{count} erros abaixo
  identity_proofs:
    active: Ativo
    authorize: Sim, autorizar
    authorize_connection_prompt: Autorizar essa conexão criptográfica?
    errors:
      failed: A conexão criptográfica falhou. Por favor tente novamente a partir de %{provider}.
      keybase:
        invalid_token: Tokens keybase são hashs de assinatura e devem conter 66 caracteres hexa
        verification_failed: Keybase não reconhece esse token como uma assinatura do usuário keybase %{kb_username}. Por favor tente novamente a partir de Keybase.
    explanation_html: Você pode conectar criptograficamente suas outras identidades, tais quais seu perfil Keybase. Isso permite outras pessoas de lhe enviarem mensagens encriptadas e confiar no conteúdo que você as envia.
    i_am_html: Eu sou %{username} em %{service}.
    identity: Identidade
    inactive: Inativo
    status: Status da verificação
    view_proof: Ver prova
  imports:
    modes:
      merge: Juntar
      merge_long: Manter os registros existentes e adicionar os novos
      overwrite: Sobreescrever
      overwrite_long: Substituir os registros atuais com os novos
    preface: Você pode importar dados que você exportou de outra instância, como a lista de pessoas que você segue ou bloqueou.
    success: Os seus dados foram enviados com sucesso e serão processados em instantes
    types:
      blocking: Lista de bloqueio
      domain_blocking: Lista de domínios bloqueados
      following: Pessoas que você segue
      muting: Lista de silêncio
    upload: Enviar
  in_memoriam_html: Em memória.
  invites:
    delete: Desativar
    expired: Expirados
    expires_in:
      '1800': 30 minutos
      '21600': 6 horas
      '3600': 1 hora
      '43200': 12 horas
      '604800': 1 semana
      '86400': 1 dia
    expires_in_prompt: Nunca
    generate: Gerar
    invited_by: 'Você recebeu um convite de:'
    max_uses:
      one: 1 uso
      other: "%{count} usos"
    max_uses_prompt: Sem limite
    prompt: Gerar e compartilha links com outras pessoas para permitir acesso a essa instância
    table:
      expires_at: Expira em
      uses: Usos
    title: Convidar pessoas
  lists:
    errors:
      limit: Você alcançou o número máximo de listas
  media_attachments:
    validations:
      images_and_video: Não é possível anexar um vídeo a uma postagem que já contém imagens
      too_many: Não é possível anexar mais de 4 imagens
  migrations:
    acct: username@domain da nova conta
    currently_redirecting: 'Seu perfil está configurado para redirecionar para:'
    proceed: Salvar
    updated_msg: As configurações de migração da sua conta foram atualizadas com sucesso!
  moderation:
    title: Moderação
  notification_mailer:
    digest:
      action: Ver todas as notificações
      body: Aqui está um breve resumo das mensagens que você perdeu desde o seu último acesso em %{since}
      mention: "%{name} te mencionou em:"
      new_followers_summary:
        one: Você tem um novo seguidor! Yay!
        other: Você tem %{count} novos seguidores! Maravilha!
      subject:
        one: "Uma nova notificação desde o seu último acesso \U0001F418"
        other: "%{count} novas notificações desde o seu último acesso \U0001F418"
      title: Enquanto você estava ausente...
    favourite:
      body: 'Sua postagem foi favoritada por %{name}:'
      subject: "%{name} favoritou a sua postagem"
      title: Novo favorito
    follow:
      body: "%{name} está te seguindo!"
      subject: "%{name} está te seguindo"
      title: Novo seguidor
    follow_request:
      action: Gerenciar solicitações para seguir
      body: "%{name} requisitou autorização para te seguir"
      subject: 'Seguidor pendente: %{name}'
      title: Nova solicitação de seguidor
    mention:
      action: Responder
      body: 'Você foi mencionado por %{name} em:'
      subject: Você foi mencionado por %{name}
      title: Nova menção
    reblog:
      body: 'Sua postagem foi compartilhada por %{name}:'
      subject: "%{name} compartilhou a sua postagem"
      title: Novo compartilhamento
  number:
    human:
      decimal_units:
        format: "%n%u"
        units:
          billion: B
          million: M
          quadrillion: Q
          thousand: K
          trillion: T
          unit: ''
  pagination:
    newer: Mais novo
    next: Próximo
    older: Mais antigo
    prev: Anterior
    truncate: "&hellip;"
  polls:
    errors:
      already_voted: Você já votou nessa pesquisa
      duplicate_options: contém itens duplicados
      duration_too_long: está muito longe no futuro
      duration_too_short: é curto demais
      expired: A enquete já terminou
      over_character_limit: não pode ter mais que %{max} caracteres em cada
      too_few_options: deve ter mais que um item
      too_many_options: não pode ter mais que %{max} itens
  preferences:
    languages: Idiomas
    other: Outro
    publishing: Publicação
    web: Web
  relationships:
    activity: Atividade da conta
    dormant: Inativo
    moved: Mudou-se
    mutual: Mútuo
    primary: Primário
    relationship: Relação
    remove_selected_domains: Remover todos os seguidores dos domínios selecionados
    remove_selected_followers: Remover os seguidores selecionados
    remove_selected_follows: Deixar de seguir usuários selecionados
    status: Status da conta
  remote_follow:
    acct: Insira o seu usuário@domínio a partir do qual você deseja agir
    missing_resource: Não foi possível encontrar a URL de direcionamento para a sua conta
    no_account_html: Não tem uma conta? Você pode <a href='%{sign_up_path}' target='_blank'>cadastrar-se aqui</a>
    proceed: Prosseguir para seguir
    prompt: 'Você irá seguir:'
    reason_html: "<strong>Por que esse passo é necessário?</strong> <code>%{instance}</code> pode não ser o servidor onde você se registrou, então precisamos redirecionar você para o seu servidor primeiro."
  remote_interaction:
    favourite:
      proceed: Proceder para favoritar
      prompt: 'Você quer favoritar este toot:'
    reblog:
      proceed: Proceder para compartilhar
      prompt: 'Você quer compartilhar esse toot:'
    reply:
      proceed: Proceder para responder
      prompt: 'Você quer responder à esse toot:'
  remote_unfollow:
    error: Erro
    title: Título
    unfollowed: Deixou de seguir
  scheduled_statuses:
    over_daily_limit: Você excedeu o limite de %{limit} toots planejados para esse dia
    over_total_limit: Você excedeu o limite de %{limit} toots planejados
    too_soon: A data planejada precisa ser no futuro
  sessions:
    activity: Última atividade
    browser: Navegador
    browsers:
      alipay: Alipay
      blackberry: Blackberry
      chrome: Chrome
      edge: Microsoft Edge
      electron: Electron
      firefox: Firefox
      generic: Navegador desconhecido
      ie: Internet Explorer
      micro_messenger: MicroMessenger
      nokia: Navegador Nokia S40 Ovi
      opera: Opera
      otter: Otter
      phantom_js: PhantomJS
      qq: QQ Browser
      safari: Safari
      uc_browser: UCBrowser
      weibo: Weibo
    current_session: Sessão atual
    description: "%{browser} em %{platform}"
    explanation: Estes são os navegadores que estão conectados com a sua conta do Mastodon.
    ip: IP
    platforms:
      adobe_air: Adobe Air
      android: Android
      blackberry: Blackberry
      chrome_os: ChromeOS
      firefox_os: Firefox OS
      ios: iOS
      linux: Linux
      mac: Mac
      other: Plataforma desconhecida
      windows: Windows
      windows_mobile: Windows Mobile
      windows_phone: Windows Phone
    revoke: Revogar
    revoke_success: Sessão revogada com sucesso
    title: Sessões
  settings:
    authorized_apps: Apps autorizados
    back: Voltar para o Mastodon
    delete: Exclusão de conta
    development: Desenvolvimento
    edit_profile: Editar perfil
    export: Exportar dados
    featured_tags: Hashtags em destaque
    identity_proofs: Provas de identidade
    import: Importar
    migrate: Migração de conta
    notifications: Notificações
    preferences: Preferências
    relationships: Seguindo e seguidores
    settings: Configurações
    two_factor_authentication: Autenticação em dois passos
    your_apps: Seus aplicativos
  statuses:
    attached:
      description: 'Anexado: %{attached}'
      image:
        one: "%{count} imagem"
        other: "%{count} imagens"
      video:
        one: "%{count} vídeo"
        other: "%{count} vídeos"
    boosted_from_html: Compartilhada de %{acct_link}
    content_warning: 'Aviso de conteúdo: %{warning}'
    disallowed_hashtags:
      one: 'continha a hashtag não permitida: %{tags}'
      other: 'continha as hashtags não permitidas: %{tags}'
    language_detection: Detectar idioma automaticamente
    open_in_web: Abrir na web
    over_character_limit: limite de caracteres de %{max} excedido
    pin_errors:
      limit: Você já fixou a quantidade máxima de toots
      ownership: Toots de outras pessoas não podem ser fixados
      private: Toot não-público não pode ser fixado
      reblog: Um compartilhamento não pode ser fixado
    poll:
      total_votes:
        one: "%{count} voto"
        other: "%{count} votos"
      vote: Votar
    show_more: Mostrar mais
    sign_in_to_participate: Entre para participar dessa conversa
    title: '%{name}: "%{quote}"'
    visibilities:
      private: Apenas seguidores
      private_long: Mostrar apenas para seguidores
      public: Público
      public_long: Todos podem ver
      unlisted: Não listado
      unlisted_long: Todos podem ver, porém não será postado nas timelines públicas
  stream_entries:
    pinned: Toot fixado
    reblogged: compartilhou
    sensitive_content: Conteúdo sensível
  terms:
    body_html: |
      <h2>Política de privacidade</h2>
      <h3 id="collect">Que informação nós coletamos?</h3>

      <ul>
        <li><em>Informação básica de conta</em>: Se você se registrar nesse servidor, podemos pedir que você utilize um nome de usuário, um e-mail e uma senha. Você também pode adicionar informações extras como um nome de exibição e biografia; enviar uma imagem de perfil e imagem de cabeçalho. O nome de usuário, nome de exibição, biografia, imagem de perfil e imagem de cabeçalho são sempre listadas publicamente.</li>
        <li><em>Posts, informação de seguidores e outras informações públicas</em>: A lista de pessoas que você segue é listada publicamente, o mesmo é verdade para quem te segue. Quando você envia uma mensagem, a data e o horário são armazenados, assim como a aplicação que você usou para enviar a mensagem. Mensagens podem conter mídias anexadas, como imagens e vídeos. Posts públicos e não-listados estão disponíveis publicamente. Quando você destaca um post no seu perfil, isso também é uma informação pública. Seus posts são entregues aos seus seguidores e em alguns casos isso significa que eles são enviados para servidores diferentes e cópias são armazenadas nesses servidores. Quando você remove posts, essa informação também é entregue aos seus seguidores. O ato de compartilhar ou favoritar um outro post é sempre público.</li>
        <li><em>Mensagens diretas e posts somente para seguidores</em>: Todos os posts são armazenados e processados no servidor. Posts somente para seguidores são entregues aos seus seguidores e usuários que são mencionados neles; mensagens diretas são entregues somente aos usuários mencionados nelas. Em alguns casos isso significa que as mensagens são entregues para servidores diferentes e cópias são armazenadas nesses servidores. Nós fazemos esforços substanciais para limitar o acesso dessas mensagens somente para as pessoas autorizadas, mas outros servidores podem não fazer o mesmo. É importante portanto revisar os servidores à qual seus seguidores pertencem. Você pode usar uma opção para aprovar ou rejeitar novos seguidores manualmente nas configurações. <em>Por favor tenha em mente que os operadores do servidor e de qualquer servidores do destinatário podem ver tais mensagens</em>, e que os destinatários podem fazer capturas de tela, copiar ou de outra maneira compartilhar as mensagens. <em>Não compartilhe informação confidencial pelo Mastodon.</em></li>
        <li><em>IPs e outros metadados</em>: Quando você faz se autentica, nos guardamos o endereço de IP que você usou ao se autenticar e o nome do seu navegador da internet. Todas as sessões autenticadas são disponíveis para serem analisadas e revogadas nas configurações. O último endereço de IP usado é guardado por até 12 meses. Nós também podemos reter históricos do servidor que incluem o endereço de IP de todas as requisições ao nosso servidor.</li>
      </ul>

      <hr class="spacer" />

      <h3 id="use">Para que usamos os seus dados?</h3>

      <p>Toda informação que coletamos de você pode ser usada das seguintes maneiras:</p>

      <ul>
        <li>Para prover a funcionalidade básica do Mastodon. Você só pode interagir com o conteúdo de outras pessoas e postar seu próprio conteúdo estando autenticado. Por exemplo, você pode seguir outras pessoas para ver seus posts combinados na sua linha do tempo personalizada.</li>
        <li>Para auxiliar na moderação da comunidade, por exemplo ao comparar o seu endereço de IP com outros endereços de IP conhecidos para determinar evasão de banimento e outras violações.</li>
        <li>O endereço de email que você prover pode ser usado para lhe enviar informação, notificação sobre outras pessoas interagindo com o seu conteúdo ou lhe enviando mensagens e para responder a questões ou outros pedidos.</li>
      </ul>

      <hr class="spacer" />

      <h3 id="protect">Como protegemos as suas informações?</h3>

      <p>Nós implementamos diversas medidas de segurança para manter a segurança das suas informações pessoais quando você as acessa ou as envia. Entre outras coisas, sua sessão do navegador, bem como o tráfego entre as aplicações e a API são asseguradas usando SSL e a sua senha é guardada usando um algoritmo forte de encriptação de mão única. Você pode ativar autenticação em dois fatores como forma de aumentar a segurança no acesso à sua conta.</p>

      <hr class="spacer" />

      <h3 id="data-retention">Qual é a nossa política de retenção de dados?</h3>

      <p>Nós fazemos esforços substanciais para:</p>

      <ul>
        <li>Reter o histórico do servidor contendo os endereços de IP de todas as requisições feitas à esse servidor, e com respeito a quanto tempo esses logs são retidos, não mais que 90 dias.</li>
        <li>Reter o endereço de IP associado com usuários registrados não mais que 12 meses.</li>
      </ul>

      <p>Você pode pedir e fazer o download de um arquivo de todo o conteúdo da sua conta, incluindo as suas mensagens, suas mídias anexadas, imagem de perfil e imagem de topo.</p>

      <p>Você pode remover irreversivelmente a sua conta a qualquer momento.</p>

      <hr class="spacer"/>

      <h3 id="cookies">Nós usamos cookies?</h3>

      <p>Sim. Cookies são pequenos arquivos que um site ou serviço transfere ao seu disco rígido do seu computador através do seu navegador da web (se você permitir). Esses cookies permitem ao site conhecer seu navegador e, se você tiver uma conta registrada, associá-lo a sua conta.</p>

      <p>Nós usamos cookies para compreender e salvar suas preferências para visitas futuras.</p>

      <hr class="spacer" />

      <h3 id="disclose">Nós compartilhamos qualquer informação para terceiros?</h3>

      <p>Nós não vendemos, trocamos ou transferimos de qualquer maneira informação que pode lhe identificar à terceiros. Isso não inclui terceiros que podemos nos auxiliam a operar o nosso site, realizar nossos negócios ou lhe prestar serviços, contanto que esses terceiros se comprometam a manter essa informação confidencial. Nós podemos também divulgar informação quando acreditamos que é apropriado para obedecer a lei, para fazer cumprir nossas políticas ou proteger nossos direitos, propriedade ou segurança ou o direito, propriedade e segurança de outrem.</p>

      <p>Seu conteúdo público pode ser descarregado por outros servidores na rede. Suas mensagens públicas e somente para seus seguidores são entregues aos servidores onde seus seguidores resides e as suas mensagens diretas são entregues ao servidor dos usuários mencionados nelas, contanto que esses seguidores ou usuários residam em um servidor diferente deste.</p>

      <p>Quando você autoriza uma aplicação a usar sua conta, dependendo do escopo de permissões que você aprovar, a aplicação pode acessar sua informação pública, a lista de usuários que você segue, seus seguidores, suas listas, suas mensagens e suas mensagens favoritas. Aplicações nunca podem acessar o seu endereço de e-mail ou senha.</p>

      <hr class="spacer" />

      <h3 id="children">Uso desse site por crianças</h3>

      <p>Se este servidor está na UE ou no EEE: Nosso site, produto e serviços são direcionados à pessoas que tem ao menos 16 anos de idade. Se você tem menos de 16 anos, de acordo com os requisitos da RGPD (<a href="https://pt.wikipedia.org/wiki/Regulamento_Geral_sobre_a_Prote%C3%A7%C3%A3o_de_Dados">Regulamento Geral sobre a Proteção de Dados</a>) não use este site.</p>

      <p>Se este servidor está hospedado nos EUA: Nosso site, produto e serviços são direcionados à pessoas que tem ao menos 13 anos de idade. Se você tem menos de 13 anos, de acordo com os requerimentos da COPPA (<a href="https://en.wikipedia.org/wiki/Children%27s_Online_Privacy_Protection_Act">Children's Online Privacy Protection Act</a>) não use este site</p>

      <p>Os requisitos da lei podem ser diferentes se esse servidor estiver em outra jurisdição</p>

      <hr class="spacer" />

      <h3 id="changes">Mudanças à nossa política de privacidade</h3>

      <p>Se decidirmos mudar nossa política de privacidade, nós iremos disponibilizar as mudanças nesta página.</p>

      <p>Este documento é CC-BY-SA. Ele foi atualizado pela última vez em 7 de março de 2018.</p>

      <p>Adaptado originalmente a partir da <a href="https://github.com/discourse/discourse">política de privacidade Discourse</a>.</p>
    title: "%{instance} Termos de Serviço e Política de Privacidade"
<<<<<<< HEAD
=======
  themes:
    contrast: Mastodon  (Alto contraste)
    default: Mastodon (Escuro)
    mastodon-light: Mastodon (claro)
>>>>>>> 0c1a05b2
  time:
    formats:
      default: "%b %d, %Y, %H:%M"
      month: "%B de %Y"
  two_factor_authentication:
    code_hint: Insira o código gerado pelo seu aplicativo auteticador para confirmar
    description_html: Se você ativar a <strong>autenticação em dois passos</strong>, o acesso à sua conta exigirá posse de seu celular, que irá gerar tokens para validação.
    disable: Desativar
    enable: Ativar
    enabled: A autenticação em dois passos está ativada
    enabled_success: Autenticação em dois passos ativada com sucesso
    generate_recovery_codes: Gerar códigos de recuperação
    instructions_html: "<strong>Escaneie este QR Code no Google Authenticator ou aplicativo TOTP similar com o seu celular</strong>. De agora em diante, este aplicativo irá gerar tokens que você terá que inserir quando desejar acessar a sua conta."
    lost_recovery_codes: Códigos de recuperação permitem que você recupere acesso à sua conta caso perca o seu celular. Se você perdeu seus códigos de recuperação, você pode gerá-los novamente aqui. Seus códigos de recuperaçãp anteriores serão invalidados.
    manual_instructions: 'Se você não pode escanear o QR code e precisa inserí-lo manualmente, aqui está o segredo em texto:'
    recovery_codes: Códigos de recuperação de reserva
    recovery_codes_regenerated: Códigos de recuperação regenerados com sucesso
    recovery_instructions_html: Se você perder acesso ao seu celular, você pode usar um dos códigos de recuperação abaixo para reganhar acesso à sua conta. <strong>Mantenha os códigos de recuperação em um local seguro</strong>. Por exemplo, você pode imprimi-los e guardá-los com outros documentos importantes.
    setup: Configurar
    wrong_code: O código inserido é invalido! O horário do servidor e o horário do seu aparelho estão corretos?
  user_mailer:
    backup_ready:
      explanation: Você pediu um backup completo da sua conta no Mastodon. E agora está pronto para ser baixado!
      subject: Seu arquivo está pronto para ser baixado
      title: Baixar arquivo
    warning:
      explanation:
        disable: Enquanto sua conta está congelada, seus dados estão intactos, mas você não pode realizar nenhuma ação até que sua conta seja desbloqueada.
        silence: Enquanto sua conta está limitada, somente pessoas que já estão seguindo você poderão ver seus toots nesse servidor, e você pode ser excluído de diversas listagens públicas. No entanto, outros ainda podem seguir você manualmente.
        suspend: Sua conta está suspensa e todos os seus toots e mídias foram irreversivelmente removidas desse servidor e de servidores onde você tinha seguidores.
      review_server_policies: Revisar as políticas do servidor
      subject:
        disable: Sua conta %{acct} foi congelada
        none: Aviso para %{acct}
        silence: Sua conta %{acct} foi limitada
        suspend: Sua conta %{acct} foi suspensa
      title:
        disable: Conta congelada
        none: Aviso
        silence: Conta limitada
        suspend: Conta suspensa
    welcome:
      edit_profile_action: Configurar perfil
      edit_profile_step: Você pode customizar o seu perfil enviando um avatar, uma imagem de topo, mudando seu nome de exibição, dentre outros. Se você gostaria de aprovar novos seguidores antes que eles possam seguir você, você pode trancar a sua conta.
      explanation: Aqui estão algumas dicas para te ajudar a começar
      final_action: Comece a postar
      final_step: 'Comece a postar! Mesmo sem seguidores, suas mensagens públicas podem ser vistas por outros, por exemplo nas timelines locais e buscando hashtags. Você pode querer fazer uma introdução usando a hashtag #introduções, ou em inglês usando a hashtag #introductions.'
      full_handle: Seu nome de usuário completo
      full_handle_hint: Isso é o que você diz aos seus amigos para que eles possam te mandar mensagens ou te seguir a partir de outra instância.
      review_preferences_action: Mudar as preferências
      review_preferences_step: Não se esqueça de configurar suas preferências, como quais e-mails você gostaria de receber, que nível de privacidade você gostaria que seus posts tenham por padrão. Se você não sofre de enjôo com movimento, você pode habilitar GIFs animando automaticamente.
      subject: Boas-vindas ao Mastodon
      tip_federated_timeline: A timeline global é uma visão contínua da rede do Mastodon. Mas ela só inclui pessoas que outras pessoas da sua instância estão seguindo, então não é a rede completa.
      tip_following: Você vai seguir administrador(es) da sua instância por padrão. Para encontrar mais gente interessante, confira as timelines local e global.
      tip_local_timeline: A timeline local é uma visão contínua das pessoas que estão em %{instance}. Esses são seus vizinhos próximos!
      tip_mobile_webapp: Se o seu navegador móvel oferecer a opção de adicionar Mastodon à tela inicial, você pode receber notificações push. Vai funcionar quase como um aplicativo nativo!
      tips: Dicas
      title: Boas-vindas a bordo, %{name}!
  users:
    follow_limit_reached: Você não pode seguir mais que %{limit} pessoas
    invalid_email: O endereço de e-mail é inválido
    invalid_otp_token: Código de autenticação inválido
    otp_lost_help_html: Se você perder o acesso à ambos, você pode entrar em contato com %{email}
    seamless_external_login: Você está logado usando um serviço externo, então configurações de e-mail e senha não estão disponíveis.
    signed_in_as: 'Acesso como:'
  verification:
    explanation_html: 'Você pode <strong>verificar-se como tendo posse dos links nos metadados do seu perfil</strong>. Para isso, o site conectado deve conter um link de volta para o seu perfil do Mastodon. O link de volta <strong>deve</strong> conter um atributo <code>rel="me"</code>. O conteúdo ou texto do link não importa. Aqui está um exemplo:'
    verification: Verificação<|MERGE_RESOLUTION|>--- conflicted
+++ resolved
@@ -983,13 +983,10 @@
 
       <p>Adaptado originalmente a partir da <a href="https://github.com/discourse/discourse">política de privacidade Discourse</a>.</p>
     title: "%{instance} Termos de Serviço e Política de Privacidade"
-<<<<<<< HEAD
-=======
   themes:
     contrast: Mastodon  (Alto contraste)
     default: Mastodon (Escuro)
     mastodon-light: Mastodon (claro)
->>>>>>> 0c1a05b2
   time:
     formats:
       default: "%b %d, %Y, %H:%M"

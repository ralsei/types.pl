# frozen_string_literal: true

require 'sidekiq_unique_jobs/web' if ENV['ENABLE_SIDEKIQ_UNIQUE_JOBS_UI'] == true
require 'sidekiq-scheduler/web'

class RedirectWithVary < ActionDispatch::Routing::PathRedirect
  def build_response(req)
    super.tap do |response|
      response.headers['Vary'] = 'Origin, Accept'
    end
  end
end

def redirect_with_vary(path)
  RedirectWithVary.new(301, path)
end

Rails.application.routes.draw do
<<<<<<< HEAD
  # Paths of routes on the web app that to not require to be indexed or
  # have alternative format representations requiring separate controllers
  web_app_paths = %w(
    /getting-started
    /getting-started-misc
    /keyboard-shortcuts
    /home
    /public
    /public/local
    /public/remote
    /conversations
    /lists/(*any)
    /links/(*any)
    /notifications/(*any)
    /notifications_v2/(*any)
    /favourites
    /bookmarks
    /pinned
    /start/(*any)
    /directory
    /explore/(*any)
    /search
    /publish
    /follow_requests
    /blocks
    /domain_blocks
    /mutes
    /followed_tags
    /statuses/(*any)
    /deck/(*any)
  ).freeze

=======
>>>>>>> 87709051
  root 'home#index'

  mount LetterOpenerWeb::Engine, at: 'letter_opener' if Rails.env.development?

  get 'health', to: 'health#show'

  authenticate :user, ->(user) { user.role&.can?(:view_devops) } do
    mount Sidekiq::Web, at: 'sidekiq', as: :sidekiq
    mount PgHero::Engine, at: 'pghero', as: :pghero
  end

  use_doorkeeper do
    controllers authorizations: 'oauth/authorizations',
                authorized_applications: 'oauth/authorized_applications',
                tokens: 'oauth/tokens'
  end

  namespace :oauth do
    # As this is borrowed from OpenID, the specification says we must also support
    # POST for the userinfo endpoint:
    # https://openid.net/specs/openid-connect-core-1_0.html#UserInfo
    match 'userinfo', via: [:get, :post], to: 'userinfo#show', defaults: { format: 'json' }
  end

  scope path: '.well-known' do
    scope module: :well_known do
      get 'oauth-authorization-server', to: 'oauth_metadata#show', as: :oauth_metadata, defaults: { format: 'json' }
      get 'host-meta', to: 'host_meta#show', as: :host_meta
      get 'nodeinfo', to: 'node_info#index', as: :nodeinfo, defaults: { format: 'json' }
      get 'webfinger', to: 'webfinger#show', as: :webfinger
    end
    get 'change-password', to: redirect('/auth/edit'), as: nil
    get 'proxy', to: redirect { |_, request| "/authorize_interaction?#{request.params.to_query}" }, as: nil
  end

  get '/nodeinfo/2.0', to: 'well_known/node_info#show', as: :nodeinfo_schema

  get 'manifest', to: 'manifests#show', defaults: { format: 'json' }
  get 'intent', to: 'intents#show'
  get 'custom.css', to: 'custom_css#show', as: :custom_css

  get 'remote_interaction_helper', to: 'remote_interaction_helper#index'

  resource :instance_actor, path: 'actor', only: [:show] do
    scope module: :activitypub do
      resource :inbox, only: [:create]
      resource :outbox, only: [:show]
    end
  end

  get '/invite/:invite_code', constraints: ->(req) { req.format == :json }, to: 'api/v1/invites#show'

  devise_scope :user do
    get '/invite/:invite_code', to: 'auth/registrations#new', as: :public_invite

    resource :unsubscribe, only: [:show, :create], controller: :mail_subscriptions

    namespace :auth do
      resource :setup, only: [:show, :update], controller: :setup
      resource :challenge, only: [:create]
      get 'sessions/security_key_options', to: 'sessions#webauthn_options'
      post 'captcha_confirmation', to: 'confirmations#confirm_captcha', as: :captcha_confirmation
    end
  end

  scope module: :auth do
    devise_for :users, path: 'auth', format: false
  end

  with_options constraints: ->(req) { req.format.nil? || req.format.html? } do
    get '/users/:username', to: redirect_with_vary('/@%{username}')
    get '/users/:username/following', to: redirect_with_vary('/@%{username}/following')
    get '/users/:username/followers', to: redirect_with_vary('/@%{username}/followers')
    get '/users/:username/statuses/:id', to: redirect_with_vary('/@%{username}/%{id}')
  end

  get '/authorize_follow', to: redirect { |_, request| "/authorize_interaction?#{request.params.to_query}" }

  resources :accounts, path: 'users', only: [:show], param: :username do
    resources :statuses, only: [:show] do
      member do
        get :activity
        get :embed
      end

      resources :replies, only: [:index], module: :activitypub
      resources :likes, only: [:index], module: :activitypub
      resources :shares, only: [:index], module: :activitypub
    end

    resources :followers, only: [:index], controller: :follower_accounts
    resources :following, only: [:index], controller: :following_accounts

    scope module: :activitypub do
      resource :outbox, only: [:show]
      resource :inbox, only: [:create]
      resources :collections, only: [:show]
      resource :followers_synchronization, only: [:show]
    end
  end

  resource :inbox, only: [:create], module: :activitypub

  constraints(encoded_path: /%40.*/) do
    get '/:encoded_path', to: redirect { |params|
      "/#{params[:encoded_path].gsub('%40', '@')}"
    }
  end

  constraints(username: %r{[^@/.]+}) do
    with_options to: 'accounts#show' do
      get '/@:username', as: :short_account
      get '/@:username/with_replies', as: :short_account_with_replies
      get '/@:username/media', as: :short_account_media
      get '/@:username/tagged/:tag', as: :short_account_tag
    end
  end

  constraints(account_username: %r{[^@/.]+}) do
    get '/@:account_username/following', to: 'following_accounts#index'
    get '/@:account_username/followers', to: 'follower_accounts#index'
    get '/@:account_username/:id', to: 'statuses#show', as: :short_account_status
    get '/@:account_username/:id/embed', to: 'statuses#embed', as: :embed_short_account_status
  end

  get '/@:username_with_domain/(*any)', to: 'home#index', constraints: { username_with_domain: %r{([^/])+?} }, as: :account_with_domain, format: false
  get '/settings', to: redirect('/settings/profile')

  draw(:settings)

  namespace :disputes do
    resources :strikes, only: [:show, :index] do
      resource :appeal, only: [:create]
    end
  end

  namespace :redirect do
    resources :accounts, only: :show
    resources :statuses, only: :show
  end

  resources :media, only: [:show] do
    get :player
  end

  resources :tags,   only: [:show]
  resources :emojis, only: [:show]
  resources :invites, only: [:index, :create, :destroy]
  resources :filters, except: [:show] do
    resources :statuses, only: [:index], controller: 'filters/statuses' do
      collection do
        post :batch
      end
    end
  end

  resource :relationships, only: [:show, :update]
  resources :severed_relationships, only: [:index] do
    member do
      constraints(format: :csv) do
        get :followers
        get :following
      end
    end
  end
  resource :statuses_cleanup, controller: :statuses_cleanup, only: [:show, :update]

  get '/media_proxy/:id/(*any)', to: 'media_proxy#show', as: :media_proxy, format: false
  get '/backups/:id/download', to: 'backups#download', as: :download_backup, format: false

  resource :authorize_interaction, only: [:show]
  resource :share, only: [:show]

  draw(:admin)

  get '/admin', to: redirect('/admin/dashboard', status: 302)

  draw(:api)

  draw(:web_app)

  get '/web/(*any)', to: redirect('/%{any}', status: 302), as: :web, defaults: { any: '' }, format: false
  get '/about',      to: 'about#show'
  get '/about/more', to: redirect('/about')

  get '/privacy-policy',   to: 'privacy#show', as: :privacy_policy
  get '/terms-of-service', to: 'terms_of_service#show', as: :terms_of_service
  get '/terms',            to: redirect('/terms-of-service')

  match '/', via: [:post, :put, :patch, :delete], to: 'application#raise_not_found', format: false
  match '*unmatched_route', via: :all, to: 'application#raise_not_found', format: false
end<|MERGE_RESOLUTION|>--- conflicted
+++ resolved
@@ -16,41 +16,6 @@
 end
 
 Rails.application.routes.draw do
-<<<<<<< HEAD
-  # Paths of routes on the web app that to not require to be indexed or
-  # have alternative format representations requiring separate controllers
-  web_app_paths = %w(
-    /getting-started
-    /getting-started-misc
-    /keyboard-shortcuts
-    /home
-    /public
-    /public/local
-    /public/remote
-    /conversations
-    /lists/(*any)
-    /links/(*any)
-    /notifications/(*any)
-    /notifications_v2/(*any)
-    /favourites
-    /bookmarks
-    /pinned
-    /start/(*any)
-    /directory
-    /explore/(*any)
-    /search
-    /publish
-    /follow_requests
-    /blocks
-    /domain_blocks
-    /mutes
-    /followed_tags
-    /statuses/(*any)
-    /deck/(*any)
-  ).freeze
-
-=======
->>>>>>> 87709051
   root 'home#index'
 
   mount LetterOpenerWeb::Engine, at: 'letter_opener' if Rails.env.development?

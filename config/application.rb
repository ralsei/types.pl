require_relative 'boot'

require 'rails/all'

# Require the gems listed in Gemfile, including any gems
# you've limited to :test, :development, or :production.
Bundler.require(*Rails.groups)

require_relative '../app/lib/exceptions'
require_relative '../lib/paperclip/lazy_thumbnail'
require_relative '../lib/paperclip/gif_transcoder'
require_relative '../lib/paperclip/video_transcoder'
require_relative '../lib/paperclip/audio_transcoder'
require_relative '../lib/mastodon/snowflake'
require_relative '../lib/mastodon/version'
require_relative '../lib/devise/ldap_authenticatable'

Dotenv::Railtie.load

Bundler.require(:pam_authentication) if ENV['PAM_ENABLED'] == 'true'

require_relative '../lib/mastodon/redis_config'

module Mastodon
  class Application < Rails::Application
    # Initialize configuration defaults for originally generated Rails version.
    config.load_defaults 5.2

    # Settings in config/environments/* take precedence over those specified here.
    # Application configuration should go into files in config/initializers
    # -- all .rb files in that directory are automatically loaded.

    # Set Time.zone default to the specified zone and make Active Record auto-convert to this zone.
    # Run "rake -D time" for a list of tasks for finding time zone names. Default is UTC.
    # config.time_zone = 'Central Time (US & Canada)'

    # All translations from config/locales/*.rb,yml are auto loaded.
    # config.i18n.load_path += Dir[Rails.root.join('my', 'locales', '*.{rb,yml}').to_s]
    config.i18n.available_locales = [
      :en,
      :ar,
      :bg,
      :ca,
      :de,
      :eo,
      :es,
      :fa,
      :fi,
      :fr,
      :gl,
      :he,
      :hr,
      :hu,
      :hy,
      :id,
      :io,
      :it,
      :ja,
      :ko,
      :nl,
      :no,
      :oc,
      :pl,
      :pt,
      :'pt-BR',
      :ru,
      :sk,
      :sr,
      :'sr-Latn',
      :sv,
      :th,
      :tr,
      :uk,
      :'zh-CN',
      :'zh-HK',
      :'zh-TW',
    ]

    config.i18n.default_locale = ENV['DEFAULT_LOCALE']&.to_sym
    unless config.i18n.available_locales.include?(config.i18n.default_locale)
      config.i18n.default_locale = :en
    end

    # config.paths.add File.join('app', 'api'), glob: File.join('**', '*.rb')
    # config.autoload_paths += Dir[Rails.root.join('app', 'api', '*')]

    config.active_job.queue_adapter = :sidekiq

<<<<<<< HEAD
    #config.middleware.insert_before 0, Rack::Cors, debug: true, logger: (-> { Rails.logger }) do
    config.middleware.insert_before 0, Rack::Cors do
      allow do
        origins  '*'
        resource '/@:username',  headers: :any, methods: [:get], credentials: false
        resource '/api/*',       headers: :any, methods: [:post, :put, :delete, :get, :patch, :options], credentials: false, expose: ['Link', 'X-RateLimit-Reset', 'X-RateLimit-Limit', 'X-RateLimit-Remaining', 'X-Request-Id']
        resource '/oauth/token', headers: :any, methods: [:post], credentials: false
        resource '/assets/*', headers: :any, methods: [:get, :head, :options]
        resource '/stylesheets/*', headers: :any, methods: [:get, :head, :options]
        resource '/javascripts/*', headers: :any, methods: [:get, :head, :options]
        resource '/packs/*', headers: :any, methods: [:get, :head, :options]
      end
    end

=======
>>>>>>> 50529cbc
    config.middleware.use Rack::Attack
    config.middleware.use Rack::Deflater

    config.to_prepare do
      Doorkeeper::AuthorizationsController.layout 'modal'
      Doorkeeper::AuthorizedApplicationsController.layout 'admin'
      Doorkeeper::Application.send :include, ApplicationExtension
    end
  end
end<|MERGE_RESOLUTION|>--- conflicted
+++ resolved
@@ -86,23 +86,6 @@
 
     config.active_job.queue_adapter = :sidekiq
 
-<<<<<<< HEAD
-    #config.middleware.insert_before 0, Rack::Cors, debug: true, logger: (-> { Rails.logger }) do
-    config.middleware.insert_before 0, Rack::Cors do
-      allow do
-        origins  '*'
-        resource '/@:username',  headers: :any, methods: [:get], credentials: false
-        resource '/api/*',       headers: :any, methods: [:post, :put, :delete, :get, :patch, :options], credentials: false, expose: ['Link', 'X-RateLimit-Reset', 'X-RateLimit-Limit', 'X-RateLimit-Remaining', 'X-Request-Id']
-        resource '/oauth/token', headers: :any, methods: [:post], credentials: false
-        resource '/assets/*', headers: :any, methods: [:get, :head, :options]
-        resource '/stylesheets/*', headers: :any, methods: [:get, :head, :options]
-        resource '/javascripts/*', headers: :any, methods: [:get, :head, :options]
-        resource '/packs/*', headers: :any, methods: [:get, :head, :options]
-      end
-    end
-
-=======
->>>>>>> 50529cbc
     config.middleware.use Rack::Attack
     config.middleware.use Rack::Deflater
 

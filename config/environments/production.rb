Rails.application.configure do
  # Settings specified here will take precedence over those in config/application.rb.

  # Code is not reloaded between requests.
  config.cache_classes = true

  # Eager load code on boot. This eager loads most of Rails and
  # your application in memory, allowing both threaded web servers
  # and those relying on copy on write to perform better.
  # Rake tasks automatically ignore this option for performance.
  config.eager_load = true

  # Full error reports are disabled and caching is turned on.
  config.consider_all_requests_local       = false
  config.action_controller.perform_caching = true
  config.action_controller.asset_host      = ENV['CDN_HOST'] if ENV['CDN_HOST'].present?

  # Ensures that a master key has been made available in either ENV["RAILS_MASTER_KEY"]
  # or in config/master.key. This key is used to decrypt credentials (and other encrypted files).
  # config.require_master_key = true

  # Disable serving static files from the `/public` folder by default since
  # Apache or NGINX already handles this.
  config.public_file_server.enabled = ENV['RAILS_SERVE_STATIC_FILES'].present?

  ActiveSupport::Logger.new(STDOUT).tap do |logger|
    logger.formatter = config.log_formatter
    config.logger = ActiveSupport::TaggedLogging.new(logger)
  end

  # Compress JavaScripts and CSS.
  # config.assets.js_compressor = Uglifier.new(mangle: false)
  # config.assets.css_compressor = :sass

  # Do not fallback to assets pipeline if a precompiled asset is missed.
  config.assets.compile = false

  # `config.assets.precompile` and `config.assets.version` have moved to config/initializers/assets.rb

  # Specifies the header that your server uses for sending files.
  # config.action_dispatch.x_sendfile_header = 'X-Sendfile' # for Apache
  config.action_dispatch.x_sendfile_header = 'X-Accel-Redirect' # for NGINX

  # Allow to specify public IP of reverse proxy if it's needed
  config.action_dispatch.trusted_proxies = ENV['TRUSTED_PROXY_IP'].split.map { |item| IPAddr.new(item) } if ENV['TRUSTED_PROXY_IP'].present?

  config.force_ssl = true
  config.ssl_options = {
    redirect: {
      exclude: -> request { request.path.start_with?('/health') || request.headers["Host"].end_with?('.onion') }
    }
  }

  # Use the lowest log level to ensure availability of diagnostic information
  # when problems arise.
  config.log_level = ENV.fetch('RAILS_LOG_LEVEL', 'info').to_sym

  # Prepend all log lines with the following tags.
  config.log_tags = [:request_id]

  # Use a different cache store in production.
  config.cache_store = :redis_cache_store, REDIS_CACHE_PARAMS

  # Ignore bad email addresses and do not raise email delivery errors.
  # Set this to true and configure the email server for immediate delivery to raise delivery errors.
  # config.action_mailer.raise_delivery_errors = false

  # Enable locale fallbacks for I18n (makes lookups for any locale fall back to
  # English when a translation cannot be found).
  config.i18n.fallbacks = [:en]

  # Send deprecation notices to registered listeners.
  config.active_support.deprecation = :notify

  # Use default logging formatter so that PID and timestamp are not suppressed.
  config.log_formatter = ::Logger::Formatter.new

  # Better log formatting
  config.lograge.enabled = true

  config.lograge.custom_payload do |controller|
    if controller.respond_to?(:signed_request?) && controller.signed_request?
      { key: controller.signature_key_id }
    end
  end

  # Do not dump schema after migrations.
  config.active_record.dump_schema_after_migration = false

  config.action_mailer.perform_caching = false

  # E-mails
  outgoing_email_address = ENV.fetch('SMTP_FROM_ADDRESS', 'notifications@localhost')
  outgoing_mail_domain   = Mail::Address.new(outgoing_email_address).domain
  config.action_mailer.default_options = {
    from: outgoing_email_address,
    reply_to: ENV['SMTP_REPLY_TO'],
    'Message-ID': -> { "<#{Mail.random_tag}@#{outgoing_mail_domain}>" },
  }

  config.action_mailer.smtp_settings = {
    :port                 => ENV['SMTP_PORT'],
    :address              => ENV['SMTP_SERVER'],
    :user_name            => ENV['SMTP_LOGIN'].presence,
    :password             => ENV['SMTP_PASSWORD'].presence,
    :domain               => ENV['SMTP_DOMAIN'] || ENV['LOCAL_DOMAIN'],
    :authentication       => ENV['SMTP_AUTH_METHOD'] == 'none' ? nil : ENV['SMTP_AUTH_METHOD'] || :plain,
    :ca_file              => ENV['SMTP_CA_FILE'].presence || '/etc/ssl/certs/ca-certificates.crt',
    :openssl_verify_mode  => ENV['SMTP_OPENSSL_VERIFY_MODE'],
    :enable_starttls_auto => ENV['SMTP_ENABLE_STARTTLS_AUTO'] != 'false',
    :tls                  => ENV['SMTP_TLS'].presence && ENV['SMTP_TLS'] == 'true',
    :ssl                  => ENV['SMTP_SSL'].presence && ENV['SMTP_SSL'] == 'true',
  }

  config.action_mailer.delivery_method = ENV.fetch('SMTP_DELIVERY_METHOD', 'smtp').to_sym

  config.action_dispatch.default_headers = {
<<<<<<< HEAD
    'Server'                  => 'Mastodon',
    'X-Frame-Options'         => 'DENY',
    'X-Content-Type-Options'  => 'nosniff',
    'X-XSS-Protection'        => '1; mode=block',
    'Permissions-Policy'      => 'interest-cohort=()',
    'Referrer-Policy'         => 'same-origin',
    'Strict-Transport-Security' => 'max-age=63072000; includeSubDomains; preload',
    'X-Clacks-Overhead' => 'GNU Natalie Nguyen'
=======
    'Server'                 => 'Mastodon',
    'X-Frame-Options'        => 'DENY',
    'X-Content-Type-Options' => 'nosniff',
    'X-XSS-Protection'       => '0',
    'Permissions-Policy'     => 'interest-cohort=()',
>>>>>>> 166cc5b8
  }

  config.x.otp_secret = ENV.fetch('OTP_SECRET')
end<|MERGE_RESOLUTION|>--- conflicted
+++ resolved
@@ -115,22 +115,13 @@
   config.action_mailer.delivery_method = ENV.fetch('SMTP_DELIVERY_METHOD', 'smtp').to_sym
 
   config.action_dispatch.default_headers = {
-<<<<<<< HEAD
     'Server'                  => 'Mastodon',
     'X-Frame-Options'         => 'DENY',
     'X-Content-Type-Options'  => 'nosniff',
-    'X-XSS-Protection'        => '1; mode=block',
+    'X-XSS-Protection'        => '0',
     'Permissions-Policy'      => 'interest-cohort=()',
     'Referrer-Policy'         => 'same-origin',
-    'Strict-Transport-Security' => 'max-age=63072000; includeSubDomains; preload',
     'X-Clacks-Overhead' => 'GNU Natalie Nguyen'
-=======
-    'Server'                 => 'Mastodon',
-    'X-Frame-Options'        => 'DENY',
-    'X-Content-Type-Options' => 'nosniff',
-    'X-XSS-Protection'       => '0',
-    'Permissions-Policy'     => 'interest-cohort=()',
->>>>>>> 166cc5b8
   }
 
   config.x.otp_secret = ENV.fetch('OTP_SECRET')

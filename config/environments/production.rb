Rails.application.configure do
  # Settings specified here will take precedence over those in config/application.rb.

  # Code is not reloaded between requests.
  config.cache_classes = true

  # Eager load code on boot. This eager loads most of Rails and
  # your application in memory, allowing both threaded web servers
  # and those relying on copy on write to perform better.
  # Rake tasks automatically ignore this option for performance.
  config.eager_load = true

  # Full error reports are disabled and caching is turned on.
  config.consider_all_requests_local       = false
  config.action_controller.perform_caching = true
  config.action_controller.asset_host      = ENV['CDN_HOST'] if ENV['CDN_HOST'].present?

  # Ensures that a master key has been made available in either ENV["RAILS_MASTER_KEY"]
  # or in config/master.key. This key is used to decrypt credentials (and other encrypted files).
  # config.require_master_key = true

  # Disable serving static files from the `/public` folder by default since
  # Apache or NGINX already handles this.
  config.public_file_server.enabled = ENV['RAILS_SERVE_STATIC_FILES'].present?

  ActiveSupport::Logger.new(STDOUT).tap do |logger|
    logger.formatter = config.log_formatter
    config.logger = ActiveSupport::TaggedLogging.new(logger)
  end

  # Compress JavaScripts and CSS.
  # config.assets.js_compressor = Uglifier.new(mangle: false)
  # config.assets.css_compressor = :sass

  # Do not fallback to assets pipeline if a precompiled asset is missed.
  config.assets.compile = false

  # `config.assets.precompile` and `config.assets.version` have moved to config/initializers/assets.rb

  # Specifies the header that your server uses for sending files.
  # config.action_dispatch.x_sendfile_header = 'X-Sendfile' # for Apache
  config.action_dispatch.x_sendfile_header = 'X-Accel-Redirect' # for NGINX

  # Allow to specify public IP of reverse proxy if it's needed
  config.action_dispatch.trusted_proxies = ENV['TRUSTED_PROXY_IP'].split(/(?:\s*,\s*|\s+)/).map { |item| IPAddr.new(item) } if ENV['TRUSTED_PROXY_IP'].present?

  config.force_ssl = true
  config.ssl_options = {
    redirect: {
      exclude: -> request { request.path.start_with?('/health') || request.headers["Host"].end_with?('.onion') || request.headers["Host"].end_with?('.i2p') }
    }
  }

  # Use the lowest log level to ensure availability of diagnostic information
  # when problems arise.
  config.log_level = ENV.fetch('RAILS_LOG_LEVEL', 'info').to_sym

  # Prepend all log lines with the following tags.
  config.log_tags = [:request_id]

  # Use a different cache store in production.
  config.cache_store = :redis_cache_store, REDIS_CACHE_PARAMS

  # Ignore bad email addresses and do not raise email delivery errors.
  # Set this to true and configure the email server for immediate delivery to raise delivery errors.
  # config.action_mailer.raise_delivery_errors = false

  # Enable locale fallbacks for I18n (makes lookups for any locale fall back to
  # English when a translation cannot be found).
  config.i18n.fallbacks = [:en]

  # Send deprecation notices to registered listeners.
  config.active_support.deprecation = :notify

  # Use default logging formatter so that PID and timestamp are not suppressed.
  config.log_formatter = ::Logger::Formatter.new

  # Better log formatting
  config.lograge.enabled = true

  config.lograge.custom_payload do |controller|
    if controller.respond_to?(:signed_request?) && controller.signed_request?
      { key: controller.signature_key_id }
    end
  end

  # Do not dump schema after migrations.
  config.active_record.dump_schema_after_migration = false

  config.action_mailer.perform_caching = false

  # E-mails
  outgoing_email_address = ENV.fetch('SMTP_FROM_ADDRESS', 'notifications@localhost')
  outgoing_email_domain  = Mail::Address.new(outgoing_email_address).domain

  config.action_mailer.default_options = {
    from: outgoing_email_address,
    message_id: -> { "<#{Mail.random_tag}@#{outgoing_email_domain}>" },
  }

  config.action_mailer.default_options[:reply_to]    = ENV['SMTP_REPLY_TO'] if ENV['SMTP_REPLY_TO'].present?
  config.action_mailer.default_options[:return_path] = ENV['SMTP_RETURN_PATH'] if ENV['SMTP_RETURN_PATH'].present?

  enable_starttls = nil
  enable_starttls_auto = nil

  case ENV['SMTP_ENABLE_STARTTLS']
  when 'always'
    enable_starttls = true
  when 'never'
    enable_starttls = false
  when 'auto'
    enable_starttls_auto = true
  else
    enable_starttls_auto = ENV['SMTP_ENABLE_STARTTLS_AUTO'] != 'false'
  end

  config.action_mailer.smtp_settings = {
    port: ENV['SMTP_PORT'],
    address: ENV['SMTP_SERVER'],
    user_name: ENV['SMTP_LOGIN'].presence,
    password: ENV['SMTP_PASSWORD'].presence,
    domain: ENV['SMTP_DOMAIN'] || ENV['LOCAL_DOMAIN'],
    authentication: ENV['SMTP_AUTH_METHOD'] == 'none' ? nil : ENV['SMTP_AUTH_METHOD'] || :plain,
    ca_file: ENV['SMTP_CA_FILE'].presence || '/etc/ssl/certs/ca-certificates.crt',
    openssl_verify_mode: ENV['SMTP_OPENSSL_VERIFY_MODE'],
    enable_starttls: enable_starttls,
    enable_starttls_auto: enable_starttls_auto,
    tls: ENV['SMTP_TLS'].presence && ENV['SMTP_TLS'] == 'true',
    ssl: ENV['SMTP_SSL'].presence && ENV['SMTP_SSL'] == 'true',
  }

  config.action_mailer.delivery_method = ENV.fetch('SMTP_DELIVERY_METHOD', 'smtp').to_sym

  config.action_dispatch.default_headers = {
    'Server'                 => 'Mastodon',
    'X-Frame-Options'        => 'DENY',
    'X-Content-Type-Options' => 'nosniff',
    'X-XSS-Protection'       => '0',
    'Permissions-Policy'     => 'interest-cohort=()',
<<<<<<< HEAD
    'X-Clacks-Overhead'      => 'GNU Natalie Nguyen',
    'Referrer-Policy'        => 'no-referrer',
=======
    'Referrer-Policy'        => 'same-origin',
>>>>>>> cff7d967
  }

  config.x.otp_secret = ENV.fetch('OTP_SECRET')
end<|MERGE_RESOLUTION|>--- conflicted
+++ resolved
@@ -138,12 +138,8 @@
     'X-Content-Type-Options' => 'nosniff',
     'X-XSS-Protection'       => '0',
     'Permissions-Policy'     => 'interest-cohort=()',
-<<<<<<< HEAD
     'X-Clacks-Overhead'      => 'GNU Natalie Nguyen',
-    'Referrer-Policy'        => 'no-referrer',
-=======
     'Referrer-Policy'        => 'same-origin',
->>>>>>> cff7d967
   }
 
   config.x.otp_secret = ENV.fetch('OTP_SECRET')

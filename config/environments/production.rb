Rails.application.configure do
  # Settings specified here will take precedence over those in config/application.rb.

  # Code is not reloaded between requests.
  config.cache_classes = true

  # Eager load code on boot. This eager loads most of Rails and
  # your application in memory, allowing both threaded web servers
  # and those relying on copy on write to perform better.
  # Rake tasks automatically ignore this option for performance.
  config.eager_load = true

  # Full error reports are disabled and caching is turned on.
  config.consider_all_requests_local       = false
  config.action_controller.perform_caching = true
  config.action_controller.asset_host      = ENV['CDN_HOST'] if ENV['CDN_HOST'].present?

  # Ensures that a master key has been made available in either ENV["RAILS_MASTER_KEY"]
  # or in config/master.key. This key is used to decrypt credentials (and other encrypted files).
  # config.require_master_key = true

  ActiveSupport::Logger.new(STDOUT).tap do |logger|
    logger.formatter = config.log_formatter
    config.logger = ActiveSupport::TaggedLogging.new(logger)
  end

  # Do not fallback to assets pipeline if a precompiled asset is missed.
  config.assets.compile = false

  # Specifies the header that your server uses for sending files.
  config.action_dispatch.x_sendfile_header = ENV['SENDFILE_HEADER'] if ENV['SENDFILE_HEADER'].present?

  # Allow to specify public IP of reverse proxy if it's needed
  config.action_dispatch.trusted_proxies = ENV['TRUSTED_PROXY_IP'].split(/(?:\s*,\s*|\s+)/).map { |item| IPAddr.new(item) } if ENV['TRUSTED_PROXY_IP'].present?

  config.force_ssl = true
  config.ssl_options = {
    redirect: {
      exclude: -> request { request.path.start_with?('/health') || request.headers["Host"].end_with?('.onion') || request.headers["Host"].end_with?('.i2p') }
    }
  }

  # Use the lowest log level to ensure availability of diagnostic information
  # when problems arise.
  config.log_level = ENV.fetch('RAILS_LOG_LEVEL', 'info').to_sym

  # Prepend all log lines with the following tags.
  config.log_tags = [:request_id]

  # Use a different cache store in production.
  config.cache_store = :redis_cache_store, REDIS_CACHE_PARAMS

  # Ignore bad email addresses and do not raise email delivery errors.
  # Set this to true and configure the email server for immediate delivery to raise delivery errors.
  # config.action_mailer.raise_delivery_errors = false

  # Enable locale fallbacks for I18n (makes lookups for any locale fall back to
  # English when a translation cannot be found).
  config.i18n.fallbacks = true

  # Send deprecation notices to registered listeners.
  config.active_support.deprecation = :notify

  # Use default logging formatter so that PID and timestamp are not suppressed.
  config.log_formatter = ::Logger::Formatter.new

  # Better log formatting
  config.lograge.enabled = true

  config.lograge.custom_payload do |controller|
    if controller.respond_to?(:signed_request?) && controller.signed_request?
      { key: controller.signature_key_id }
    end
  end

  # Do not dump schema after migrations.
  config.active_record.dump_schema_after_migration = false

  config.action_mailer.perform_caching = false

  # E-mails
  outgoing_email_address = ENV.fetch('SMTP_FROM_ADDRESS', 'notifications@localhost')
  outgoing_email_domain  = Mail::Address.new(outgoing_email_address).domain

  config.action_mailer.default_options = {
    from: outgoing_email_address,
    message_id: -> { "<#{Mail.random_tag}@#{outgoing_email_domain}>" },
  }

  config.action_mailer.default_options[:reply_to]    = ENV['SMTP_REPLY_TO'] if ENV['SMTP_REPLY_TO'].present?
  config.action_mailer.default_options[:return_path] = ENV['SMTP_RETURN_PATH'] if ENV['SMTP_RETURN_PATH'].present?

  enable_starttls = nil
  enable_starttls_auto = nil

  case ENV['SMTP_ENABLE_STARTTLS']
  when 'always'
    enable_starttls = true
  when 'never'
    enable_starttls = false
  when 'auto'
    enable_starttls_auto = true
  else
    enable_starttls_auto = ENV['SMTP_ENABLE_STARTTLS_AUTO'] != 'false'
  end

  config.action_mailer.smtp_settings = {
    port: ENV['SMTP_PORT'],
    address: ENV['SMTP_SERVER'],
    user_name: ENV['SMTP_LOGIN'].presence,
    password: ENV['SMTP_PASSWORD'].presence,
    domain: ENV['SMTP_DOMAIN'] || ENV['LOCAL_DOMAIN'],
    authentication: ENV['SMTP_AUTH_METHOD'] == 'none' ? nil : ENV['SMTP_AUTH_METHOD'] || :plain,
    ca_file: ENV['SMTP_CA_FILE'].presence || '/etc/ssl/certs/ca-certificates.crt',
    openssl_verify_mode: ENV['SMTP_OPENSSL_VERIFY_MODE'],
    enable_starttls: enable_starttls,
    enable_starttls_auto: enable_starttls_auto,
    tls: ENV['SMTP_TLS'].presence && ENV['SMTP_TLS'] == 'true',
    ssl: ENV['SMTP_SSL'].presence && ENV['SMTP_SSL'] == 'true',
    read_timeout: 20,
  }

  config.action_mailer.delivery_method = ENV.fetch('SMTP_DELIVERY_METHOD', 'smtp').to_sym

  config.action_dispatch.default_headers = {
    'Server'                 => 'Mastodon',
    'X-Frame-Options'        => 'DENY',
    'X-Content-Type-Options' => 'nosniff',
    'X-XSS-Protection'       => '0',
<<<<<<< HEAD
    'Permissions-Policy'     => 'interest-cohort=()',
    'X-Clacks-Overhead'      => 'GNU Natalie Nguyen',
=======
>>>>>>> 26260978
    'Referrer-Policy'        => 'same-origin',
  }

  config.x.otp_secret = ENV.fetch('OTP_SECRET')
end<|MERGE_RESOLUTION|>--- conflicted
+++ resolved
@@ -127,11 +127,7 @@
     'X-Frame-Options'        => 'DENY',
     'X-Content-Type-Options' => 'nosniff',
     'X-XSS-Protection'       => '0',
-<<<<<<< HEAD
-    'Permissions-Policy'     => 'interest-cohort=()',
     'X-Clacks-Overhead'      => 'GNU Natalie Nguyen',
-=======
->>>>>>> 26260978
     'Referrer-Policy'        => 'same-origin',
   }
 

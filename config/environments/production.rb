# frozen_string_literal: true

require "active_support/core_ext/integer/time"

Rails.application.configure do
  # Settings specified here will take precedence over those in config/application.rb.

  # Code is not reloaded between requests.
  config.cache_classes = true

  # Eager load code on boot. This eager loads most of Rails and
  # your application in memory, allowing both threaded web servers
  # and those relying on copy on write to perform better.
  # Rake tasks automatically ignore this option for performance.
  config.eager_load = true

  # Full error reports are disabled and caching is turned on.
  config.consider_all_requests_local       = false
  config.action_controller.perform_caching = true
  config.action_controller.asset_host      = ENV['CDN_HOST'] if ENV['CDN_HOST'].present?

  # Ensures that a master key has been made available in either ENV["RAILS_MASTER_KEY"]
  # or in config/master.key. This key is used to decrypt credentials (and other encrypted files).
  # config.require_master_key = true

  # Compress CSS using a preprocessor.
  # config.assets.css_compressor = :sass

  # Do not fallback to assets pipeline if a precompiled asset is missed.
  config.assets.compile = false

  # Enable serving of images, stylesheets, and JavaScripts from an asset server.
  # config.asset_host = "http://assets.example.com"

  # Specifies the header that your server uses for sending files.
  config.action_dispatch.x_sendfile_header = ENV['SENDFILE_HEADER'] if ENV['SENDFILE_HEADER'].present?
  # config.action_dispatch.x_sendfile_header = "X-Sendfile" # for Apache
  # config.action_dispatch.x_sendfile_header = "X-Accel-Redirect" # for NGINX

  # Allow to specify public IP of reverse proxy if it's needed
  config.action_dispatch.trusted_proxies = ENV['TRUSTED_PROXY_IP'].split(/(?:\s*,\s*|\s+)/).map { |item| IPAddr.new(item) } if ENV['TRUSTED_PROXY_IP'].present?

  # Force all access to the app over SSL, use Strict-Transport-Security, and use secure cookies.
  config.force_ssl = true
  config.ssl_options = {
    redirect: {
      exclude: ->request { request.path.start_with?('/health') || request.headers["Host"].end_with?('.onion') || request.headers["Host"].end_with?('.i2p') }
    }
  }

  # Include generic and useful information about system operation, but avoid logging too much
  # information to avoid inadvertent exposure of personally identifiable information (PII).
  # Use the lowest log level to ensure availability of diagnostic information
  # when problems arise.
  config.log_level = ENV.fetch('RAILS_LOG_LEVEL', 'info').to_sym

  # Prepend all log lines with the following tags.
  config.log_tags = [:request_id]

  # Use a different cache store in production.
  config.cache_store = :redis_cache_store, REDIS_CACHE_PARAMS

  # Use a real queuing backend for Active Job (and separate queues per environment).
  # config.active_job.queue_adapter     = :resque
  # config.active_job.queue_name_prefix = "mastodon_production"

  config.action_mailer.perform_caching = false

  # Ignore bad email addresses and do not raise email delivery errors.
  # Set this to true and configure the email server for immediate delivery to raise delivery errors.
  # config.action_mailer.raise_delivery_errors = false

  # Enable locale fallbacks for I18n (makes lookups for any locale fall back to
  # English when a translation cannot be found).
  config.i18n.fallbacks = [:en]

  # Send deprecation notices to registered listeners.
  config.active_support.deprecation = :notify

  # Use default logging formatter so that PID and timestamp are not suppressed.
  config.log_formatter = ::Logger::Formatter.new

  # Better log formatting
  config.lograge.enabled = true

  config.lograge.custom_payload do |controller|
    if controller.respond_to?(:signed_request?) && controller.signed_request?
      { key: controller.signature_key_id }
    end
  end

  # Use a different logger for distributed setups.
  # require "syslog/logger"
  # config.logger = ActiveSupport::TaggedLogging.new(Syslog::Logger.new "app-name")

  ActiveSupport::Logger.new(STDOUT).tap do |logger|
    logger.formatter = config.log_formatter
    config.logger = ActiveSupport::TaggedLogging.new(logger)
  end

  # Do not dump schema after migrations.
  config.active_record.dump_schema_after_migration = false

  config.action_mailer.perform_caching = false

  # E-mails
  outgoing_email_address = ENV.fetch('SMTP_FROM_ADDRESS', 'notifications@localhost')
  outgoing_email_domain  = Mail::Address.new(outgoing_email_address).domain

  config.action_mailer.default_options = {
    from: outgoing_email_address,
    message_id: -> { "<#{Mail.random_tag}@#{outgoing_email_domain}>" },
  }

  config.action_mailer.default_options[:reply_to]    = ENV['SMTP_REPLY_TO'] if ENV['SMTP_REPLY_TO'].present?
  config.action_mailer.default_options[:return_path] = ENV['SMTP_RETURN_PATH'] if ENV['SMTP_RETURN_PATH'].present?

  enable_starttls = nil
  enable_starttls_auto = nil

  case ENV['SMTP_ENABLE_STARTTLS']
  when 'always'
    enable_starttls = true
  when 'never'
    enable_starttls = false
  when 'auto'
    enable_starttls_auto = true
  else
    enable_starttls_auto = ENV['SMTP_ENABLE_STARTTLS_AUTO'] != 'false'
  end

  config.action_mailer.smtp_settings = {
    port: ENV['SMTP_PORT'],
    address: ENV['SMTP_SERVER'],
    user_name: ENV['SMTP_LOGIN'].presence,
    password: ENV['SMTP_PASSWORD'].presence,
    domain: ENV['SMTP_DOMAIN'] || ENV['LOCAL_DOMAIN'],
    authentication: ENV['SMTP_AUTH_METHOD'] == 'none' ? nil : ENV['SMTP_AUTH_METHOD'] || :plain,
    ca_file: ENV['SMTP_CA_FILE'].presence || '/etc/ssl/certs/ca-certificates.crt',
    openssl_verify_mode: ENV['SMTP_OPENSSL_VERIFY_MODE'],
    enable_starttls: enable_starttls,
    enable_starttls_auto: enable_starttls_auto,
    tls: ENV['SMTP_TLS'].presence && ENV['SMTP_TLS'] == 'true',
    ssl: ENV['SMTP_SSL'].presence && ENV['SMTP_SSL'] == 'true',
    read_timeout: 20,
  }

  config.action_mailer.delivery_method = ENV.fetch('SMTP_DELIVERY_METHOD', 'smtp').to_sym

  config.action_dispatch.default_headers = {
    'Server' => 'Mastodon',
    'X-Frame-Options' => 'DENY',
    'X-Content-Type-Options' => 'nosniff',
<<<<<<< HEAD
    'X-XSS-Protection'       => '0',
    'X-Clacks-Overhead'      => 'GNU Natalie Nguyen',
    'Referrer-Policy'        => 'same-origin',
=======
    'X-XSS-Protection' => '0',
    'Referrer-Policy' => 'same-origin',
>>>>>>> c676bc91
  }

  config.x.otp_secret = ENV.fetch('OTP_SECRET')
end<|MERGE_RESOLUTION|>--- conflicted
+++ resolved
@@ -151,14 +151,9 @@
     'Server' => 'Mastodon',
     'X-Frame-Options' => 'DENY',
     'X-Content-Type-Options' => 'nosniff',
-<<<<<<< HEAD
-    'X-XSS-Protection'       => '0',
-    'X-Clacks-Overhead'      => 'GNU Natalie Nguyen',
-    'Referrer-Policy'        => 'same-origin',
-=======
     'X-XSS-Protection' => '0',
+    'X-Clacks-Overhead' => 'GNU Natalie Nguyen',
     'Referrer-Policy' => 'same-origin',
->>>>>>> c676bc91
   }
 
   config.x.otp_secret = ENV.fetch('OTP_SECRET')

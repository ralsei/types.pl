# frozen_string_literal: true

SimpleNavigation::Configuration.run do |navigation|
  navigation.items do |n|
    n.item :web, safe_join([fa_icon('chevron-left fw'), t('settings.back')]), root_url

    n.item :profile, safe_join([fa_icon('user fw'), t('settings.profile')]), settings_profile_url do |s|
      s.item :profile, safe_join([fa_icon('pencil fw'), t('settings.appearance')]), settings_profile_url, highlights_on: %r{/settings/profile|/settings/migration}
      s.item :featured_tags, safe_join([fa_icon('hashtag fw'), t('settings.featured_tags')]), settings_featured_tags_url
      s.item :identity_proofs, safe_join([fa_icon('key fw'), t('settings.identity_proofs')]), settings_identity_proofs_path, highlights_on: %r{/settings/identity_proofs*}, if: proc { current_account.identity_proofs.exists? }
    end

<<<<<<< HEAD
    primary.item :flavours, safe_join([fa_icon('paint-brush fw'), t('settings.flavours')]), settings_flavours_url do |flavours|
      Themes.instance.flavours.each do |flavour|
        flavours.item flavour.to_sym, safe_join([fa_icon('star fw'), t("flavours.#{flavour}.name", default: flavour)]), settings_flavour_url(flavour)
      end
    end

    primary.item :relationships, safe_join([fa_icon('users fw'), t('settings.relationships')]), relationships_url
    primary.item :filters, safe_join([fa_icon('filter fw'), t('filters.index.title')]), filters_path, highlights_on: %r{/filters}
    primary.item :invites, safe_join([fa_icon('user-plus fw'), t('invites.title')]), invites_path, if: proc { Setting.min_invite_role == 'user' }
=======
    n.item :preferences, safe_join([fa_icon('cog fw'), t('settings.preferences')]), settings_preferences_url, highlights_on: %r{/settings/preferences|/settings/notifications}
    n.item :relationships, safe_join([fa_icon('users fw'), t('settings.relationships')]), relationships_url
    n.item :filters, safe_join([fa_icon('filter fw'), t('filters.index.title')]), filters_path, highlights_on: %r{/filters}

    n.item :security, safe_join([fa_icon('lock fw'), t('settings.account')]), edit_user_registration_url do |s|
      s.item :password, safe_join([fa_icon('lock fw'), t('settings.account_settings')]), edit_user_registration_url, highlights_on: %r{/auth/edit|/settings/delete}
      s.item :two_factor_authentication, safe_join([fa_icon('mobile fw'), t('settings.two_factor_authentication')]), settings_two_factor_authentication_url, highlights_on: %r{/settings/two_factor_authentication}
      s.item :authorized_apps, safe_join([fa_icon('list fw'), t('settings.authorized_apps')]), oauth_authorized_applications_url
    end
>>>>>>> 830c2a9c

    n.item :data, safe_join([fa_icon('cloud-download fw'), t('settings.import_and_export')]), settings_export_url do |s|
      s.item :import, safe_join([fa_icon('cloud-upload fw'), t('settings.import')]), settings_import_url
      s.item :export, safe_join([fa_icon('cloud-download fw'), t('settings.export')]), settings_export_url
    end

    n.item :invites, safe_join([fa_icon('user-plus fw'), t('invites.title')]), invites_path, if: proc { Setting.min_invite_role == 'user' }
    n.item :development, safe_join([fa_icon('code fw'), t('settings.development')]), settings_applications_url

    n.item :moderation, safe_join([fa_icon('gavel fw'), t('moderation.title')]), admin_reports_url, if: proc { current_user.staff? } do |s|
      s.item :action_logs, safe_join([fa_icon('bars fw'), t('admin.action_logs.title')]), admin_action_logs_url
      s.item :reports, safe_join([fa_icon('flag fw'), t('admin.reports.title')]), admin_reports_url, highlights_on: %r{/admin/reports}
      s.item :accounts, safe_join([fa_icon('users fw'), t('admin.accounts.title')]), admin_accounts_url, highlights_on: %r{/admin/accounts|/admin/pending_accounts}
      s.item :invites, safe_join([fa_icon('user-plus fw'), t('admin.invites.title')]), admin_invites_path
      s.item :tags, safe_join([fa_icon('tag fw'), t('admin.tags.title')]), admin_tags_path
      s.item :instances, safe_join([fa_icon('cloud fw'), t('admin.instances.title')]), admin_instances_url(limited: '1'), highlights_on: %r{/admin/instances|/admin/domain_blocks}, if: -> { current_user.admin? }
      s.item :email_domain_blocks, safe_join([fa_icon('envelope fw'), t('admin.email_domain_blocks.title')]), admin_email_domain_blocks_url, highlights_on: %r{/admin/email_domain_blocks}, if: -> { current_user.admin? }
    end

    n.item :admin, safe_join([fa_icon('cogs fw'), t('admin.title')]), admin_dashboard_url, if: proc { current_user.staff? } do |s|
      s.item :dashboard, safe_join([fa_icon('tachometer fw'), t('admin.dashboard.title')]), admin_dashboard_url
      s.item :settings, safe_join([fa_icon('cogs fw'), t('admin.settings.title')]), edit_admin_settings_url, if: -> { current_user.admin? }, highlights_on: %r{/admin/settings}
      s.item :custom_emojis, safe_join([fa_icon('smile-o fw'), t('admin.custom_emojis.title')]), admin_custom_emojis_url, highlights_on: %r{/admin/custom_emojis}
      s.item :relays, safe_join([fa_icon('exchange fw'), t('admin.relays.title')]), admin_relays_url, if: -> { current_user.admin? }, highlights_on: %r{/admin/relays}
      s.item :subscriptions, safe_join([fa_icon('paper-plane-o fw'), t('admin.subscriptions.title')]), admin_subscriptions_url, if: -> { current_user.admin? }
      s.item :sidekiq, safe_join([fa_icon('diamond fw'), 'Sidekiq']), sidekiq_url, link_html: { target: 'sidekiq' }, if: -> { current_user.admin? }
      s.item :pghero, safe_join([fa_icon('database fw'), 'PgHero']), pghero_url, link_html: { target: 'pghero' }, if: -> { current_user.admin? }
    end

    n.item :logout, safe_join([fa_icon('sign-out fw'), t('auth.logout')]), destroy_user_session_url, link_html: { 'data-method' => 'delete' }
  end
end<|MERGE_RESOLUTION|>--- conflicted
+++ resolved
@@ -10,18 +10,14 @@
       s.item :identity_proofs, safe_join([fa_icon('key fw'), t('settings.identity_proofs')]), settings_identity_proofs_path, highlights_on: %r{/settings/identity_proofs*}, if: proc { current_account.identity_proofs.exists? }
     end
 
-<<<<<<< HEAD
-    primary.item :flavours, safe_join([fa_icon('paint-brush fw'), t('settings.flavours')]), settings_flavours_url do |flavours|
+    n.item :preferences, safe_join([fa_icon('cog fw'), t('settings.preferences')]), settings_preferences_url, highlights_on: %r{/settings/preferences|/settings/notifications}
+
+    n.item :flavours, safe_join([fa_icon('paint-brush fw'), t('settings.flavours')]), settings_flavours_url do |flavours|
       Themes.instance.flavours.each do |flavour|
         flavours.item flavour.to_sym, safe_join([fa_icon('star fw'), t("flavours.#{flavour}.name", default: flavour)]), settings_flavour_url(flavour)
       end
     end
 
-    primary.item :relationships, safe_join([fa_icon('users fw'), t('settings.relationships')]), relationships_url
-    primary.item :filters, safe_join([fa_icon('filter fw'), t('filters.index.title')]), filters_path, highlights_on: %r{/filters}
-    primary.item :invites, safe_join([fa_icon('user-plus fw'), t('invites.title')]), invites_path, if: proc { Setting.min_invite_role == 'user' }
-=======
-    n.item :preferences, safe_join([fa_icon('cog fw'), t('settings.preferences')]), settings_preferences_url, highlights_on: %r{/settings/preferences|/settings/notifications}
     n.item :relationships, safe_join([fa_icon('users fw'), t('settings.relationships')]), relationships_url
     n.item :filters, safe_join([fa_icon('filter fw'), t('filters.index.title')]), filters_path, highlights_on: %r{/filters}
 
@@ -30,7 +26,6 @@
       s.item :two_factor_authentication, safe_join([fa_icon('mobile fw'), t('settings.two_factor_authentication')]), settings_two_factor_authentication_url, highlights_on: %r{/settings/two_factor_authentication}
       s.item :authorized_apps, safe_join([fa_icon('list fw'), t('settings.authorized_apps')]), oauth_authorized_applications_url
     end
->>>>>>> 830c2a9c
 
     n.item :data, safe_join([fa_icon('cloud-download fw'), t('settings.import_and_export')]), settings_export_url do |s|
       s.item :import, safe_join([fa_icon('cloud-upload fw'), t('settings.import')]), settings_import_url

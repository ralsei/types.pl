--- conflicted
+++ resolved
@@ -16,21 +16,15 @@
       s.item :other, safe_join([material_symbol('settings'), t('preferences.other')]), settings_preferences_other_path
     end
 
-<<<<<<< HEAD
-    n.item :flavours, safe_join([fa_icon('paint-brush fw'), t('settings.flavours')]), settings_flavours_path do |flavours|
+    n.item :flavours, safe_join([material_symbol('brush'), t('settings.flavours')]), settings_flavours_path do |flavours|
       Themes.instance.flavours.each do |flavour|
-        flavours.item flavour.to_sym, safe_join([fa_icon('star fw'), t("flavours.#{flavour}.name", default: flavour)]), settings_flavour_path(flavour)
+        flavours.item flavour.to_sym, safe_join([material_symbol('star-fill'), t("flavours.#{flavour}.name", default: flavour)]), settings_flavour_path(flavour)
       end
     end
 
-    n.item :relationships, safe_join([fa_icon('users fw'), t('settings.relationships')]), relationships_path, if: -> { current_user.functional? && !self_destruct } do |s|
-      s.item :current, safe_join([fa_icon('users fw'), t('settings.relationships')]), relationships_path
-      s.item :severed_relationships, safe_join([fa_icon('unlink fw'), t('settings.severed_relationships')]), severed_relationships_path
-=======
     n.item :relationships, safe_join([material_symbol('groups'), t('settings.relationships')]), relationships_path, if: -> { current_user.functional? && !self_destruct } do |s|
       s.item :current, safe_join([material_symbol('groups'), t('settings.relationships')]), relationships_path
       s.item :severed_relationships, safe_join([material_symbol('link_off'), t('settings.severed_relationships')]), severed_relationships_path
->>>>>>> 079d681a
     end
 
     n.item :filters, safe_join([material_symbol('filter_alt'), t('filters.index.title')]), filters_path, highlights_on: %r{/filters}, if: -> { current_user.functional? && !self_destruct }

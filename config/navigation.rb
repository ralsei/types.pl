# frozen_string_literal: true

SimpleNavigation::Configuration.run do |navigation|
  navigation.items do |n|
    n.item :web, safe_join([fa_icon('chevron-left fw'), t('settings.back')]), root_url

    n.item :profile, safe_join([fa_icon('user fw'), t('settings.profile')]), settings_profile_url, if: -> { current_user.functional? } do |s|
      s.item :profile, safe_join([fa_icon('pencil fw'), t('settings.appearance')]), settings_profile_url, highlights_on: %r{/settings/profile|/settings/migration}
      s.item :featured_tags, safe_join([fa_icon('hashtag fw'), t('settings.featured_tags')]), settings_featured_tags_url
      s.item :identity_proofs, safe_join([fa_icon('key fw'), t('settings.identity_proofs')]), settings_identity_proofs_path, highlights_on: %r{/settings/identity_proofs*}, if: proc { current_account.identity_proofs.exists? }
    end

    n.item :preferences, safe_join([fa_icon('cog fw'), t('settings.preferences')]), settings_preferences_url, if: -> { current_user.functional? } do |s|
      s.item :appearance, safe_join([fa_icon('desktop fw'), t('settings.appearance')]), settings_preferences_appearance_url
      s.item :notifications, safe_join([fa_icon('bell fw'), t('settings.notifications')]), settings_preferences_notifications_url
      s.item :other, safe_join([fa_icon('cog fw'), t('preferences.other')]), settings_preferences_other_url
    end

<<<<<<< HEAD
    n.item :flavours, safe_join([fa_icon('paint-brush fw'), t('settings.flavours')]), settings_flavours_url do |flavours|
      Themes.instance.flavours.each do |flavour|
        flavours.item flavour.to_sym, safe_join([fa_icon('star fw'), t("flavours.#{flavour}.name", default: flavour)]), settings_flavour_url(flavour)
      end
    end

    n.item :relationships, safe_join([fa_icon('users fw'), t('settings.relationships')]), relationships_url
    n.item :filters, safe_join([fa_icon('filter fw'), t('filters.index.title')]), filters_path, highlights_on: %r{/filters}
=======
    n.item :relationships, safe_join([fa_icon('users fw'), t('settings.relationships')]), relationships_url, if: -> { current_user.functional? }
    n.item :filters, safe_join([fa_icon('filter fw'), t('filters.index.title')]), filters_path, highlights_on: %r{/filters}, if: -> { current_user.functional? }
>>>>>>> cfb2ed78

    n.item :security, safe_join([fa_icon('lock fw'), t('settings.account')]), edit_user_registration_url do |s|
      s.item :password, safe_join([fa_icon('lock fw'), t('settings.account_settings')]), edit_user_registration_url, highlights_on: %r{/auth/edit|/settings/delete}
      s.item :two_factor_authentication, safe_join([fa_icon('mobile fw'), t('settings.two_factor_authentication')]), settings_two_factor_authentication_url, highlights_on: %r{/settings/two_factor_authentication}
      s.item :authorized_apps, safe_join([fa_icon('list fw'), t('settings.authorized_apps')]), oauth_authorized_applications_url
    end

    n.item :data, safe_join([fa_icon('cloud-download fw'), t('settings.import_and_export')]), settings_export_url, if: -> { current_user.functional? } do |s|
      s.item :import, safe_join([fa_icon('cloud-upload fw'), t('settings.import')]), settings_import_url
      s.item :export, safe_join([fa_icon('cloud-download fw'), t('settings.export')]), settings_export_url
    end

    n.item :invites, safe_join([fa_icon('user-plus fw'), t('invites.title')]), invites_path, if: proc { Setting.min_invite_role == 'user' && current_user.functional? }
    n.item :development, safe_join([fa_icon('code fw'), t('settings.development')]), settings_applications_url, if: -> { current_user.functional? }

    n.item :moderation, safe_join([fa_icon('gavel fw'), t('moderation.title')]), admin_reports_url, if: proc { current_user.staff? } do |s|
      s.item :action_logs, safe_join([fa_icon('bars fw'), t('admin.action_logs.title')]), admin_action_logs_url
      s.item :reports, safe_join([fa_icon('flag fw'), t('admin.reports.title')]), admin_reports_url, highlights_on: %r{/admin/reports}
      s.item :accounts, safe_join([fa_icon('users fw'), t('admin.accounts.title')]), admin_accounts_url, highlights_on: %r{/admin/accounts|/admin/pending_accounts}
      s.item :invites, safe_join([fa_icon('user-plus fw'), t('admin.invites.title')]), admin_invites_path
      s.item :tags, safe_join([fa_icon('tag fw'), t('admin.tags.title')]), admin_tags_path
      s.item :instances, safe_join([fa_icon('cloud fw'), t('admin.instances.title')]), admin_instances_url(limited: '1'), highlights_on: %r{/admin/instances|/admin/domain_blocks}, if: -> { current_user.admin? }
      s.item :email_domain_blocks, safe_join([fa_icon('envelope fw'), t('admin.email_domain_blocks.title')]), admin_email_domain_blocks_url, highlights_on: %r{/admin/email_domain_blocks}, if: -> { current_user.admin? }
    end

    n.item :admin, safe_join([fa_icon('cogs fw'), t('admin.title')]), admin_dashboard_url, if: proc { current_user.staff? } do |s|
      s.item :dashboard, safe_join([fa_icon('tachometer fw'), t('admin.dashboard.title')]), admin_dashboard_url
      s.item :settings, safe_join([fa_icon('cogs fw'), t('admin.settings.title')]), edit_admin_settings_url, if: -> { current_user.admin? }, highlights_on: %r{/admin/settings}
      s.item :custom_emojis, safe_join([fa_icon('smile-o fw'), t('admin.custom_emojis.title')]), admin_custom_emojis_url, highlights_on: %r{/admin/custom_emojis}
      s.item :relays, safe_join([fa_icon('exchange fw'), t('admin.relays.title')]), admin_relays_url, if: -> { current_user.admin? }, highlights_on: %r{/admin/relays}
      s.item :sidekiq, safe_join([fa_icon('diamond fw'), 'Sidekiq']), sidekiq_url, link_html: { target: 'sidekiq' }, if: -> { current_user.admin? }
      s.item :pghero, safe_join([fa_icon('database fw'), 'PgHero']), pghero_url, link_html: { target: 'pghero' }, if: -> { current_user.admin? }
    end

    n.item :logout, safe_join([fa_icon('sign-out fw'), t('auth.logout')]), destroy_user_session_url, link_html: { 'data-method' => 'delete' }
  end
end<|MERGE_RESOLUTION|>--- conflicted
+++ resolved
@@ -16,19 +16,14 @@
       s.item :other, safe_join([fa_icon('cog fw'), t('preferences.other')]), settings_preferences_other_url
     end
 
-<<<<<<< HEAD
     n.item :flavours, safe_join([fa_icon('paint-brush fw'), t('settings.flavours')]), settings_flavours_url do |flavours|
       Themes.instance.flavours.each do |flavour|
         flavours.item flavour.to_sym, safe_join([fa_icon('star fw'), t("flavours.#{flavour}.name", default: flavour)]), settings_flavour_url(flavour)
       end
     end
 
-    n.item :relationships, safe_join([fa_icon('users fw'), t('settings.relationships')]), relationships_url
-    n.item :filters, safe_join([fa_icon('filter fw'), t('filters.index.title')]), filters_path, highlights_on: %r{/filters}
-=======
     n.item :relationships, safe_join([fa_icon('users fw'), t('settings.relationships')]), relationships_url, if: -> { current_user.functional? }
     n.item :filters, safe_join([fa_icon('filter fw'), t('filters.index.title')]), filters_path, highlights_on: %r{/filters}, if: -> { current_user.functional? }
->>>>>>> cfb2ed78
 
     n.item :security, safe_join([fa_icon('lock fw'), t('settings.account')]), edit_user_registration_url do |s|
       s.item :password, safe_join([fa_icon('lock fw'), t('settings.account_settings')]), edit_user_registration_url, highlights_on: %r{/auth/edit|/settings/delete}

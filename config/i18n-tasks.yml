--- conflicted
+++ resolved
@@ -65,14 +65,11 @@
   - 'errors.429'
   - 'admin.accounts.roles.*'
   - 'admin.action_logs.actions.*'
-<<<<<<< HEAD
-  - 'themes.*'
-=======
   - 'admin.reports.summary.action_preambles.*'
   - 'admin.reports.summary.actions.*'
->>>>>>> 3588fbc7
   - 'admin_mailer.new_appeal.actions.*'
   - 'statuses.attached.*'
+  - 'themes.*'
   - 'move_handler.carry_{mutes,blocks}_over_text'
   - 'notification_mailer.*'
 

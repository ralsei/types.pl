Doorkeeper.configure do
  # Change the ORM that doorkeeper will use (needs plugins)
  orm :active_record

  # This block will be called to check whether the resource owner is authenticated or not.
  resource_owner_authenticator do
    current_user || redirect_to(new_user_session_url)
  end

  resource_owner_from_credentials do |_routes|
    user = User.find_by(email: request.params[:username])
    user if !user&.otp_required_for_login? && user&.valid_password?(request.params[:password])
  end

  # If you want to restrict access to the web interface for adding oauth authorized applications, you need to declare the block below.
  admin_authenticator do
    current_user&.admin? || redirect_to(new_user_session_url)
  end

  # Authorization Code expiration time (default 10 minutes).
  # authorization_code_expires_in 10.minutes

  # Access token expiration time (default 2 hours).
  # If you want to disable expiration, set this to nil.
  access_token_expires_in nil

  # Assign a custom TTL for implicit grants.
  # custom_access_token_expires_in do |oauth_client|
  #   oauth_client.application.additional_settings.implicit_oauth_expiration
  # end

  # Use a custom class for generating the access token.
  # https://github.com/doorkeeper-gem/doorkeeper#custom-access-token-generator
  # access_token_generator "::Doorkeeper::JWT"

  # The controller Doorkeeper::ApplicationController inherits from.
  # Defaults to ActionController::Base.
  # https://github.com/doorkeeper-gem/doorkeeper#custom-base-controller
  base_controller 'ApplicationController'

  # Reuse access token for the same resource owner within an application (disabled by default)
  # Rationale: https://github.com/doorkeeper-gem/doorkeeper/issues/383
  reuse_access_token

  # Issue access tokens with refresh token (disabled by default)
  # use_refresh_token

  # Provide support for an owner to be assigned to each registered application (disabled by default)
  # Optional parameter :confirmation => true (default false) if you want to enforce ownership of
  # a registered application
  # Note: you must also run the rails g doorkeeper:application_owner generator to provide the necessary support
  enable_application_owner

  # Define access token scopes for your provider
  # For more information go to
  # https://github.com/doorkeeper-gem/doorkeeper/wiki/Using-Scopes
  default_scopes  :read
  optional_scopes :write,
                  :'write:accounts',
                  :'write:blocks',
<<<<<<< HEAD
                  :'write:bookmarks',
=======
                  :'write:conversations',
>>>>>>> 4f0bdbaa
                  :'write:favourites',
                  :'write:filters',
                  :'write:follows',
                  :'write:lists',
                  :'write:media',
                  :'write:mutes',
                  :'write:notifications',
                  :'write:reports',
                  :'write:statuses',
                  :read,
                  :'read:accounts',
                  :'read:blocks',
                  :'read:bookmarks',
                  :'read:favourites',
                  :'read:filters',
                  :'read:follows',
                  :'read:lists',
                  :'read:mutes',
                  :'read:notifications',
                  :'read:search',
                  :'read:statuses',
                  :follow,
                  :push

  # Change the way client credentials are retrieved from the request object.
  # By default it retrieves first from the `HTTP_AUTHORIZATION` header, then
  # falls back to the `:client_id` and `:client_secret` params from the `params` object.
  # Check out the wiki for more information on customization
  # client_credentials :from_basic, :from_params

  # Change the way access token is authenticated from the request object.
  # By default it retrieves first from the `HTTP_AUTHORIZATION` header, then
  # falls back to the `:access_token` or `:bearer_token` params from the `params` object.
  # Check out the wiki for more information on customization
  # access_token_methods :from_bearer_authorization, :from_access_token_param, :from_bearer_param

  # Change the native redirect uri for client apps
  # When clients register with the following redirect uri, they won't be redirected to any server and the authorization code will be displayed within the provider
  # The value can be any string. Use nil to disable this feature. When disabled, clients must provide a valid URL
  # (Similar behaviour: https://developers.google.com/accounts/docs/OAuth2InstalledApp#choosingredirecturi)
  #
  # native_redirect_uri 'urn:ietf:wg:oauth:2.0:oob'

  # Forces the usage of the HTTPS protocol in non-native redirect uris (enabled
  # by default in non-development environments). OAuth2 delegates security in
  # communication to the HTTPS protocol so it is wise to keep this enabled.
  #
  force_ssl_in_redirect_uri false

  # Specify what grant flows are enabled in array of Strings. The valid
  # strings and the flows they enable are:
  #
  # "authorization_code" => Authorization Code Grant Flow
  # "implicit"           => Implicit Grant Flow
  # "password"           => Resource Owner Password Credentials Grant Flow
  # "client_credentials" => Client Credentials Grant Flow
  #
  # If not specified, Doorkeeper enables authorization_code and
  # client_credentials.
  #
  # implicit and password grant flows have risks that you should understand
  # before enabling:
  #   http://tools.ietf.org/html/rfc6819#section-4.4.2
  #   http://tools.ietf.org/html/rfc6819#section-4.4.3
  #

  grant_flows %w(authorization_code password client_credentials)

  # Under some circumstances you might want to have applications auto-approved,
  # so that the user skips the authorization step.
  # For example if dealing with a trusted application.
  skip_authorization do |resource_owner, client|
    client.application.superapp?
  end

  # WWW-Authenticate Realm (default "Doorkeeper").
  # realm "Doorkeeper"
end<|MERGE_RESOLUTION|>--- conflicted
+++ resolved
@@ -58,11 +58,8 @@
   optional_scopes :write,
                   :'write:accounts',
                   :'write:blocks',
-<<<<<<< HEAD
                   :'write:bookmarks',
-=======
                   :'write:conversations',
->>>>>>> 4f0bdbaa
                   :'write:favourites',
                   :'write:filters',
                   :'write:follows',

# frozen_string_literal: true

# Define an application-wide content security policy
# For further information see the following documentation
# https://developer.mozilla.org/en-US/docs/Web/HTTP/Headers/Content-Security-Policy

if Rails.env.production?
  assets_host = Rails.configuration.action_controller.asset_host || "https://#{ENV['WEB_DOMAIN'] || ENV['LOCAL_DOMAIN']}"
  data_hosts = [assets_host]

  if ENV['S3_ENABLED'] == 'true'
    attachments_host = "https://#{ENV['S3_ALIAS_HOST'] || ENV['S3_CLOUDFRONT_HOST'] || ENV['S3_HOSTNAME'] || "s3-#{ENV['S3_REGION'] || 'us-east-1'}.amazonaws.com"}"
    attachments_host = "https://#{Addressable::URI.parse(attachments_host).host}"
  elsif ENV['SWIFT_ENABLED'] == 'true'
    attachments_host = ENV['SWIFT_OBJECT_URL']
    attachments_host = "https://#{Addressable::URI.parse(attachments_host).host}"
  else
    attachments_host = nil
  end

  data_hosts << attachments_host unless attachments_host.nil?

<<<<<<< HEAD
  if ENV['PAPERCLIP_ROOT_URL']
    url = Addressable::URI.parse(assets_host) + ENV['PAPERCLIP_ROOT_URL']
    data_hosts << "https://#{url.host}"
  end
=======
media_host   = host_to_url(ENV['S3_ALIAS_HOST'])
media_host ||= host_to_url(ENV['S3_CLOUDFRONT_HOST'])
media_host ||= host_to_url(ENV['AZURE_ALIAS_HOST'])
media_host ||= host_to_url(ENV['S3_HOSTNAME']) if ENV['S3_ENABLED'] == 'true'
media_host ||= assets_host
>>>>>>> 1e3b1923

  data_hosts.concat(ENV['EXTRA_DATA_HOSTS'].split('|')) if ENV['EXTRA_DATA_HOSTS']

  data_hosts.uniq!

  Rails.application.config.content_security_policy do |p|
    p.base_uri        :none
    p.default_src     :none
    p.frame_ancestors :none
    p.script_src      :self, assets_host, "'wasm-unsafe-eval'"
    p.font_src        :self, assets_host
    p.img_src         :self, :data, :blob, *data_hosts
    p.style_src       :self, assets_host
    p.media_src       :self, :data, *data_hosts
    p.frame_src       :self, :https
    p.child_src       :self, :blob, assets_host
    p.worker_src      :self, :blob, assets_host
    p.connect_src     :self, :blob, :data, Rails.configuration.x.streaming_api_base_url, *data_hosts
    p.manifest_src    :self, assets_host
    p.form_action     :self
  end
end

# Report CSP violations to a specified URI
# For further information see the following documentation:
# https://developer.mozilla.org/en-US/docs/Web/HTTP/Headers/Content-Security-Policy-Report-Only
# Rails.application.config.content_security_policy_report_only = true

Rails.application.config.content_security_policy_nonce_generator = -> request { SecureRandom.base64(16) }

Rails.application.config.content_security_policy_nonce_directives = %w(style-src)

Rails.application.reloader.to_prepare do
  PgHero::HomeController.content_security_policy do |p|
    p.script_src :self, :unsafe_inline, assets_host
    p.style_src  :self, :unsafe_inline, assets_host
  end

  PgHero::HomeController.after_action do
    request.content_security_policy_nonce_generator = nil
  end

  if Rails.env.development?
    LetterOpenerWeb::LettersController.content_security_policy do |p|
      p.child_src       :self
      p.connect_src     :none
      p.frame_ancestors :self
      p.frame_src       :self
      p.script_src      :unsafe_inline
      p.style_src       :unsafe_inline
      p.worker_src      :none
    end

    LetterOpenerWeb::LettersController.after_action do |p|
      request.content_security_policy_nonce_directives = %w(script-src)
    end
  end
end<|MERGE_RESOLUTION|>--- conflicted
+++ resolved
@@ -9,7 +9,7 @@
   data_hosts = [assets_host]
 
   if ENV['S3_ENABLED'] == 'true'
-    attachments_host = "https://#{ENV['S3_ALIAS_HOST'] || ENV['S3_CLOUDFRONT_HOST'] || ENV['S3_HOSTNAME'] || "s3-#{ENV['S3_REGION'] || 'us-east-1'}.amazonaws.com"}"
+    attachments_host = "https://#{ENV['S3_ALIAS_HOST'] || ENV['S3_CLOUDFRONT_HOST'] || ENV['AZURE_ALIAS_HOST'] || ENV['S3_HOSTNAME'] || "s3-#{ENV['S3_REGION'] || 'us-east-1'}.amazonaws.com"}"
     attachments_host = "https://#{Addressable::URI.parse(attachments_host).host}"
   elsif ENV['SWIFT_ENABLED'] == 'true'
     attachments_host = ENV['SWIFT_OBJECT_URL']
@@ -20,18 +20,10 @@
 
   data_hosts << attachments_host unless attachments_host.nil?
 
-<<<<<<< HEAD
   if ENV['PAPERCLIP_ROOT_URL']
     url = Addressable::URI.parse(assets_host) + ENV['PAPERCLIP_ROOT_URL']
     data_hosts << "https://#{url.host}"
   end
-=======
-media_host   = host_to_url(ENV['S3_ALIAS_HOST'])
-media_host ||= host_to_url(ENV['S3_CLOUDFRONT_HOST'])
-media_host ||= host_to_url(ENV['AZURE_ALIAS_HOST'])
-media_host ||= host_to_url(ENV['S3_HOSTNAME']) if ENV['S3_ENABLED'] == 'true'
-media_host ||= assets_host
->>>>>>> 1e3b1923
 
   data_hosts.concat(ENV['EXTRA_DATA_HOSTS'].split('|')) if ENV['EXTRA_DATA_HOSTS']
 

--- conflicted
+++ resolved
@@ -31,11 +31,7 @@
     p.base_uri        :none
     p.default_src     :none
     p.frame_ancestors :none
-<<<<<<< HEAD
-    p.script_src      :self, :unsafe_eval, assets_host
-=======
     p.script_src      :self, assets_host, "'wasm-unsafe-eval'"
->>>>>>> 8c56441b
     p.font_src        :self, assets_host
     p.img_src         :self, :data, :blob, *data_hosts
     p.style_src       :self, :unsafe_inline

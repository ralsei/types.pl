--- conflicted
+++ resolved
@@ -27,12 +27,11 @@
 
   data_hosts.uniq!
 
-<<<<<<< HEAD
   Rails.application.config.content_security_policy do |p|
     p.base_uri        :none
     p.default_src     :none
     p.frame_ancestors :none
-    p.script_src      :self, assets_host
+    p.script_src      :self, assets_host, "'wasm-unsafe-eval'"
     p.font_src        :self, assets_host
     p.img_src         :self, :data, :blob, *data_hosts
     p.style_src       :self, assets_host
@@ -42,17 +41,6 @@
     p.worker_src      :self, :blob, assets_host
     p.connect_src     :self, :blob, :data, Rails.configuration.x.streaming_api_base_url, *data_hosts
     p.manifest_src    :self, assets_host
-=======
-    p.connect_src :self, :data, :blob, assets_host, media_host, Rails.configuration.x.streaming_api_base_url, *webpacker_urls
-    p.script_src  :self, :unsafe_inline, :unsafe_eval, assets_host
-    p.child_src   :self, :blob, assets_host
-    p.worker_src  :self, :blob, assets_host
-  else
-    p.connect_src :self, :data, :blob, assets_host, media_host, Rails.configuration.x.streaming_api_base_url
-    p.script_src  :self, assets_host, "'wasm-unsafe-eval'"
-    p.child_src   :self, :blob, assets_host
-    p.worker_src  :self, :blob, assets_host
->>>>>>> 4d85c27d
   end
 end
 

# frozen_string_literal: true

# Be sure to restart your server when you modify this file.

# Define an application-wide content security policy.
# See the Securing Rails Applications Guide for more information:
# https://guides.rubyonrails.org/security.html#content-security-policy-header

require_relative '../../app/lib/content_security_policy'

policy = ContentSecurityPolicy.new
assets_host = policy.assets_host
media_hosts = policy.media_hosts

Rails.application.config.content_security_policy do |p|
  p.base_uri        :none
  p.default_src     :none
  p.frame_ancestors :none
  p.font_src        :self, assets_host
  p.img_src         :self, :data, :blob, *media_hosts
  p.style_src       :self, :unsafe_inline, assets_host
  p.media_src       :self, :data, *media_hosts
  p.manifest_src    :self, assets_host

  if policy.sso_host.present?
    p.form_action :self, policy.sso_host
  else
    p.form_action :self
  end

  p.child_src  :self, :blob, assets_host
  p.worker_src :self, :blob, assets_host

  if Rails.env.development?
    webpacker_public_host = ENV.fetch('WEBPACKER_DEV_SERVER_PUBLIC', Webpacker.config.dev_server[:public])
    front_end_build_urls = %w(ws http).map { |protocol| "#{protocol}#{Webpacker.dev_server.https? ? 's' : ''}://#{webpacker_public_host}" }

    p.connect_src :self, :data, :blob, *media_hosts, Rails.configuration.x.streaming_api_base_url, *front_end_build_urls
    p.script_src  :self, :unsafe_inline, :unsafe_eval, assets_host
    p.frame_src   :self, :https, :http
  else
    p.connect_src :self, :data, :blob, *media_hosts, Rails.configuration.x.streaming_api_base_url
<<<<<<< HEAD
    p.script_src  :self, :unsafe_inline, :unsafe_eval, assets_host, "'wasm-unsafe-eval'"
=======
    p.script_src  :self, assets_host, "'wasm-unsafe-eval'"
    p.frame_src   :self, :https
>>>>>>> e8c108d2
  end
end

# Report CSP violations to a specified URI
# For further information see the following documentation:
# https://developer.mozilla.org/en-US/docs/Web/HTTP/Headers/Content-Security-Policy-Report-Only
# Rails.application.config.content_security_policy_report_only = true

Rails.application.config.content_security_policy_nonce_generator = ->(_request) { SecureRandom.base64(16) }

Rails.application.config.content_security_policy_nonce_directives = %w()

Rails.application.reloader.to_prepare do
  PgHero::HomeController.content_security_policy do |p|
    p.script_src :self, :unsafe_inline, assets_host
    p.style_src  :self, :unsafe_inline, assets_host
  end

  PgHero::HomeController.after_action do
    request.content_security_policy_nonce_generator = nil
  end

  if Rails.env.development?
    LetterOpenerWeb::LettersController.content_security_policy do |p|
      p.child_src       :self
      p.connect_src     :none
      p.frame_ancestors :self
      p.frame_src       :self
      p.script_src      :unsafe_inline
      p.style_src       :unsafe_inline
      p.worker_src      :none
    end

    LetterOpenerWeb::LettersController.after_action do
      request.content_security_policy_nonce_directives = %w(script-src)
    end
  end
end<|MERGE_RESOLUTION|>--- conflicted
+++ resolved
@@ -40,12 +40,8 @@
     p.frame_src   :self, :https, :http
   else
     p.connect_src :self, :data, :blob, *media_hosts, Rails.configuration.x.streaming_api_base_url
-<<<<<<< HEAD
     p.script_src  :self, :unsafe_inline, :unsafe_eval, assets_host, "'wasm-unsafe-eval'"
-=======
-    p.script_src  :self, assets_host, "'wasm-unsafe-eval'"
     p.frame_src   :self, :https
->>>>>>> e8c108d2
   end
 end
 

# frozen_string_literal: true

# Define an application-wide content security policy
# For further information see the following documentation
# https://developer.mozilla.org/en-US/docs/Web/HTTP/Headers/Content-Security-Policy

unless Rails.env.development?
  assets_host = Rails.configuration.action_controller.asset_host || "https://#{ENV['WEB_DOMAIN'] || ENV['LOCAL_DOMAIN']}"
  data_hosts = [assets_host]

  if ENV['S3_ENABLED'] == 'true'
    attachments_host = "https://#{ENV['S3_ALIAS_HOST'] || ENV['S3_CLOUDFRONT_HOST'] || ENV['AZURE_ALIAS_HOST'] || ENV['S3_HOSTNAME'] || "s3-#{ENV['S3_REGION'] || 'us-east-1'}.amazonaws.com"}"
    attachments_host = "https://#{Addressable::URI.parse(attachments_host).host}"
  elsif ENV['SWIFT_ENABLED'] == 'true'
    attachments_host = ENV['SWIFT_OBJECT_URL']
    attachments_host = "https://#{Addressable::URI.parse(attachments_host).host}"
  else
    attachments_host = nil
  end

  data_hosts << attachments_host unless attachments_host.nil?

  if ENV['PAPERCLIP_ROOT_URL']
    url = Addressable::URI.parse(assets_host) + ENV['PAPERCLIP_ROOT_URL']
    data_hosts << "https://#{url.host}"
  end

<<<<<<< HEAD
  data_hosts.concat(ENV['EXTRA_DATA_HOSTS'].split('|')) if ENV['EXTRA_DATA_HOSTS']
=======
def sso_host
  return unless ENV['ONE_CLICK_SSO_LOGIN'] == 'true'
  return unless ENV['OMNIAUTH_ONLY'] == 'true'
  return unless Devise.omniauth_providers.length == 1

  provider = Devise.omniauth_configs[Devise.omniauth_providers[0]]
  @sso_host ||= begin
    # using CAS
    provider.cas_url if ENV['CAS_ENABLED'] == 'true'
    # using SAML
    provider.options[:idp_sso_target_url] if ENV['SAML_ENABLED'] == 'true'
    # or using OIDC
    ENV['OIDC_AUTH_ENDPOINT'] || (OpenIDConnect::Discovery::Provider::Config.discover!(ENV['OIDC_ISSUER']).authorization_endpoint if ENV['OIDC_ENABLED'] == 'true')
  end
end

Rails.application.config.content_security_policy do |p|
  p.base_uri        :none
  p.default_src     :none
  p.frame_ancestors :none
  p.font_src        :self, assets_host
  p.img_src         :self, :https, :data, :blob, assets_host
  p.style_src       :self, assets_host
  p.media_src       :self, :https, :data, assets_host
  p.frame_src       :self, :https
  p.manifest_src    :self, assets_host

  if sso_host.present?
    p.form_action     :self, sso_host
  else
    p.form_action     :self
  end

  p.child_src       :self, :blob, assets_host
  p.worker_src      :self, :blob, assets_host
>>>>>>> 97e4011c

  data_hosts.uniq!

  Rails.application.config.content_security_policy do |p|
    p.base_uri        :none
    p.default_src     :none
    p.frame_ancestors :none
    p.script_src      :self, assets_host, "'wasm-unsafe-eval'"
    p.font_src        :self, assets_host
    p.img_src         :self, :data, :blob, *data_hosts
    p.style_src       :self, assets_host
    p.media_src       :self, :data, *data_hosts
    p.frame_src       :self, :https
    p.child_src       :self, :blob, assets_host
    p.worker_src      :self, :blob, assets_host
    p.connect_src     :self, :blob, :data, Rails.configuration.x.streaming_api_base_url, *data_hosts
    p.manifest_src    :self, assets_host
    p.form_action     :self
  end
end

# Report CSP violations to a specified URI
# For further information see the following documentation:
# https://developer.mozilla.org/en-US/docs/Web/HTTP/Headers/Content-Security-Policy-Report-Only
# Rails.application.config.content_security_policy_report_only = true

Rails.application.config.content_security_policy_nonce_generator = -> request { SecureRandom.base64(16) }

Rails.application.config.content_security_policy_nonce_directives = %w(style-src)

Rails.application.reloader.to_prepare do
  PgHero::HomeController.content_security_policy do |p|
    p.script_src :self, :unsafe_inline, assets_host
    p.style_src  :self, :unsafe_inline, assets_host
  end

  PgHero::HomeController.after_action do
    request.content_security_policy_nonce_generator = nil
  end

  if Rails.env.development?
    LetterOpenerWeb::LettersController.content_security_policy do |p|
      p.child_src       :self
      p.connect_src     :none
      p.frame_ancestors :self
      p.frame_src       :self
      p.script_src      :unsafe_inline
      p.style_src       :unsafe_inline
      p.worker_src      :none
    end

    LetterOpenerWeb::LettersController.after_action do |p|
      request.content_security_policy_nonce_directives = %w(script-src)
    end
  end
end<|MERGE_RESOLUTION|>--- conflicted
+++ resolved
@@ -3,6 +3,22 @@
 # Define an application-wide content security policy
 # For further information see the following documentation
 # https://developer.mozilla.org/en-US/docs/Web/HTTP/Headers/Content-Security-Policy
+
+def sso_host
+  return unless ENV['ONE_CLICK_SSO_LOGIN'] == 'true'
+  return unless ENV['OMNIAUTH_ONLY'] == 'true'
+  return unless Devise.omniauth_providers.length == 1
+
+  provider = Devise.omniauth_configs[Devise.omniauth_providers[0]]
+  @sso_host ||= begin
+    # using CAS
+    provider.cas_url if ENV['CAS_ENABLED'] == 'true'
+    # using SAML
+    provider.options[:idp_sso_target_url] if ENV['SAML_ENABLED'] == 'true'
+    # or using OIDC
+    ENV['OIDC_AUTH_ENDPOINT'] || (OpenIDConnect::Discovery::Provider::Config.discover!(ENV['OIDC_ISSUER']).authorization_endpoint if ENV['OIDC_ENABLED'] == 'true')
+  end
+end
 
 unless Rails.env.development?
   assets_host = Rails.configuration.action_controller.asset_host || "https://#{ENV['WEB_DOMAIN'] || ENV['LOCAL_DOMAIN']}"
@@ -25,45 +41,7 @@
     data_hosts << "https://#{url.host}"
   end
 
-<<<<<<< HEAD
   data_hosts.concat(ENV['EXTRA_DATA_HOSTS'].split('|')) if ENV['EXTRA_DATA_HOSTS']
-=======
-def sso_host
-  return unless ENV['ONE_CLICK_SSO_LOGIN'] == 'true'
-  return unless ENV['OMNIAUTH_ONLY'] == 'true'
-  return unless Devise.omniauth_providers.length == 1
-
-  provider = Devise.omniauth_configs[Devise.omniauth_providers[0]]
-  @sso_host ||= begin
-    # using CAS
-    provider.cas_url if ENV['CAS_ENABLED'] == 'true'
-    # using SAML
-    provider.options[:idp_sso_target_url] if ENV['SAML_ENABLED'] == 'true'
-    # or using OIDC
-    ENV['OIDC_AUTH_ENDPOINT'] || (OpenIDConnect::Discovery::Provider::Config.discover!(ENV['OIDC_ISSUER']).authorization_endpoint if ENV['OIDC_ENABLED'] == 'true')
-  end
-end
-
-Rails.application.config.content_security_policy do |p|
-  p.base_uri        :none
-  p.default_src     :none
-  p.frame_ancestors :none
-  p.font_src        :self, assets_host
-  p.img_src         :self, :https, :data, :blob, assets_host
-  p.style_src       :self, assets_host
-  p.media_src       :self, :https, :data, assets_host
-  p.frame_src       :self, :https
-  p.manifest_src    :self, assets_host
-
-  if sso_host.present?
-    p.form_action     :self, sso_host
-  else
-    p.form_action     :self
-  end
-
-  p.child_src       :self, :blob, assets_host
-  p.worker_src      :self, :blob, assets_host
->>>>>>> 97e4011c
 
   data_hosts.uniq!
 
@@ -81,7 +59,12 @@
     p.worker_src      :self, :blob, assets_host
     p.connect_src     :self, :blob, :data, Rails.configuration.x.streaming_api_base_url, *data_hosts
     p.manifest_src    :self, assets_host
-    p.form_action     :self
+
+    if sso_host.present?
+      p.form_action     :self, sso_host
+    else
+      p.form_action     :self
+    end
   end
 end
 

# frozen_string_literal: true

# Be sure to restart your server when you modify this file.

# Avoid CORS issues when API is called from the frontend app.
# Handle Cross-Origin Resource Sharing (CORS) in order to accept cross-origin AJAX requests.

# Read more: https://github.com/cyu/rack-cors

Rails.application.config.middleware.insert_before 0, Rack::Cors do
  allow do
    origins '*'

<<<<<<< HEAD
    resource '/.well-known/*',
      headers: :any,
      methods: [:get],
      credentials: false
    resource '/@:username',
      headers: :any,
      methods: [:get],
      credentials: false
    resource '/users/:username',
      headers: :any,
      methods: [:get],
      credentials: false
    resource '/api/*',
      headers: :any,
      methods: [:post, :put, :delete, :get, :patch, :options],
      credentials: false,
      expose: ['Link', 'X-RateLimit-Reset', 'X-RateLimit-Limit', 'X-RateLimit-Remaining', 'X-Request-Id']
    resource '/oauth/token',
      headers: :any,
      methods: [:post],
      credentials: false
    resource '/assets/*', headers: :any, methods: [:get, :head, :options]
    resource '/stylesheets/*', headers: :any, methods: [:get, :head, :options]
    resource '/javascripts/*', headers: :any, methods: [:get, :head, :options]
    resource '/packs/*', headers: :any, methods: [:get, :head, :options]
=======
    with_options headers: :any, credentials: false do
      with_options methods: [:get] do
        resource '/.well-known/*'
        resource '/@:username'
        resource '/users/:username'
      end
      resource '/api/*',
               expose: %w(Link X-RateLimit-Reset X-RateLimit-Limit X-RateLimit-Remaining X-Request-Id),
               methods: %i(post put delete get patch options)
      resource '/oauth/token', methods: [:post]
    end
>>>>>>> 2016c5d9
  end
end<|MERGE_RESOLUTION|>--- conflicted
+++ resolved
@@ -11,33 +11,6 @@
   allow do
     origins '*'
 
-<<<<<<< HEAD
-    resource '/.well-known/*',
-      headers: :any,
-      methods: [:get],
-      credentials: false
-    resource '/@:username',
-      headers: :any,
-      methods: [:get],
-      credentials: false
-    resource '/users/:username',
-      headers: :any,
-      methods: [:get],
-      credentials: false
-    resource '/api/*',
-      headers: :any,
-      methods: [:post, :put, :delete, :get, :patch, :options],
-      credentials: false,
-      expose: ['Link', 'X-RateLimit-Reset', 'X-RateLimit-Limit', 'X-RateLimit-Remaining', 'X-Request-Id']
-    resource '/oauth/token',
-      headers: :any,
-      methods: [:post],
-      credentials: false
-    resource '/assets/*', headers: :any, methods: [:get, :head, :options]
-    resource '/stylesheets/*', headers: :any, methods: [:get, :head, :options]
-    resource '/javascripts/*', headers: :any, methods: [:get, :head, :options]
-    resource '/packs/*', headers: :any, methods: [:get, :head, :options]
-=======
     with_options headers: :any, credentials: false do
       with_options methods: [:get] do
         resource '/.well-known/*'
@@ -49,6 +22,5 @@
                methods: %i(post put delete get patch options)
       resource '/oauth/token', methods: [:post]
     end
->>>>>>> 2016c5d9
   end
 end
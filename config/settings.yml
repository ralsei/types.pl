--- conflicted
+++ resolved
@@ -81,11 +81,8 @@
   show_domain_blocks_rationale: 'disabled'
   outgoing_spoilers: ''
   require_invite_text: false
-<<<<<<< HEAD
   captcha_enabled: false
-=======
   backups_retention_period: 7
->>>>>>> c55219ef
 
 development:
   <<: *defaults

# This file contains default values, and does not need to be edited. All
# important settings can be changed from the admin interface.

defaults: &defaults
  site_title: 'Mastodon Glitch Edition'
  site_short_description: ''
  site_description: ''
  site_extended_description: ''
  site_terms: ''
  site_contact_username: ''
  site_contact_email: ''
  registrations_mode: 'none'
  profile_directory: true
  closed_registrations_message: ''
  timeline_preview: false
  show_staff_badge: true
  preview_sensitive_media: false
  noindex: false
<<<<<<< HEAD
  flavour: 'glitch'
  skin: 'default'
=======
  theme: 'system'
>>>>>>> 02ea1615
  trends: true
  trends_as_landing_page: true
  trendable_by_default: false
  trending_status_cw: true
  hide_followers_count: false
  reserved_usernames:
    - admin
    - support
    - help
    - root
    - webmaster
    - administrator
    - mod
    - moderator
  disallowed_hashtags: # space separated string or list of hashtags without the hash
  bootstrap_timeline_accounts: ''
  activity_api_enabled: true
  peers_api_enabled: true
  show_reblogs_in_public_timelines: false
  show_replies_in_public_timelines: false
  default_content_type: 'text/plain'
  show_domain_blocks: 'disabled'
  show_domain_blocks_rationale: 'disabled'
  outgoing_spoilers: ''
  require_invite_text: false
  backups_retention_period: 7
  captcha_enabled: false

development:
  <<: *defaults

test:
  <<: *defaults

production:
  <<: *defaults<|MERGE_RESOLUTION|>--- conflicted
+++ resolved
@@ -16,12 +16,8 @@
   show_staff_badge: true
   preview_sensitive_media: false
   noindex: false
-<<<<<<< HEAD
   flavour: 'glitch'
-  skin: 'default'
-=======
-  theme: 'system'
->>>>>>> 02ea1615
+  skin: 'system'
   trends: true
   trends_as_landing_page: true
   trendable_by_default: false

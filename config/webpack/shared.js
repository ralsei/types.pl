--- conflicted
+++ resolved
@@ -5,8 +5,8 @@
 const { sync } = require('glob');
 const MiniCssExtractPlugin = require('mini-css-extract-plugin');
 const AssetsManifestPlugin = require('webpack-assets-manifest');
-<<<<<<< HEAD
-const { env, settings, core, flavours, output, loadersDir } = require('./configuration.js');
+const { env, settings, core, flavours, output } = require('./configuration.js');
+const rules = require('./rules');
 const localePacks = require('./generateLocalePacks');
 
 function reducePacks (data, into = {}) {
@@ -51,12 +51,6 @@
   reducePacks(core),
   Object.keys(flavours).reduce((map, entry) => reducePacks(flavours[entry], map), {})
 );
-=======
-const extname = require('path-complete-extname');
-const { env, settings, themes, output } = require('./configuration');
-const rules = require('./rules');
-const localePackPaths = require('./generateLocalePacks');
->>>>>>> 1a0d3c9c
 
 
 module.exports = {

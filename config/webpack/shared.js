--- conflicted
+++ resolved
@@ -55,27 +55,7 @@
 
 
 module.exports = {
-<<<<<<< HEAD
   entry: entries,
-=======
-  entry: Object.assign(
-    packPaths.reduce((map, entry) => {
-      const localMap = map;
-      const namespace = relative(join(entryPath), dirname(entry));
-      localMap[join(namespace, basename(entry, extname(entry)))] = resolve(entry);
-      return localMap;
-    }, {}),
-    localePackPaths.reduce((map, entry) => {
-      const localMap = map;
-      localMap[basename(entry, extname(entry, extname(entry)))] = resolve(entry);
-      return localMap;
-    }, {}),
-    Object.keys(themes).reduce((themePaths, name) => {
-      themePaths[name] = resolve(join(settings.source_path, themes[name]));
-      return themePaths;
-    }, {}),
-  ),
->>>>>>> 764b8993
 
   output: {
     filename: 'js/[name]-[chunkhash].js',

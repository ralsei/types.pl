// Note: You must restart bin/webpack-dev-server for changes to take effect

<<<<<<< HEAD
const webpack = require('webpack');
const { resolve } = require('path');
const MiniCssExtractPlugin = require('mini-css-extract-plugin');
const AssetsManifestPlugin = require('webpack-assets-manifest');
const { env, settings, core, flavours, output } = require('./configuration');
const rules = require('./rules');
const localePacks = require('./generateLocalePacks');

function reducePacks (data, into = {}) {
  if (!data.pack) return into;

  for (const entry in data.pack) {
    const pack = data.pack[entry];
    if (!pack) continue;

    let packFiles = [];
    if (typeof pack === 'string')
      packFiles = [pack];
    else if (Array.isArray(pack))
      packFiles = pack;
    else
      packFiles = [pack.filename];

    if (packFiles) {
      into[data.name ? `flavours/${data.name}/${entry}` : `core/${entry}`] = packFiles.map(packFile => resolve(data.pack_directory, packFile));
    }
  }

  if (!data.name) return into;

  for (const skinName in data.skin) {
    const skin = data.skin[skinName];
    if (!skin) continue;

    for (const entry in skin) {
      const packFile = skin[entry];
      if (!packFile) continue;

      into[`skins/${data.name}/${skinName}/${entry}`] = resolve(packFile);
    }
  }

  return into;
}

const entries = Object.assign(
  { locales: resolve('app', 'javascript', 'locales') },
  localePacks,
  reducePacks(core),
  Object.values(flavours).reduce((map, data) => reducePacks(data, map), {}),
);
=======
const { basename, dirname, join, relative, resolve } = require('path');

const { sync } = require('glob');
const MiniCssExtractPlugin = require('mini-css-extract-plugin');
const extname = require('path-complete-extname');
const webpack = require('webpack');
const AssetsManifestPlugin = require('webpack-assets-manifest');

const { env, settings, themes, output } = require('./configuration');
const localePackPaths = require('./generateLocalePacks');
const rules = require('./rules');
>>>>>>> d27216dc


module.exports = {
  entry: entries,

  output: {
    filename: 'js/[name]-[chunkhash].js',
    chunkFilename: 'js/[name]-[chunkhash].chunk.js',
    hotUpdateChunkFilename: 'js/[id]-[hash].hot-update.js',
    hashFunction: 'sha256',
    path: output.path,
    publicPath: output.publicPath,
  },

  optimization: {
    runtimeChunk: {
      name: 'locales',
    },
    splitChunks: {
      cacheGroups: {
        default: false,
        vendors: false,
        common: {
          name: 'common',
          chunks (chunk) {
            return !(chunk.name in entries);
          },
          minChunks: 2,
          minSize: 0,
          test: /^(?!.*[\\/]node_modules[\\/]react-intl[\\/]).+$/,
        },
      },
    },
    occurrenceOrder: true,
  },

  module: {
    rules: Object.keys(rules).map(key => rules[key]),
    strictExportPresence: true,
  },

  plugins: [
    new webpack.EnvironmentPlugin(JSON.parse(JSON.stringify(env))),
    new webpack.NormalModuleReplacementPlugin(
      /^history\//, (resource) => {
        // temporary fix for https://github.com/ReactTraining/react-router/issues/5576
        // to reduce bundle size
        resource.request = resource.request.replace(/^history/, 'history/es');
      },
    ),
    new MiniCssExtractPlugin({
      filename: 'css/[name]-[contenthash:8].css',
      chunkFilename: 'css/[name]-[contenthash:8].chunk.css',
    }),
    new AssetsManifestPlugin({
      integrity: true,
      integrityHashes: ['sha256'],
      entrypoints: true,
      writeToDisk: true,
      publicPath: true,
    }),
  ],

  resolve: {
    extensions: settings.extensions,
    modules: [
      resolve(settings.source_path),
      'node_modules',
    ],
  },

  resolveLoader: {
    modules: ['node_modules'],
  },

  node: {
    // Called by http-link-header in an API we never use, increases
    // bundle size unnecessarily
    Buffer: false,
  },
};<|MERGE_RESOLUTION|>--- conflicted
+++ resolved
@@ -1,13 +1,14 @@
 // Note: You must restart bin/webpack-dev-server for changes to take effect
 
-<<<<<<< HEAD
+const { resolve } = require('path');
+
+const MiniCssExtractPlugin = require('mini-css-extract-plugin');
 const webpack = require('webpack');
-const { resolve } = require('path');
-const MiniCssExtractPlugin = require('mini-css-extract-plugin');
 const AssetsManifestPlugin = require('webpack-assets-manifest');
+
 const { env, settings, core, flavours, output } = require('./configuration');
+const localePacks = require('./generateLocalePacks');
 const rules = require('./rules');
-const localePacks = require('./generateLocalePacks');
 
 function reducePacks (data, into = {}) {
   if (!data.pack) return into;
@@ -52,19 +53,6 @@
   reducePacks(core),
   Object.values(flavours).reduce((map, data) => reducePacks(data, map), {}),
 );
-=======
-const { basename, dirname, join, relative, resolve } = require('path');
-
-const { sync } = require('glob');
-const MiniCssExtractPlugin = require('mini-css-extract-plugin');
-const extname = require('path-complete-extname');
-const webpack = require('webpack');
-const AssetsManifestPlugin = require('webpack-assets-manifest');
-
-const { env, settings, themes, output } = require('./configuration');
-const localePackPaths = require('./generateLocalePacks');
-const rules = require('./rules');
->>>>>>> d27216dc
 
 
 module.exports = {

--- conflicted
+++ resolved
@@ -1,19 +1,11 @@
 // Common configuration for webpacker loaded from config/webpacker.yml
 
-<<<<<<< HEAD
+const { lstatSync, readFileSync } = require('fs');
 const { basename, dirname, extname, join, resolve } = require('path');
-=======
-const { readFileSync } = require('fs');
-const { resolve } = require('path');
->>>>>>> d27216dc
 const { env } = require('process');
 
+const glob = require('glob');
 const { load } = require('js-yaml');
-<<<<<<< HEAD
-const { lstatSync, readFileSync } = require('fs');
-const glob = require('glob');
-=======
->>>>>>> d27216dc
 
 const configPath = resolve('config', 'webpacker.yml');
 const settings = load(readFileSync(configPath), 'utf8')[env.RAILS_ENV || env.NODE_ENV];

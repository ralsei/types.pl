--- conflicted
+++ resolved
@@ -2,18 +2,6 @@
 const { env } = require('../configuration.js');
 
 module.exports = {
-<<<<<<< HEAD
-  test: /\.(scss|sass|css)$/i,
-  use: ExtractTextPlugin.extract({
-    fallback: 'style-loader',
-    use: [
-      { loader: 'css-loader', options: { minimize: env.NODE_ENV === 'production' } },
-      { loader: 'postcss-loader', options: { sourceMap: true } },
-      'resolve-url-loader',
-      { loader: 'sass-loader', options: { includePaths: ['app/javascript'] } },
-    ],
-  }),
-=======
   test: /\.s?css$/i,
   use: [
     MiniCssExtractPlugin.loader,
@@ -29,7 +17,11 @@
         sourceMap: true,
       },
     },
-    'sass-loader',
+    {
+      loader: 'sass-loader',
+      options: {
+        includePaths: ['app/javascript'],
+      },
+    },
   ],
->>>>>>> 7a686082
 };
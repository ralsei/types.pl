--- conflicted
+++ resolved
@@ -11,13 +11,8 @@
   },
   loader: 'babel-loader',
   options: {
-<<<<<<< HEAD
     forceEnv: process.env.NODE_ENV || 'development',
     sourceRoot: 'app/javascript',
-    cacheDirectory: resolve(__dirname, '..', '..', '..', 'tmp', 'cache', 'babel-loader'),
-=======
-    forceEnv: env,
     cacheDirectory: env === 'development' ? false : resolve(__dirname, '..', '..', '..', 'tmp', 'cache', 'babel-loader'),
->>>>>>> 5d170587
   },
 };
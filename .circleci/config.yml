--- conflicted
+++ resolved
@@ -118,16 +118,10 @@
     steps:
       - *attach_workspace
       - *install_system_dependencies
-<<<<<<< HEAD
-      - run: ruby -e 'puts RUBY_VERSION' | tee /tmp/.ruby-version
-      - *restore_ruby_dependencies
       - run:
           name: Precompile assets
           command: ./bin/rails assets:precompile
           no_output_timeout: 40m
-=======
-      - run: ./bin/rails assets:precompile
->>>>>>> 298ee844
       - persist_to_workspace:
           root: ~/projects/
           paths:

--- conflicted
+++ resolved
@@ -846,14 +846,11 @@
     t.text "spoiler_text", default: "", null: false
     t.datetime "created_at", precision: 6, null: false
     t.datetime "updated_at", precision: 6, null: false
-<<<<<<< HEAD
     t.string "content_type"
-=======
     t.bigint "ordered_media_attachment_ids", array: true
     t.text "media_descriptions", array: true
     t.string "poll_options", array: true
     t.boolean "sensitive"
->>>>>>> d7fab238
     t.index ["account_id"], name: "index_status_edits_on_account_id"
     t.index ["status_id"], name: "index_status_edits_on_status_id"
   end

# This file is auto-generated from the current state of the database. Instead
# of editing this file, please use the migrations feature of Active Record to
# incrementally modify your database, and then regenerate this schema definition.
#
# Note that this schema.rb definition is the authoritative source for your
# database schema. If you need to create the application database on another
# system, you should be using db:schema:load, not running all the migrations
# from scratch. The latter is a flawed and unsustainable approach (the more migrations
# you'll amass, the slower it'll run and the greater likelihood for issues).
#
# It's strongly recommended that you check this file into your version control system.

<<<<<<< HEAD
ActiveRecord::Schema.define(version: 20180410220657) do
=======
ActiveRecord::Schema.define(version: 2018_04_10_204633) do
>>>>>>> 78ed4ab7

  # These are extensions that must be enabled in order to support this database
  enable_extension "pg_stat_statements"
  enable_extension "plpgsql"

  create_table "account_domain_blocks", force: :cascade do |t|
    t.string "domain"
    t.datetime "created_at", null: false
    t.datetime "updated_at", null: false
    t.bigint "account_id"
    t.index ["account_id", "domain"], name: "index_account_domain_blocks_on_account_id_and_domain", unique: true
  end

  create_table "account_moderation_notes", force: :cascade do |t|
    t.text "content", null: false
    t.bigint "account_id", null: false
    t.bigint "target_account_id", null: false
    t.datetime "created_at", null: false
    t.datetime "updated_at", null: false
    t.index ["account_id"], name: "index_account_moderation_notes_on_account_id"
    t.index ["target_account_id"], name: "index_account_moderation_notes_on_target_account_id"
  end

  create_table "accounts", force: :cascade do |t|
    t.string "username", default: "", null: false
    t.string "domain"
    t.string "secret", default: "", null: false
    t.text "private_key"
    t.text "public_key", default: "", null: false
    t.string "remote_url", default: "", null: false
    t.string "salmon_url", default: "", null: false
    t.string "hub_url", default: "", null: false
    t.datetime "created_at", null: false
    t.datetime "updated_at", null: false
    t.text "note", default: "", null: false
    t.string "display_name", default: "", null: false
    t.string "uri", default: "", null: false
    t.string "url"
    t.string "avatar_file_name"
    t.string "avatar_content_type"
    t.integer "avatar_file_size"
    t.datetime "avatar_updated_at"
    t.string "header_file_name"
    t.string "header_content_type"
    t.integer "header_file_size"
    t.datetime "header_updated_at"
    t.string "avatar_remote_url"
    t.datetime "subscription_expires_at"
    t.boolean "silenced", default: false, null: false
    t.boolean "suspended", default: false, null: false
    t.boolean "locked", default: false, null: false
    t.string "header_remote_url", default: "", null: false
    t.integer "statuses_count", default: 0, null: false
    t.integer "followers_count", default: 0, null: false
    t.integer "following_count", default: 0, null: false
    t.datetime "last_webfingered_at"
    t.string "inbox_url", default: "", null: false
    t.string "outbox_url", default: "", null: false
    t.string "shared_inbox_url", default: "", null: false
    t.string "followers_url", default: "", null: false
    t.integer "protocol", default: 0, null: false
    t.boolean "memorial", default: false, null: false
    t.bigint "moved_to_account_id"
    t.string "featured_collection_url"
    t.jsonb "fields"
    t.index "(((setweight(to_tsvector('simple'::regconfig, (display_name)::text), 'A'::\"char\") || setweight(to_tsvector('simple'::regconfig, (username)::text), 'B'::\"char\")) || setweight(to_tsvector('simple'::regconfig, (COALESCE(domain, ''::character varying))::text), 'C'::\"char\")))", name: "search_index", using: :gin
    t.index "lower((username)::text), lower((domain)::text)", name: "index_accounts_on_username_and_domain_lower"
    t.index ["uri"], name: "index_accounts_on_uri"
    t.index ["url"], name: "index_accounts_on_url"
    t.index ["username", "domain"], name: "index_accounts_on_username_and_domain", unique: true
  end

  create_table "admin_action_logs", force: :cascade do |t|
    t.bigint "account_id"
    t.string "action", default: "", null: false
    t.string "target_type"
    t.bigint "target_id"
    t.text "recorded_changes", default: "", null: false
    t.datetime "created_at", null: false
    t.datetime "updated_at", null: false
    t.index ["account_id"], name: "index_admin_action_logs_on_account_id"
    t.index ["target_type", "target_id"], name: "index_admin_action_logs_on_target_type_and_target_id"
  end

  create_table "backups", force: :cascade do |t|
    t.bigint "user_id"
    t.string "dump_file_name"
    t.string "dump_content_type"
    t.integer "dump_file_size"
    t.datetime "dump_updated_at"
    t.boolean "processed", default: false, null: false
    t.datetime "created_at", null: false
    t.datetime "updated_at", null: false
    t.index ["user_id"], name: "index_backups_on_user_id"
  end

  create_table "blocks", force: :cascade do |t|
    t.datetime "created_at", null: false
    t.datetime "updated_at", null: false
    t.bigint "account_id", null: false
    t.bigint "target_account_id", null: false
    t.index ["account_id", "target_account_id"], name: "index_blocks_on_account_id_and_target_account_id", unique: true
  end

  create_table "bookmarks", force: :cascade do |t|
    t.bigint "account_id", null: false
    t.bigint "status_id", null: false
    t.datetime "created_at", null: false
    t.datetime "updated_at", null: false
    t.index ["account_id", "status_id"], name: "index_bookmarks_on_account_id_and_status_id", unique: true
    t.index ["account_id"], name: "index_bookmarks_on_account_id"
    t.index ["status_id"], name: "index_bookmarks_on_status_id"
  end

  create_table "conversation_mutes", force: :cascade do |t|
    t.bigint "conversation_id", null: false
    t.bigint "account_id", null: false
    t.index ["account_id", "conversation_id"], name: "index_conversation_mutes_on_account_id_and_conversation_id", unique: true
  end

  create_table "conversations", force: :cascade do |t|
    t.string "uri"
    t.datetime "created_at", null: false
    t.datetime "updated_at", null: false
    t.index ["uri"], name: "index_conversations_on_uri", unique: true
  end

  create_table "custom_emojis", force: :cascade do |t|
    t.string "shortcode", default: "", null: false
    t.string "domain"
    t.string "image_file_name"
    t.string "image_content_type"
    t.integer "image_file_size"
    t.datetime "image_updated_at"
    t.datetime "created_at", null: false
    t.datetime "updated_at", null: false
    t.boolean "disabled", default: false, null: false
    t.string "uri"
    t.string "image_remote_url"
    t.boolean "visible_in_picker", default: true, null: false
    t.index ["shortcode", "domain"], name: "index_custom_emojis_on_shortcode_and_domain", unique: true
  end

  create_table "domain_blocks", force: :cascade do |t|
    t.string "domain", default: "", null: false
    t.datetime "created_at", null: false
    t.datetime "updated_at", null: false
    t.integer "severity", default: 0
    t.boolean "reject_media", default: false, null: false
    t.index ["domain"], name: "index_domain_blocks_on_domain", unique: true
  end

  create_table "email_domain_blocks", force: :cascade do |t|
    t.string "domain", default: "", null: false
    t.datetime "created_at", null: false
    t.datetime "updated_at", null: false
    t.index ["domain"], name: "index_email_domain_blocks_on_domain", unique: true
  end

  create_table "favourites", force: :cascade do |t|
    t.datetime "created_at", null: false
    t.datetime "updated_at", null: false
    t.bigint "account_id", null: false
    t.bigint "status_id", null: false
    t.index ["account_id", "id"], name: "index_favourites_on_account_id_and_id"
    t.index ["account_id", "status_id"], name: "index_favourites_on_account_id_and_status_id", unique: true
    t.index ["status_id"], name: "index_favourites_on_status_id"
  end

  create_table "follow_requests", force: :cascade do |t|
    t.datetime "created_at", null: false
    t.datetime "updated_at", null: false
    t.bigint "account_id", null: false
    t.bigint "target_account_id", null: false
    t.boolean "show_reblogs", default: true, null: false
    t.index ["account_id", "target_account_id"], name: "index_follow_requests_on_account_id_and_target_account_id", unique: true
  end

  create_table "follows", force: :cascade do |t|
    t.datetime "created_at", null: false
    t.datetime "updated_at", null: false
    t.bigint "account_id", null: false
    t.bigint "target_account_id", null: false
    t.boolean "show_reblogs", default: true, null: false
    t.index ["account_id", "target_account_id"], name: "index_follows_on_account_id_and_target_account_id", unique: true
  end

  create_table "glitch_keyword_mutes", force: :cascade do |t|
    t.bigint "account_id", null: false
    t.string "keyword", null: false
    t.boolean "whole_word", default: true, null: false
    t.datetime "created_at", null: false
    t.datetime "updated_at", null: false
    t.index ["account_id"], name: "index_glitch_keyword_mutes_on_account_id"
  end

  create_table "identities", id: :serial, force: :cascade do |t|
    t.integer "user_id"
    t.string "provider", default: "", null: false
    t.string "uid", default: "", null: false
    t.datetime "created_at", null: false
    t.datetime "updated_at", null: false
    t.index ["user_id"], name: "index_identities_on_user_id"
  end

  create_table "imports", force: :cascade do |t|
    t.integer "type", null: false
    t.boolean "approved", default: false, null: false
    t.datetime "created_at", null: false
    t.datetime "updated_at", null: false
    t.string "data_file_name"
    t.string "data_content_type"
    t.integer "data_file_size"
    t.datetime "data_updated_at"
    t.bigint "account_id", null: false
  end

  create_table "invites", force: :cascade do |t|
    t.bigint "user_id", null: false
    t.string "code", default: "", null: false
    t.datetime "expires_at"
    t.integer "max_uses"
    t.integer "uses", default: 0, null: false
    t.datetime "created_at", null: false
    t.datetime "updated_at", null: false
    t.index ["code"], name: "index_invites_on_code", unique: true
    t.index ["user_id"], name: "index_invites_on_user_id"
  end

  create_table "list_accounts", force: :cascade do |t|
    t.bigint "list_id", null: false
    t.bigint "account_id", null: false
    t.bigint "follow_id", null: false
    t.index ["account_id", "list_id"], name: "index_list_accounts_on_account_id_and_list_id", unique: true
    t.index ["follow_id"], name: "index_list_accounts_on_follow_id"
    t.index ["list_id", "account_id"], name: "index_list_accounts_on_list_id_and_account_id"
  end

  create_table "lists", force: :cascade do |t|
    t.bigint "account_id", null: false
    t.string "title", default: "", null: false
    t.datetime "created_at", null: false
    t.datetime "updated_at", null: false
    t.index ["account_id"], name: "index_lists_on_account_id"
  end

  create_table "media_attachments", force: :cascade do |t|
    t.bigint "status_id"
    t.string "file_file_name"
    t.string "file_content_type"
    t.integer "file_file_size"
    t.datetime "file_updated_at"
    t.string "remote_url", default: "", null: false
    t.datetime "created_at", null: false
    t.datetime "updated_at", null: false
    t.string "shortcode"
    t.integer "type", default: 0, null: false
    t.json "file_meta"
    t.bigint "account_id"
    t.text "description"
    t.index ["account_id"], name: "index_media_attachments_on_account_id"
    t.index ["shortcode"], name: "index_media_attachments_on_shortcode", unique: true
    t.index ["status_id"], name: "index_media_attachments_on_status_id"
  end

  create_table "mentions", force: :cascade do |t|
    t.bigint "status_id"
    t.datetime "created_at", null: false
    t.datetime "updated_at", null: false
    t.bigint "account_id"
    t.index ["account_id", "status_id"], name: "index_mentions_on_account_id_and_status_id", unique: true
    t.index ["status_id"], name: "index_mentions_on_status_id"
  end

  create_table "mutes", force: :cascade do |t|
    t.datetime "created_at", null: false
    t.datetime "updated_at", null: false
    t.boolean "hide_notifications", default: true, null: false
    t.bigint "account_id", null: false
    t.bigint "target_account_id", null: false
    t.index ["account_id", "target_account_id"], name: "index_mutes_on_account_id_and_target_account_id", unique: true
  end

  create_table "notifications", force: :cascade do |t|
    t.bigint "activity_id", null: false
    t.string "activity_type", null: false
    t.datetime "created_at", null: false
    t.datetime "updated_at", null: false
    t.bigint "account_id", null: false
    t.bigint "from_account_id", null: false
    t.index ["account_id", "activity_id", "activity_type"], name: "account_activity", unique: true
    t.index ["account_id", "id"], name: "index_notifications_on_account_id_and_id", order: { id: :desc }
    t.index ["activity_id", "activity_type"], name: "index_notifications_on_activity_id_and_activity_type"
  end

  create_table "oauth_access_grants", force: :cascade do |t|
    t.string "token", null: false
    t.integer "expires_in", null: false
    t.text "redirect_uri", null: false
    t.datetime "created_at", null: false
    t.datetime "revoked_at"
    t.string "scopes"
    t.bigint "application_id", null: false
    t.bigint "resource_owner_id", null: false
    t.index ["token"], name: "index_oauth_access_grants_on_token", unique: true
  end

  create_table "oauth_access_tokens", force: :cascade do |t|
    t.string "token", null: false
    t.string "refresh_token"
    t.integer "expires_in"
    t.datetime "revoked_at"
    t.datetime "created_at", null: false
    t.string "scopes"
    t.bigint "application_id"
    t.bigint "resource_owner_id"
    t.index ["refresh_token"], name: "index_oauth_access_tokens_on_refresh_token", unique: true
    t.index ["resource_owner_id"], name: "index_oauth_access_tokens_on_resource_owner_id"
    t.index ["token"], name: "index_oauth_access_tokens_on_token", unique: true
  end

  create_table "oauth_applications", force: :cascade do |t|
    t.string "name", null: false
    t.string "uid", null: false
    t.string "secret", null: false
    t.text "redirect_uri", null: false
    t.string "scopes", default: "", null: false
    t.datetime "created_at"
    t.datetime "updated_at"
    t.boolean "superapp", default: false, null: false
    t.string "website"
    t.string "owner_type"
    t.bigint "owner_id"
    t.index ["owner_id", "owner_type"], name: "index_oauth_applications_on_owner_id_and_owner_type"
    t.index ["uid"], name: "index_oauth_applications_on_uid", unique: true
  end

  create_table "preview_cards", force: :cascade do |t|
    t.string "url", default: "", null: false
    t.string "title", default: "", null: false
    t.string "description", default: "", null: false
    t.string "image_file_name"
    t.string "image_content_type"
    t.integer "image_file_size"
    t.datetime "image_updated_at"
    t.integer "type", default: 0, null: false
    t.text "html", default: "", null: false
    t.string "author_name", default: "", null: false
    t.string "author_url", default: "", null: false
    t.string "provider_name", default: "", null: false
    t.string "provider_url", default: "", null: false
    t.integer "width", default: 0, null: false
    t.integer "height", default: 0, null: false
    t.datetime "created_at", null: false
    t.datetime "updated_at", null: false
    t.string "embed_url", default: "", null: false
    t.index ["url"], name: "index_preview_cards_on_url", unique: true
  end

  create_table "preview_cards_statuses", id: false, force: :cascade do |t|
    t.bigint "preview_card_id", null: false
    t.bigint "status_id", null: false
    t.index ["status_id", "preview_card_id"], name: "index_preview_cards_statuses_on_status_id_and_preview_card_id"
  end

  create_table "report_notes", force: :cascade do |t|
    t.text "content", null: false
    t.bigint "report_id", null: false
    t.bigint "account_id", null: false
    t.datetime "created_at", null: false
    t.datetime "updated_at", null: false
    t.index ["account_id"], name: "index_report_notes_on_account_id"
    t.index ["report_id"], name: "index_report_notes_on_report_id"
  end

  create_table "reports", force: :cascade do |t|
    t.bigint "status_ids", default: [], null: false, array: true
    t.text "comment", default: "", null: false
    t.boolean "action_taken", default: false, null: false
    t.datetime "created_at", null: false
    t.datetime "updated_at", null: false
    t.bigint "account_id", null: false
    t.bigint "action_taken_by_account_id"
    t.bigint "target_account_id", null: false
    t.bigint "assigned_account_id"
    t.index ["account_id"], name: "index_reports_on_account_id"
    t.index ["target_account_id"], name: "index_reports_on_target_account_id"
  end

  create_table "session_activations", force: :cascade do |t|
    t.string "session_id", null: false
    t.datetime "created_at", null: false
    t.datetime "updated_at", null: false
    t.string "user_agent", default: "", null: false
    t.inet "ip"
    t.bigint "access_token_id"
    t.bigint "user_id", null: false
    t.bigint "web_push_subscription_id"
    t.index ["session_id"], name: "index_session_activations_on_session_id", unique: true
    t.index ["user_id"], name: "index_session_activations_on_user_id"
  end

  create_table "settings", force: :cascade do |t|
    t.string "var", null: false
    t.text "value"
    t.string "thing_type"
    t.datetime "created_at"
    t.datetime "updated_at"
    t.bigint "thing_id"
    t.index ["thing_type", "thing_id", "var"], name: "index_settings_on_thing_type_and_thing_id_and_var", unique: true
  end

  create_table "site_uploads", force: :cascade do |t|
    t.string "var", default: "", null: false
    t.string "file_file_name"
    t.string "file_content_type"
    t.integer "file_file_size"
    t.datetime "file_updated_at"
    t.json "meta"
    t.datetime "created_at", null: false
    t.datetime "updated_at", null: false
    t.index ["var"], name: "index_site_uploads_on_var", unique: true
  end

  create_table "status_pins", force: :cascade do |t|
    t.bigint "account_id", null: false
    t.bigint "status_id", null: false
    t.datetime "created_at", default: -> { "now()" }, null: false
    t.datetime "updated_at", default: -> { "now()" }, null: false
    t.index ["account_id", "status_id"], name: "index_status_pins_on_account_id_and_status_id", unique: true
  end

  create_table "statuses", id: :bigint, default: -> { "timestamp_id('statuses'::text)" }, force: :cascade do |t|
    t.string "uri"
    t.text "text", default: "", null: false
    t.datetime "created_at", null: false
    t.datetime "updated_at", null: false
    t.bigint "in_reply_to_id"
    t.bigint "reblog_of_id"
    t.string "url"
    t.boolean "sensitive", default: false, null: false
    t.integer "visibility", default: 0, null: false
    t.text "spoiler_text", default: "", null: false
    t.boolean "reply", default: false, null: false
    t.integer "favourites_count", default: 0, null: false
    t.integer "reblogs_count", default: 0, null: false
    t.string "language"
    t.bigint "conversation_id"
    t.boolean "local"
    t.bigint "account_id", null: false
    t.bigint "application_id"
    t.bigint "in_reply_to_account_id"
    t.boolean "local_only"
    t.index ["account_id", "id", "visibility", "updated_at"], name: "index_statuses_20180106", order: { id: :desc }
    t.index ["conversation_id"], name: "index_statuses_on_conversation_id"
    t.index ["in_reply_to_id"], name: "index_statuses_on_in_reply_to_id"
    t.index ["reblog_of_id", "account_id"], name: "index_statuses_on_reblog_of_id_and_account_id"
    t.index ["uri"], name: "index_statuses_on_uri", unique: true
  end

  create_table "statuses_tags", id: false, force: :cascade do |t|
    t.bigint "status_id", null: false
    t.bigint "tag_id", null: false
    t.index ["status_id"], name: "index_statuses_tags_on_status_id"
    t.index ["tag_id", "status_id"], name: "index_statuses_tags_on_tag_id_and_status_id", unique: true
  end

  create_table "stream_entries", force: :cascade do |t|
    t.bigint "activity_id"
    t.string "activity_type"
    t.datetime "created_at", null: false
    t.datetime "updated_at", null: false
    t.boolean "hidden", default: false, null: false
    t.bigint "account_id"
    t.index ["account_id", "activity_type", "id"], name: "index_stream_entries_on_account_id_and_activity_type_and_id"
    t.index ["activity_id", "activity_type"], name: "index_stream_entries_on_activity_id_and_activity_type"
  end

  create_table "subscriptions", force: :cascade do |t|
    t.string "callback_url", default: "", null: false
    t.string "secret"
    t.datetime "expires_at"
    t.boolean "confirmed", default: false, null: false
    t.datetime "created_at", null: false
    t.datetime "updated_at", null: false
    t.datetime "last_successful_delivery_at"
    t.string "domain"
    t.bigint "account_id", null: false
    t.index ["account_id", "callback_url"], name: "index_subscriptions_on_account_id_and_callback_url", unique: true
  end

  create_table "tags", force: :cascade do |t|
    t.string "name", default: "", null: false
    t.datetime "created_at", null: false
    t.datetime "updated_at", null: false
    t.index "lower((name)::text) text_pattern_ops", name: "hashtag_search_index"
    t.index ["name"], name: "index_tags_on_name", unique: true
  end

  create_table "users", force: :cascade do |t|
    t.string "email", default: "", null: false
    t.datetime "created_at", null: false
    t.datetime "updated_at", null: false
    t.string "encrypted_password", default: "", null: false
    t.string "reset_password_token"
    t.datetime "reset_password_sent_at"
    t.datetime "remember_created_at"
    t.integer "sign_in_count", default: 0, null: false
    t.datetime "current_sign_in_at"
    t.datetime "last_sign_in_at"
    t.inet "current_sign_in_ip"
    t.inet "last_sign_in_ip"
    t.boolean "admin", default: false, null: false
    t.string "confirmation_token"
    t.datetime "confirmed_at"
    t.datetime "confirmation_sent_at"
    t.string "unconfirmed_email"
    t.string "locale"
    t.string "encrypted_otp_secret"
    t.string "encrypted_otp_secret_iv"
    t.string "encrypted_otp_secret_salt"
    t.integer "consumed_timestep"
    t.boolean "otp_required_for_login", default: false, null: false
    t.datetime "last_emailed_at"
    t.string "otp_backup_codes", array: true
    t.string "filtered_languages", default: [], null: false, array: true
    t.bigint "account_id", null: false
    t.boolean "disabled", default: false, null: false
    t.boolean "moderator", default: false, null: false
    t.bigint "invite_id"
    t.string "remember_token"
    t.index ["account_id"], name: "index_users_on_account_id"
    t.index ["confirmation_token"], name: "index_users_on_confirmation_token", unique: true
    t.index ["email"], name: "index_users_on_email", unique: true
    t.index ["filtered_languages"], name: "index_users_on_filtered_languages", using: :gin
    t.index ["reset_password_token"], name: "index_users_on_reset_password_token", unique: true
  end

  create_table "web_push_subscriptions", force: :cascade do |t|
    t.string "endpoint", null: false
    t.string "key_p256dh", null: false
    t.string "key_auth", null: false
    t.json "data"
    t.datetime "created_at", null: false
    t.datetime "updated_at", null: false
  end

  create_table "web_settings", force: :cascade do |t|
    t.json "data"
    t.datetime "created_at", null: false
    t.datetime "updated_at", null: false
    t.bigint "user_id", null: false
    t.index ["user_id"], name: "index_web_settings_on_user_id", unique: true
  end

  add_foreign_key "account_domain_blocks", "accounts", name: "fk_206c6029bd", on_delete: :cascade
  add_foreign_key "account_moderation_notes", "accounts"
  add_foreign_key "account_moderation_notes", "accounts", column: "target_account_id"
  add_foreign_key "accounts", "accounts", column: "moved_to_account_id", on_delete: :nullify
  add_foreign_key "admin_action_logs", "accounts", on_delete: :cascade
  add_foreign_key "backups", "users", on_delete: :nullify
  add_foreign_key "blocks", "accounts", column: "target_account_id", name: "fk_9571bfabc1", on_delete: :cascade
  add_foreign_key "blocks", "accounts", name: "fk_4269e03e65", on_delete: :cascade
  add_foreign_key "bookmarks", "accounts", on_delete: :cascade
  add_foreign_key "bookmarks", "statuses", on_delete: :cascade
  add_foreign_key "conversation_mutes", "accounts", name: "fk_225b4212bb", on_delete: :cascade
  add_foreign_key "conversation_mutes", "conversations", on_delete: :cascade
  add_foreign_key "favourites", "accounts", name: "fk_5eb6c2b873", on_delete: :cascade
  add_foreign_key "favourites", "statuses", name: "fk_b0e856845e", on_delete: :cascade
  add_foreign_key "follow_requests", "accounts", column: "target_account_id", name: "fk_9291ec025d", on_delete: :cascade
  add_foreign_key "follow_requests", "accounts", name: "fk_76d644b0e7", on_delete: :cascade
  add_foreign_key "follows", "accounts", column: "target_account_id", name: "fk_745ca29eac", on_delete: :cascade
  add_foreign_key "follows", "accounts", name: "fk_32ed1b5560", on_delete: :cascade
  add_foreign_key "glitch_keyword_mutes", "accounts", on_delete: :cascade
  add_foreign_key "identities", "users", on_delete: :cascade
  add_foreign_key "imports", "accounts", name: "fk_6db1b6e408", on_delete: :cascade
  add_foreign_key "invites", "users", on_delete: :cascade
  add_foreign_key "list_accounts", "accounts", on_delete: :cascade
  add_foreign_key "list_accounts", "follows", on_delete: :cascade
  add_foreign_key "list_accounts", "lists", on_delete: :cascade
  add_foreign_key "lists", "accounts", on_delete: :cascade
  add_foreign_key "media_attachments", "accounts", name: "fk_96dd81e81b", on_delete: :nullify
  add_foreign_key "media_attachments", "statuses", on_delete: :nullify
  add_foreign_key "mentions", "accounts", name: "fk_970d43f9d1", on_delete: :cascade
  add_foreign_key "mentions", "statuses", on_delete: :cascade
  add_foreign_key "mutes", "accounts", column: "target_account_id", name: "fk_eecff219ea", on_delete: :cascade
  add_foreign_key "mutes", "accounts", name: "fk_b8d8daf315", on_delete: :cascade
  add_foreign_key "notifications", "accounts", column: "from_account_id", name: "fk_fbd6b0bf9e", on_delete: :cascade
  add_foreign_key "notifications", "accounts", name: "fk_c141c8ee55", on_delete: :cascade
  add_foreign_key "oauth_access_grants", "oauth_applications", column: "application_id", name: "fk_34d54b0a33", on_delete: :cascade
  add_foreign_key "oauth_access_grants", "users", column: "resource_owner_id", name: "fk_63b044929b", on_delete: :cascade
  add_foreign_key "oauth_access_tokens", "oauth_applications", column: "application_id", name: "fk_f5fc4c1ee3", on_delete: :cascade
  add_foreign_key "oauth_access_tokens", "users", column: "resource_owner_id", name: "fk_e84df68546", on_delete: :cascade
  add_foreign_key "oauth_applications", "users", column: "owner_id", name: "fk_b0988c7c0a", on_delete: :cascade
  add_foreign_key "report_notes", "accounts", on_delete: :cascade
  add_foreign_key "report_notes", "reports", on_delete: :cascade
  add_foreign_key "reports", "accounts", column: "action_taken_by_account_id", name: "fk_bca45b75fd", on_delete: :nullify
  add_foreign_key "reports", "accounts", column: "assigned_account_id", on_delete: :nullify
  add_foreign_key "reports", "accounts", column: "target_account_id", name: "fk_eb37af34f0", on_delete: :cascade
  add_foreign_key "reports", "accounts", name: "fk_4b81f7522c", on_delete: :cascade
  add_foreign_key "session_activations", "oauth_access_tokens", column: "access_token_id", name: "fk_957e5bda89", on_delete: :cascade
  add_foreign_key "session_activations", "users", name: "fk_e5fda67334", on_delete: :cascade
  add_foreign_key "status_pins", "accounts", name: "fk_d4cb435b62", on_delete: :cascade
  add_foreign_key "status_pins", "statuses", on_delete: :cascade
  add_foreign_key "statuses", "accounts", column: "in_reply_to_account_id", name: "fk_c7fa917661", on_delete: :nullify
  add_foreign_key "statuses", "accounts", name: "fk_9bda1543f7", on_delete: :cascade
  add_foreign_key "statuses", "statuses", column: "in_reply_to_id", on_delete: :nullify
  add_foreign_key "statuses", "statuses", column: "reblog_of_id", on_delete: :cascade
  add_foreign_key "statuses_tags", "statuses", on_delete: :cascade
  add_foreign_key "statuses_tags", "tags", name: "fk_3081861e21", on_delete: :cascade
  add_foreign_key "stream_entries", "accounts", name: "fk_5659b17554", on_delete: :cascade
  add_foreign_key "subscriptions", "accounts", name: "fk_9847d1cbb5", on_delete: :cascade
  add_foreign_key "users", "accounts", name: "fk_50500f500d", on_delete: :cascade
  add_foreign_key "users", "invites", on_delete: :nullify
  add_foreign_key "web_settings", "users", name: "fk_11910667b2", on_delete: :cascade
end<|MERGE_RESOLUTION|>--- conflicted
+++ resolved
@@ -10,11 +10,7 @@
 #
 # It's strongly recommended that you check this file into your version control system.
 
-<<<<<<< HEAD
-ActiveRecord::Schema.define(version: 20180410220657) do
-=======
 ActiveRecord::Schema.define(version: 2018_04_10_204633) do
->>>>>>> 78ed4ab7
 
   # These are extensions that must be enabled in order to support this database
   enable_extension "pg_stat_statements"

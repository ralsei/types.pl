--- conflicted
+++ resolved
@@ -418,12 +418,8 @@
     t.bigint "account_id", null: false
     t.bigint "application_id"
     t.bigint "in_reply_to_account_id"
-<<<<<<< HEAD
     t.boolean "local_only"
-    t.index ["account_id", "id"], name: "index_statuses_on_account_id_id"
-=======
     t.index ["account_id", "id", "visibility", "updated_at"], name: "index_statuses_20180106", order: { id: :desc }
->>>>>>> 35b84985
     t.index ["conversation_id"], name: "index_statuses_on_conversation_id"
     t.index ["in_reply_to_id"], name: "index_statuses_on_in_reply_to_id"
     t.index ["reblog_of_id", "account_id"], name: "index_statuses_on_reblog_of_id_and_account_id"

--- conflicted
+++ resolved
@@ -907,14 +907,9 @@
     t.bigint "account_id"
     t.text "text", default: "", null: false
     t.text "spoiler_text", default: "", null: false
-<<<<<<< HEAD
-    t.datetime "created_at", precision: 6, null: false
-    t.datetime "updated_at", precision: 6, null: false
-    t.string "content_type"
-=======
     t.datetime "created_at", null: false
     t.datetime "updated_at", null: false
->>>>>>> ce1f35d7
+    t.string "content_type"
     t.bigint "ordered_media_attachment_ids", array: true
     t.text "media_descriptions", array: true
     t.string "poll_options", array: true
@@ -973,14 +968,9 @@
     t.bigint "in_reply_to_account_id"
     t.boolean "local_only"
     t.bigint "poll_id"
-<<<<<<< HEAD
     t.string "content_type"
-    t.datetime "deleted_at"
-    t.datetime "edited_at"
-=======
     t.datetime "deleted_at", precision: nil
     t.datetime "edited_at", precision: nil
->>>>>>> ce1f35d7
     t.boolean "trendable"
     t.bigint "ordered_media_attachment_ids", array: true
     t.index ["account_id", "id", "visibility", "updated_at"], name: "index_statuses_20190820", order: { id: :desc }, where: "(deleted_at IS NULL)"
